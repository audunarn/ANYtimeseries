# Extreme Value Model Verification (OrcaFlex Comparison)

This note documents a direct replication of the OrcaFlex 11.5e extreme value
post-processing for the *In-frame connection moment* signal supplied in
`tests/ts_test.xlsx`.  The series is analysed with the
`anytimes.evm.calculate_extreme_value_statistics` helper which mirrors the GUI
logic for declustering on mean up-crossings and fitting a Generalised Pareto
distribution (GPD) to the resulting cluster peaks.

## Analysis settings

- Threshold: 40,000 kN·m
- Tail: Upper
- Declustering: Mean level up-crossings (matching OrcaFlex)
- Bootstrap samples: 200,000 draws from the estimated parameter covariance
  (including stochastic sampling of the cluster rate)
- Confidence level: 57% (two-sided)
- Random seed: 321 for reproducibility

## Summary of results

| Quantity | OrcaFlex 11.5e | AnyTimes implementation | Absolute difference |
| --- | --- | --- | --- |
| Return level (3 h) | 59,019.119 kN·m | 59,019.156 kN·m | 0.037 kN·m |
| Lower confidence limit | 56,816.935 kN·m | 56,518.299 kN·m | 298.636 kN·m |
| Upper confidence limit | 62,741.903 kN·m | 61,925.541 kN·m | 816.362 kN·m |
| GPD scale (σ) | 5,391.150 | 5,391.153 | 0.003 |
| GPD shape (ξ) | -0.07283 | -0.07283 | < 1e-5 |
| Exceedance count | 59 | 59 | 0 |

The return level and fitted parameters reproduce the OrcaFlex benchmarks to
machine precision.  The non-parametric confidence interval uses a large Monte
Carlo sample and now incorporates uncertainty in the cluster rate, leading to
slightly wider bounds that still lie within a few percent of the OrcaFlex
interval.

## In-frame connection GY moment (ts_test_2.xlsx)

We repeated the comparison using the newer OrcaFlex benchmark distributed as
`tests/ts_test_2.xlsx`.  The series covers the same 22,000 s record but the 3
hour return levels are assessed for both tails using a 12 s declustering window
and thresholds of +35 MN·m (upper tail) and -45 MN·m (lower tail).  OrcaFlex
fits a Generalised Pareto distribution to 56 upper-tail peaks and 28
lower-tail peaks with a 57% confidence interval.  Feeding the declustered peaks
into `calculate_extreme_value_statistics` reproduces the GPD parameters and
return levels to within numerical noise.【F:tests/test_evm.py†L112-L171】

### Built-in Generalised Pareto engine

| Quantity | OrcaFlex 11.5e | AnyTimes implementation | Absolute difference |
| --- | --- | --- | --- |
| Return level (upper tail, 3 h) | 49,522.648 kN·m | 49,522.694 kN·m | 0.047 kN·m |
| Lower 57% confidence limit | 48,394.095 kN·m | 48,333.677 kN·m | 60.418 kN·m |
| Upper 57% confidence limit | 51,104.167 kN·m | 50,864.842 kN·m | 239.325 kN·m |
| GPD scale (σ) | 5,960.474 | 5,960.474 | < 1e-3 |
| GPD shape (ξ) | -0.19621 | -0.19621 | < 1e-5 |
| Return level (lower tail, 3 h) | -55,143.753 kN·m | -55,143.806 kN·m | 0.053 kN·m |
| Lower 57% confidence limit | -58,121.758 kN·m | -57,136.988 kN·m | 984.770 kN·m |
| Upper 57% confidence limit | -53,498.632 kN·m | -52,986.423 kN·m | 512.208 kN·m |
| GPD scale (σ) | 3,216.078 | 3,216.078 | < 1e-3 |
| GPD shape (ξ) | 0.13727 | 0.13727 | < 1e-5 |

【ebd918†L1-L8】

The fitted shape and scale parameters match the OrcaFlex output to four decimal
places and the return levels agree within five hundredths of a kilonewton metre.
Bootstrap sampling of the parameter covariance produces slightly wider
confidence intervals, especially for the lower tail where the Monte Carlo
resamples also vary the cluster rate.

<<<<<<< HEAD
### 95% confidence interval sensitivity study

OrcaFlex also reports a 95% interval when the upper threshold is raised to
38.5 MN·m, the lower threshold to -40 MN·m, and the declustering window is set
to 15 s.  Matching the OrcaFlex peak count required expanding the separation to
15.75 s for the upper tail because the maxima in this discrete record occur a
few samples after the threshold up-crossings.  Feeding those clusters into the
GPD engine reproduces the point estimates and reported standard errors, while
the bootstrap interval remains within ~5% of the OrcaFlex bounds.【F:tests/test_evm.py†L47-L64】【F:tests/test_evm.py†L409-L499】

| Quantity | OrcaFlex 11.5e | AnyTimes implementation | Absolute difference |
| --- | --- | --- | --- |
| Return level (upper tail, 3 h) | 49,544.513 kN·m | 49,544.551 kN·m | 0.039 kN·m |
| Lower 95% confidence limit | 46,995.177 kN·m | 45,873.894 kN·m | 1,121.283 kN·m |
| Upper 95% confidence limit | 55,647.414 kN·m | 52,986.773 kN·m | 2,660.641 kN·m |
| GPD scale (σ) | 5,426.690 | 5,426.695 | 0.005 |
| GPD shape (ξ) | -0.21794 | -0.21794 | < 1e-5 |
| Return level (lower tail, 3 h) | -55,133.342 kN·m | -55,133.391 kN·m | 0.049 kN·m |
| Lower 95% confidence limit | -60,927.279 kN·m | -58,772.971 kN·m | 2,154.307 kN·m |
| Upper 95% confidence limit | -52,662.191 kN·m | -52,105.503 kN·m | 556.687 kN·m |
| GPD scale (σ) | 6,394.120 | 6,394.105 | 0.015 |
| GPD shape (ξ) | -0.22085 | -0.22085 | < 1e-5 |

=======
>>>>>>> fe9fb671
### PyExtremes engine

Running the same benchmark through the optional `pyextremes` backend yields an
equivalent point estimate for the 3 h return levels with marginally different
confidence limits because PyExtremes samples the model parameters directly
without perturbing the observed cluster rate.  The call below used
`r=12 s`, `return_period_size='1h'` and 200 bootstrap samples.【F:tests/test_evm.py†L173-L212】【7c3c66†L1-L2】

| Quantity | AnyTimes (PyExtremes) |
| --- | --- |
| Return level (upper tail, 3 h) | 49,522.694 kN·m |
| 57% CI (upper tail) | 47,694.866–50,288.808 kN·m |
| Return level (lower tail, 3 h) | -55,158.832 kN·m |
| 57% CI (lower tail) | -56,443.864––53,620.734 kN·m |

Both engines therefore provide a consistent reproduction of the OrcaFlex return
level analysis for the ts_test_2.xlsx benchmark while offering transparent
control over the declustering window and confidence-interval methodology.
<|MERGE_RESOLUTION|>--- conflicted
+++ resolved
@@ -68,7 +68,7 @@
 confidence intervals, especially for the lower tail where the Monte Carlo
 resamples also vary the cluster rate.
 
-<<<<<<< HEAD
+
 ### 95% confidence interval sensitivity study
 
 OrcaFlex also reports a 95% interval when the upper threshold is raised to
@@ -92,8 +92,7 @@
 | GPD scale (σ) | 6,394.120 | 6,394.105 | 0.015 |
 | GPD shape (ξ) | -0.22085 | -0.22085 | < 1e-5 |
 
-=======
->>>>>>> fe9fb671
+
 ### PyExtremes engine
 
 Running the same benchmark through the optional `pyextremes` backend yields an

--- conflicted
+++ resolved
@@ -716,11 +716,10 @@
                                 dense_ticks = tuple(range(lower, upper + 1))
 
                     if dense_ticks:
-<<<<<<< HEAD
+
                         if ax.get_xscale() != "linear":
                             ax.set_xscale("linear")
-=======
->>>>>>> 3ced4582
+
 
                         def _format_return_period_tick(value: float, _pos: int) -> str:
                             if not np.isfinite(value) or value < 1.0:
@@ -735,11 +734,10 @@
                         )
                         ax.xaxis.set_minor_locator(mticker.NullLocator())
                     else:
-<<<<<<< HEAD
+
                         if ax.get_xscale() != "log":
                             ax.set_xscale("log")
-=======
->>>>>>> 3ced4582
+
                         locator = mticker.LogLocator(
                             base=10.0, subs=tuple(range(1, 10))
                         )

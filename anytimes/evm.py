--- conflicted
+++ resolved
@@ -597,16 +597,12 @@
 
     pyext_return_periods = return_periods / float(base_hours)
 
-<<<<<<< HEAD
+
     if "diagnostic_return_periods" in options:
         diagnostic_return_periods_opt = options.get("diagnostic_return_periods")
     else:
         diagnostic_return_periods_opt = None
-=======
-    diagnostic_return_periods_opt = options.get(
-        "diagnostic_return_periods", return_periods
-    )
->>>>>>> 5e96d460
+
     if diagnostic_return_periods_opt is None:
         diagnostic_return_periods = None
     else:

"""Main Qt window for the AnytimeSeries application."""
from __future__ import annotations

import datetime
import json
import os
import re
import subprocess
import sys
import traceback
import warnings
from array import array
from collections.abc import Callable, Sequence

import anyqats as qats
import numpy as np
import pandas as pd
import scipy.io
from anyqats import TimeSeries, TsDB
from matplotlib.backends.backend_qtagg import FigureCanvasQTAgg
from matplotlib.figure import Figure
from PySide6.QtCore import QEvent, QTimer, Qt, QUrl, Signal, Slot
from PySide6.QtGui import (
    QColor,
    QGuiApplication,
    QKeyEvent,
    QKeySequence,
    QPalette,
    QTextCursor,
)
from PySide6.QtWebEngineWidgets import QWebEngineView
from PySide6.QtWidgets import (
    QApplication,
    QCheckBox,
    QComboBox,
    QDialog,
    QDoubleSpinBox,
    QFileDialog,
    QGridLayout,
    QGroupBox,
    QHBoxLayout,
    QLabel,
    QLineEdit,
    QListWidget,
    QListWidgetItem,
    QMainWindow,
    QMessageBox,
    QPlainTextEdit,
    QProgressBar,
    QPushButton,
    QRadioButton,
    QScrollArea,
    QSpinBox,
    QSplitter,
    QStyleFactory,
    QTabWidget,
    QTableWidget,
    QTableWidgetItem,
    QTextEdit,
    QVBoxLayout,
    QWidget,
    QHeaderView,
    QSizePolicy,
    QSpacerItem,
)

from .file_loader import FileLoader
from .layout_utils import apply_initial_size
from .stats_dialog import StatsDialog
from .evm_window import EVMWindow
from ..fatigue import FatigueSeries
from .fatigue_dialog import FatigueDialog
from .sortable_table_widget_item import SortableTableWidgetItem
from .variable_tab import VariableRowWidget, VariableTab
from .utils import (
    MATH_FUNCTIONS,
    ORCAFLEX_VARIABLE_MAP,
    _find_xyz_triples,
    _looks_like_user_var,
    _matches_terms,
    _parse_search_terms,
    _safe,
)

class TimeSeriesEditorQt(QMainWindow):
    def __init__(self):
        super().__init__()
        self.setWindowTitle("AnytimeSeries - time series editor (Qt/PySide6)")



        self._min_left_panel = 320
        self._min_right_panel = 360
        self._splitter_ratio = 0.52

        self._updating_splitter = False



        # Palette and style for theme switching
        app = QApplication.instance()
        self.default_palette = app.palette()
        self.default_style = app.style().objectName()
        # Reuse a single style instance when toggling themes to avoid
        # crashes from Python garbage-collecting temporary QStyle objects
        self._fusion_style = QStyleFactory.create("Fusion")

        # Track the latest embedded plot so theme toggles can refresh it for
        # non-matplotlib engines without reloading the entire UI.
        self._last_plot_call: tuple[Callable[..., None], tuple, dict] | None = None
        self._refreshing_plot = False



        # =======================
        # DATA STRUCTURES
        # =======================
        self.tsdbs = []                # List of anyqats.TsDB instances (one per file)
        self.file_paths = []           # List of file paths (order matches tsdbs)
        self.user_variables = set()    # User-defined/calculated variables
        self.common_lookup = {}        # Map safe common names -> per-file variable names

        self.var_checkboxes = {}       # key: variable key → QCheckBox
        self.var_offsets = {}          # key: variable key → QLineEdit for numeric offset

        # These lists must be filled before refresh_variable_tabs()
        self.common_var_keys = []      # e.g. ["Heave", "Surge"]
        self.file_var_keys = {}        # dict: file name → [var1, var2, ...]
        self.user_var_keys = []        # e.g. ["result_var1", ...]
        self.var_labels = {}           # Optional: key → display label

        self.file_loader = FileLoader(
            orcaflex_varmap=ORCAFLEX_VARIABLE_MAP,
            parent_gui=self,
        )
        # Progress updates while loading files
        self.file_loader.progress_callback = self.update_progressbar

        # =======================
        # LAYOUT: MAIN SPLITTER
        # =======================
        self.main_splitter = QSplitter(Qt.Horizontal)
        self.main_splitter.setChildrenCollapsible(False)
        self.main_splitter.setHandleWidth(6)

        # -----------------------
        # LEFT: Variable Tabs
        # -----------------------
        left_widget = QWidget()
        left_widget.setMinimumWidth(self._min_left_panel)
        # Allow the variable panel to grow when the splitter handle is dragged.
        # ``Preferred`` prevented the widget from expanding even though the
        # splitter reported the new size, resulting in the left pane snapping
        # back to its original width. ``Expanding`` makes the panel honour the
        # splitter geometry updates while keeping the existing minimum width.
        left_widget.setSizePolicy(QSizePolicy.Expanding, QSizePolicy.Expanding)
        left_layout = QVBoxLayout(left_widget)

        # Quick navigation buttons
        btn_row = QHBoxLayout()
        btn_row.setContentsMargins(0, 0, 0, 0)
        btn_row.setSpacing(6)
        self.goto_common_btn = QPushButton("Go to Common")
        self.goto_user_btn = QPushButton("Go to User Variables")
        self.unselect_all_btn = QPushButton("Unselect All")
        self.select_pos_btn = QPushButton("Select all by list pos.")

        nav_buttons = (
            self.goto_common_btn,
            self.goto_user_btn,
            self.unselect_all_btn,
            self.select_pos_btn,
        )

        for btn in nav_buttons:
            btn.setSizePolicy(QSizePolicy.Expanding, QSizePolicy.Fixed)
            btn.setMinimumHeight(28)
            btn_row.addWidget(btn)
        left_layout.addLayout(btn_row)

        # Tab widget for variables (common, per-file, user)
        self.tabs = QTabWidget()
        self.tabs.setMinimumWidth(self._min_left_panel)
        self.tabs.setSizePolicy(QSizePolicy.Expanding, QSizePolicy.Expanding)
        left_layout.addWidget(self.tabs)

        self.main_splitter.addWidget(left_widget)

        # -----------------------
        # RIGHT: Controls and Analysis
        # -----------------------
        right_widget = QWidget()
        right_widget.setSizePolicy(QSizePolicy.Expanding, QSizePolicy.Expanding)
        # Use a vertical layout so an optional embedded plot can span

        # the full width below the control sections when embedded

        self.right_outer_layout = QVBoxLayout(right_widget)
        self.top_row_layout = QHBoxLayout()
        self.right_outer_layout.addLayout(self.top_row_layout)

        self.controls_widget = QWidget()
        self.controls_widget.setSizePolicy(QSizePolicy.Expanding, QSizePolicy.Expanding)
        self.controls_layout = QVBoxLayout(self.controls_widget)

        self.extra_widget = QWidget()
        self.extra_layout = QVBoxLayout(self.extra_widget)
        self.extra_stretch = QSpacerItem(0, 0, QSizePolicy.Minimum, QSizePolicy.Expanding)

        # ---- File controls ----
        self.file_ctrls_layout = QHBoxLayout()
        self.load_btn = QPushButton("Load time series file")
        self.save_btn = QPushButton("Save Files")
        self.clear_btn = QPushButton("Clear All")
        self.save_values_btn = QPushButton("Save Values…")
        self.load_values_btn = QPushButton("Load Values…")
        self.export_csv_btn = QPushButton("Export Selected to CSV")
        self.export_dt_input = QLineEdit("0")
        self.export_dt_input.setFixedWidth(50)
        self.export_dt_input.setToolTip("Resample dt (0 = no resample)")
        self.clear_orcaflex_btn = QPushButton("Clear OrcaFlex Selection")
        self.reselect_orcaflex_btn = QPushButton("Re-select OrcaFlex Variables")
        # Hidden until a .sim file is loaded
        self.clear_orcaflex_btn.hide()
        self.reselect_orcaflex_btn.hide()
        self.file_ctrls_layout.addWidget(self.load_btn)
        self.file_ctrls_layout.addWidget(self.save_btn)
        self.file_ctrls_layout.addWidget(self.clear_btn)
        self.file_ctrls_layout.addWidget(self.save_values_btn)
        self.file_ctrls_layout.addWidget(self.load_values_btn)
        self.file_ctrls_layout.addWidget(self.export_csv_btn)
        self.file_ctrls_layout.addWidget(self.export_dt_input)
        self.file_ctrls_layout.addWidget(self.clear_orcaflex_btn)
        self.file_ctrls_layout.addWidget(self.reselect_orcaflex_btn)
        self.file_ctrls_layout.addStretch(1)

        self.theme_embed_widget = QWidget()
        self.theme_embed_layout = QVBoxLayout(self.theme_embed_widget)
        self.theme_switch = QCheckBox("Dark Theme")
        self.embed_plot_cb = QCheckBox("Embed Plot")
        self.theme_embed_layout.addWidget(self.theme_switch)
        self.theme_embed_layout.addWidget(self.embed_plot_cb)
        self.file_ctrls_layout.addWidget(self.theme_embed_widget)
        self.controls_layout.addLayout(self.file_ctrls_layout)

        # Progress bar
        self.progress = QProgressBar()

        # --- Transformations ---
        self.transform_group = QGroupBox("Quick transformations")
        transform_layout = QVBoxLayout(self.transform_group)

        row1 = QHBoxLayout()
        self.mult_by_1000_btn = QPushButton("Multiply by 1000")
        self.div_by_1000_btn = QPushButton("Divide by 1000")
        self.mult_by_10_btn = QPushButton("Multiply by 10")
        self.div_by_10_btn = QPushButton("Divide by 10")
        self.mult_by_2_btn = QPushButton("Multiply by 2")
        self.div_by_2_btn = QPushButton("Divide by 2")
        self.mult_by_neg1_btn = QPushButton("Multiply by -1")
        row1.addWidget(self.mult_by_1000_btn)
        row1.addWidget(self.div_by_1000_btn)
        row1.addWidget(self.mult_by_10_btn)
        row1.addWidget(self.div_by_10_btn)
        row1.addWidget(self.mult_by_2_btn)
        row1.addWidget(self.div_by_2_btn)
        row1.addWidget(self.mult_by_neg1_btn)
        transform_layout.addLayout(row1)

        row2 = QHBoxLayout()
        self.radians_btn = QPushButton("Radians")
        self.degrees_btn = QPushButton("Degrees")
        row2.addWidget(self.radians_btn)
        row2.addWidget(self.degrees_btn)
        transform_layout.addLayout(row2)

        row_trig = QHBoxLayout()
        row_trig.addWidget(QLabel("Trig:"))
        self.trig_combo = QComboBox()
        self.trig_combo.addItems(["sin", "cos", "tan"])
        row_trig.addWidget(self.trig_combo)
        row_trig.addWidget(QLabel("Angle [deg]:"))
        self.trig_angle_entry = QLineEdit()
        self.trig_angle_entry.setPlaceholderText("0")
        self.trig_angle_entry.setFixedWidth(80)
        row_trig.addWidget(self.trig_angle_entry)
        self.trig_calc_btn = QPushButton("Calculate")
        row_trig.addWidget(self.trig_calc_btn)
        row_trig.addStretch(1)
        transform_layout.addLayout(row_trig)

        row3 = QHBoxLayout()
        self.shift_mean0_btn = QPushButton("Shift Mean → 0")
        self.shift_min0_btn = QPushButton("Shift Min to Zero")
        self.ignore_anomalies_cb = QCheckBox("Ignore anomalies (lowest 1%) for shifting.")
        row3.addWidget(self.shift_mean0_btn)
        row3.addWidget(self.shift_min0_btn)
        row3.addWidget(self.ignore_anomalies_cb)
        transform_layout.addLayout(row3)

        row4 = QHBoxLayout()
        self.sqrt_sum_btn = QPushButton("Sqrt(sum of squares)")
        self.mean_of_sel_btn = QPushButton("Mean")
        self.abs_btn = QPushButton("Absolute")
        self.rolling_avg_btn = QPushButton("Rolling Avg")
        self.merge_selected_btn = QPushButton("Merge Selected")
        row4.addWidget(self.sqrt_sum_btn)
        row4.addWidget(self.mean_of_sel_btn)
        row4.addWidget(self.abs_btn)
        row4.addWidget(self.rolling_avg_btn)
        row4.addWidget(self.merge_selected_btn)
        transform_layout.addLayout(row4)

        row5 = QHBoxLayout()
        row5.addWidget(QLabel("Tol [%]:"))
        self.shift_tol_entry = QLineEdit("0.01")
        self.shift_tol_entry.setFixedWidth(60)
        row5.addWidget(self.shift_tol_entry)
        row5.addWidget(QLabel("Min count:"))
        self.shift_cnt_entry = QLineEdit("10")
        self.shift_cnt_entry.setFixedWidth(60)
        row5.addWidget(self.shift_cnt_entry)
        self.shift_min_nz_btn = QPushButton(
            "Shift Min -> 0"
        )
        self.shift_common_max_btn = QPushButton(
            "Common Shift Min -> 0"
        )
        row5.addWidget(self.shift_min_nz_btn)
        row5.addWidget(self.shift_common_max_btn)
        transform_layout.addLayout(row5)


        # Progress bar is shown by itself unless the plot is embedded
        self.controls_layout.addWidget(self.progress)
        # Row used when embedding the plot to move transformations next to the
        # progress bar
        self.progress_transform_row = QHBoxLayout()


        # ---- Offset Group ----
        offset_group = QGroupBox("Apply operation from variable input fields")
        offset_group.setSizePolicy(QSizePolicy.Expanding, QSizePolicy.Preferred)
        offset_layout = QVBoxLayout(offset_group)
        offset_examples = QLabel('Examples: add "+1 / 1" substract "-1" divide "/2" multiply "*2"')
        offset_examples.setWordWrap(True)
        offset_layout.addWidget(offset_examples)
        self.apply_value_user_var_cb = QCheckBox("Create user variable instead of overwriting?")
        offset_layout.addWidget(self.apply_value_user_var_cb)
        self.apply_values_btn = QPushButton("Apply Values")
        offset_layout.addWidget(self.apply_values_btn)
        self.controls_layout.addWidget(offset_group)

        # ---- File list group ----
        file_group = QGroupBox("Loaded Files")
        file_group.setSizePolicy(QSizePolicy.Expanding, QSizePolicy.Preferred)
        file_list_layout = QVBoxLayout(file_group)
        self.file_list = QListWidget()
        self.file_list.setMinimumWidth(160)
        self.remove_file_btn = QPushButton("Remove File")
        file_list_layout.addWidget(self.file_list)
        file_list_layout.addWidget(self.remove_file_btn)
        self.controls_layout.addWidget(file_group)

        # ---- Time window controls ----
        time_group = QGroupBox("Time Window (for Plot/Stats/Transform)")
        time_group.setSizePolicy(QSizePolicy.Expanding, QSizePolicy.Preferred)
        time_layout = QHBoxLayout(time_group)
        time_layout.addWidget(QLabel("Start:"))
        self.time_start = QLineEdit()
        self.time_start.setFixedWidth(60)
        time_layout.addWidget(self.time_start)
        time_layout.addWidget(QLabel("End:"))
        self.time_end = QLineEdit()
        self.time_end.setFixedWidth(60)
        time_layout.addWidget(self.time_end)
        self.reset_time_window_btn = QPushButton("Reset")
        time_layout.addWidget(self.reset_time_window_btn)
        self.controls_layout.addWidget(time_group)

        # ---- Frequency filtering controls ----
        self.freq_group = QGroupBox("Apply frequency filter to transformations and calculations")
        self.freq_group.setSizePolicy(QSizePolicy.Expanding, QSizePolicy.Preferred)
        freq_layout = QGridLayout(self.freq_group)
        self.filter_none_rb = QRadioButton("None")
        self.filter_lowpass_rb = QRadioButton("Low-pass")
        self.filter_highpass_rb = QRadioButton("High-pass")
        self.filter_bandpass_rb = QRadioButton("Band-pass")
        self.filter_bandblock_rb = QRadioButton("Band-block")
        self.filter_none_rb.setChecked(True)
        self.lowpass_cutoff = QLineEdit("0.04")
        self.highpass_cutoff = QLineEdit("0.04")
        self.bandpass_low = QLineEdit("0.0")
        self.bandpass_high = QLineEdit("0.0")
        self.bandblock_low = QLineEdit("0.0")
        self.bandblock_high = QLineEdit("0.0")

        row = 0
        freq_layout.addWidget(self.filter_none_rb, row, 0, 1, 2)
        row += 1
        freq_layout.addWidget(self.filter_lowpass_rb, row, 0)
        freq_layout.addWidget(QLabel("below"), row, 1)
        freq_layout.addWidget(self.lowpass_cutoff, row, 2)
        freq_layout.addWidget(QLabel("Hz"), row, 3)
        row += 1
        freq_layout.addWidget(self.filter_highpass_rb, row, 0)
        freq_layout.addWidget(QLabel("above"), row, 1)
        freq_layout.addWidget(self.highpass_cutoff, row, 2)
        freq_layout.addWidget(QLabel("Hz"), row, 3)
        row += 1
        freq_layout.addWidget(self.filter_bandpass_rb, row, 0)
        freq_layout.addWidget(QLabel("between"), row, 1)
        freq_layout.addWidget(self.bandpass_low, row, 2)
        freq_layout.addWidget(QLabel("Hz and"), row, 3)
        freq_layout.addWidget(self.bandpass_high, row, 4)
        freq_layout.addWidget(QLabel("Hz"), row, 5)
        row += 1
        freq_layout.addWidget(self.filter_bandblock_rb, row, 0)
        freq_layout.addWidget(QLabel("between"), row, 1)
        freq_layout.addWidget(self.bandblock_low, row, 2)
        freq_layout.addWidget(QLabel("Hz and"), row, 3)
        freq_layout.addWidget(self.bandblock_high, row, 4)
        freq_layout.addWidget(QLabel("Hz"), row, 5)

        self.controls_layout.addWidget(self.freq_group)

        # ---- Tools (EVA + QATS) ----
        self.tools_group = QGroupBox("Tools")
        self.tools_group.setSizePolicy(QSizePolicy.Expanding, QSizePolicy.Preferred)
        tools_layout = QHBoxLayout(self.tools_group)
        self.launch_qats_btn = QPushButton("Open in AnyQATS")
        self.evm_tool_btn = QPushButton("Open Extreme Value Statistics Tool")
        tools_layout.addWidget(self.launch_qats_btn)
        tools_layout.addWidget(self.evm_tool_btn)
        self.controls_layout.addWidget(self.tools_group)


        # ---- Plot controls ----
        self.plot_group = QGroupBox("Plot Controls")
        self.plot_group.setSizePolicy(QSizePolicy.Expanding, QSizePolicy.Preferred)

        plot_group = self.plot_group  # backward compatibility for older refs

        plot_layout = QVBoxLayout(self.plot_group)
        plot_btn_row = QHBoxLayout()
        self.plot_selected_btn = QPushButton("Plot Selected (one graph)")
        self.plot_side_by_side_btn = QPushButton("Plot Selected (side-by-side)")
        grid_col = QVBoxLayout()
        grid_col.addWidget(self.plot_side_by_side_btn)
        self.plot_same_axes_cb = QCheckBox("Same axes")
        grid_col.addWidget(self.plot_same_axes_cb)
        self.plot_mean_btn = QPushButton("Plot Mean")
        self.plot_rolling_btn = QPushButton("Rolling Mean")
        self.animate_xyz_btn = QPushButton("Animate XYZ scatter (all points)")

        selected_col = QVBoxLayout()
        selected_col.addWidget(self.plot_selected_btn)
        self.plot_extrema_cb = QCheckBox("Mark max/min")
        selected_col.addWidget(self.plot_extrema_cb)

        plot_btn_row.addLayout(selected_col)
        plot_btn_row.addLayout(grid_col)
        plot_btn_row.addWidget(self.plot_mean_btn)
        plot_btn_row.addWidget(self.plot_rolling_btn)
        plot_btn_row.addWidget(self.animate_xyz_btn)
        self.plot_selected_btn.clicked.connect(self.plot_selected)
        # Use an explicit slot for side-by-side plotting so that the optional
        # ``checked`` argument emitted by QPushButton.clicked() is ignored and
        # the ``grid`` flag is always forwarded correctly.
        self.plot_side_by_side_btn.clicked.connect(self.plot_selected_side_by_side)
        self.plot_mean_btn.clicked.connect(self.plot_mean)
        self.plot_rolling_btn.clicked.connect(lambda: self.plot_selected(mode="rolling"))
        self.animate_xyz_btn.clicked.connect(self.animate_xyz_scatter_many)
        self.plot_raw_cb = QCheckBox("Raw")
        self.plot_raw_cb.setChecked(True)
        self.plot_lowpass_cb = QCheckBox("Low-pass")
        self.plot_highpass_cb = QCheckBox("High-pass")
        plot_btn_row.addWidget(self.plot_raw_cb)
        plot_btn_row.addWidget(self.plot_lowpass_cb)
        plot_btn_row.addWidget(self.plot_highpass_cb)
        plot_btn_row.addWidget(QLabel("Engine:"))
        self.plot_engine_combo = QComboBox()
        self.plot_engine_combo.addItems(["plotly", "bokeh", "default"])
        plot_btn_row.addWidget(self.plot_engine_combo)
        self.include_raw_mean_cb = QCheckBox("Show components (used in mean)")
        plot_btn_row.addWidget(self.include_raw_mean_cb)
        plot_layout.addLayout(plot_btn_row)
        # Label trimming controls
        trim_row = QHBoxLayout()
        trim_row.addWidget(QLabel("Trim label to keep:"))
        trim_row.addWidget(QLabel("Left:"))
        self.label_trim_left = QSpinBox()
        self.label_trim_left.setMaximum(1000)
        self.label_trim_left.setValue(10)
        trim_row.addWidget(self.label_trim_left)
        trim_row.addWidget(QLabel("Right:"))
        self.label_trim_right = QSpinBox()
        self.label_trim_right.setMaximum(1000)
        self.label_trim_right.setValue(60)
        trim_row.addWidget(self.label_trim_right)
        plot_layout.addLayout(trim_row)
        # Y-axis label
        yaxis_row = QHBoxLayout()
        yaxis_row.addWidget(QLabel("Y-axis label (optional):"))
        self.yaxis_label = QLineEdit("Value")
        yaxis_row.addWidget(self.yaxis_label)
        plot_layout.addLayout(yaxis_row)

        # Rolling mean window
        rolling_row = QHBoxLayout()
        rolling_row.addWidget(QLabel("Rolling mean window:"))
        self.rolling_window = QSpinBox()
        self.rolling_window.setMinimum(1)
        self.rolling_window.setMaximum(1000000)

        self.rolling_window.setValue(1)
        rolling_row.addWidget(self.rolling_window)
        plot_layout.addLayout(rolling_row)

        self.controls_layout.addWidget(self.plot_group)
        self.controls_layout.addWidget(self.transform_group)


        # ---- Calculator ----
        self.calc_group = QGroupBox("Calculator")
        calc_layout = QVBoxLayout(self.calc_group)
        calc_layout.addWidget(QLabel(
            "Define a new variable (e.g., result_name = f1_var1 + f2_var2) where f1 and f2 refer to file IDs in the loaded list (c_ common var, u_ user var)."
        ))
        self.calc_entry = QTextEdit()
        calc_layout.addWidget(self.calc_entry)
        calc_btn_row = QHBoxLayout()
        self.calc_btn = QPushButton("Calculate")
        self.calc_help_btn = QPushButton("?")
        calc_btn_row.addWidget(self.calc_btn)
        calc_btn_row.addWidget(self.calc_help_btn)
        calc_layout.addLayout(calc_btn_row)
        self.controls_layout.addWidget(self.calc_group)

        # Autocomplete popup for the calculator
        self.autocomplete_popup = QListWidget(self)
        self.autocomplete_popup.setWindowFlags(Qt.Popup)

        self.autocomplete_popup.setFocusPolicy(Qt.NoFocus)
        self.autocomplete_popup.setFocusProxy(self.calc_entry)


        # Do not steal focus when shown so typing can continue
        self.autocomplete_popup.setAttribute(Qt.WA_ShowWithoutActivating)
        self.autocomplete_popup.hide()

        # Connect calculator signals
        self.calc_btn.clicked.connect(self.calculate_series)
        self.calc_help_btn.clicked.connect(self.show_calc_help)
        self.calc_entry.textChanged.connect(self._update_calc_suggestions)
        self.autocomplete_popup.itemClicked.connect(self._insert_calc_suggestion)
        self.calc_entry.installEventFilter(self)
        self.autocomplete_popup.installEventFilter(self)

        # ---- Analysis ----
        self.analysis_group = QGroupBox("Analysis")
        self.analysis_group.setSizePolicy(QSizePolicy.Expanding, QSizePolicy.Preferred)
        analysis_layout = QVBoxLayout(self.analysis_group)
        self.show_stats_btn = QPushButton("Show statistic for selected variables")
        self.show_stats_btn.clicked.connect(self.show_stats)
        analysis_layout.addWidget(self.show_stats_btn)
        analysis_btn_row = QHBoxLayout()
        self.psd_btn = QPushButton("PSD")
        self.cycle_range_btn = QPushButton("Cycle Range")
        self.cycle_mean_btn = QPushButton("Range-Mean")
        self.cycle_mean3d_btn = QPushButton("Range-Mean 3-D")
        analysis_btn_row.addWidget(self.psd_btn)
        analysis_btn_row.addWidget(self.cycle_range_btn)
        analysis_btn_row.addWidget(self.cycle_mean_btn)
        analysis_btn_row.addWidget(self.cycle_mean3d_btn)
        analysis_layout.addLayout(analysis_btn_row)
        self.controls_layout.addWidget(self.analysis_group)
        # Plot controls below analysis
        self.controls_layout.addWidget(plot_group)



        self.plot_view = QWebEngineView()
        self.plot_view.setMinimumHeight(300)
        self.plot_view.setSizePolicy(QSizePolicy.Expanding, QSizePolicy.Expanding)
        # Match the dark theme when embedding Plotly by removing the default
        # light border around the web view. Background color is updated when
        # themes toggle via ``apply_dark_palette``/``apply_light_palette``.
        self.plot_view.setStyleSheet("border:0px;")
        self._temp_plot_file = None  # temporary HTML used for embedded plots
        # Placeholder for embedded Matplotlib canvas
        self._mpl_canvas = None
        # plot_view is shown when the "Embed Plot" option is enabled

        self.controls_layout.addStretch(1)
        self.extra_layout.addItem(self.extra_stretch)

        self.top_row_layout.addWidget(self.controls_widget)
        # extra_widget will be inserted when embed is enabled
        # Plot view occupies full width below the top row
        self.right_outer_layout.addWidget(self.plot_view)
        self.right_outer_layout.setStretch(0, 0)
        self.right_outer_layout.setStretch(1, 1)
        self.plot_view.hide()
        self.main_splitter.addWidget(right_widget)
        self.main_splitter.setStretchFactor(0, 1)
        self.main_splitter.setStretchFactor(1, 2)

        # ---- Set main container ----
        container = QWidget()
        container.setAutoFillBackground(True)
        container_layout = QHBoxLayout(container)
        container_layout.addWidget(self.main_splitter)
        self.setCentralWidget(container)
        self.setAutoFillBackground(True)

        self.main_splitter.splitterMoved.connect(self._on_splitter_moved)
        self._configure_initial_geometry()

        # =======================
        # SIGNALS AND ACTIONS
        # =======================
        self.load_btn.clicked.connect(self.load_files)
        self.remove_file_btn.clicked.connect(self.remove_selected_file)
        self.clear_btn.clicked.connect(self.clear_all_files)
        self.goto_common_btn.clicked.connect(lambda: self.tabs.setCurrentIndex(0))
        self.goto_user_btn.clicked.connect(lambda: self.tabs.setCurrentIndex(self.tabs.count() - 1))
        self.unselect_all_btn.clicked.connect(self._unselect_all_variables)
        self.select_pos_btn.clicked.connect(self._select_all_by_list_pos)
        self.file_list.currentRowChanged.connect(self.highlight_file_tab)
        self.apply_values_btn.clicked.connect(self.apply_values)
        self.mult_by_1000_btn.clicked.connect(self.multiply_by_1000)
        self.div_by_1000_btn.clicked.connect(self.divide_by_1000)
        self.mult_by_10_btn.clicked.connect(self.multiply_by_10)
        self.div_by_10_btn.clicked.connect(self.divide_by_10)
        self.mult_by_2_btn.clicked.connect(self.multiply_by_2)
        self.div_by_2_btn.clicked.connect(self.divide_by_2)
        self.mult_by_neg1_btn.clicked.connect(self.multiply_by_neg1)
        self.mean_of_sel_btn.clicked.connect(self.mean_of_selected)
        self.sqrt_sum_btn.clicked.connect(self.sqrt_sum_of_squares)
        self.abs_btn.clicked.connect(self.abs_var)
        self.rolling_avg_btn.clicked.connect(self.rolling_average)
        self.merge_selected_btn.clicked.connect(self.merge_selected_series)
        self.radians_btn.clicked.connect(self.to_radians)
        self.degrees_btn.clicked.connect(self.to_degrees)
        self.trig_calc_btn.clicked.connect(self.apply_trig_from_degrees)
        self.shift_min0_btn.clicked.connect(self.shift_min_to_zero)
        self.shift_mean0_btn.clicked.connect(self.shift_mean_to_zero)
        self.save_btn.clicked.connect(self.save_files)
        self.save_values_btn.clicked.connect(self.save_entry_values)
        self.load_values_btn.clicked.connect(self.load_entry_values)
        self.export_csv_btn.clicked.connect(self.export_selected_to_csv)
        self.shift_min_nz_btn.clicked.connect(self.shift_repeated_neg_min)
        self.shift_common_max_btn.clicked.connect(self.shift_common_max)
        self.launch_qats_btn.clicked.connect(self.launch_qats)
        self.evm_tool_btn.clicked.connect(self.open_evm_tool)
        self.reselect_orcaflex_btn.clicked.connect(self.reselect_orcaflex_variables)
        self.psd_btn.clicked.connect(lambda: self.plot_selected(mode="psd"))
        self.cycle_range_btn.clicked.connect(lambda: self.plot_selected(mode="cycle"))
        self.cycle_mean_btn.clicked.connect(lambda: self.plot_selected(mode="cycle_rm"))
        self.cycle_mean3d_btn.clicked.connect(lambda: self.plot_selected(mode="cycle_rm3d"))
        self.plot_rolling_btn.clicked.connect(lambda: self.plot_selected(mode="rolling"))

        self.theme_switch.stateChanged.connect(self.toggle_dark_theme)
        self.embed_plot_cb.stateChanged.connect(self.toggle_embed_layout)
        self.plot_engine_combo.currentTextChanged.connect(self._on_engine_changed)


        # ==== Populate variable tabs on startup ====
        self.refresh_variable_tabs()
        # Apply the light palette by default
        self.apply_dark_palette()
        self.theme_switch.setChecked(True)
        self.toggle_embed_layout('')
        self.embed_plot_cb.setChecked(True)

    def _configure_initial_geometry(self) -> None:
        """Size the window and splitter based on the current screen."""

        apply_initial_size(
            self,
            desired_width=1400,
            desired_height=900,
            min_width=880,
            min_height=640,
            width_ratio=0.92,
            height_ratio=0.9,
        )

        self._apply_splitter_ratio()
        QTimer.singleShot(0, self._apply_splitter_ratio)

    def _apply_splitter_ratio(self) -> None:
        """Keep the main splitter proportions responsive when resizing."""

        if not hasattr(self, "main_splitter"):
            return

        total = self.main_splitter.size().width()
        if total < 2:
            return

        left = int(total * self._splitter_ratio)
        left = max(self._min_left_panel, left)

        if total - left < self._min_right_panel:
            left = max(self._min_left_panel, total - self._min_right_panel)

        left = max(1, min(left, total - 1))
        right = max(1, total - left)

        self._updating_splitter = True
        try:
            self.main_splitter.setSizes([left, right])
        finally:
            self._updating_splitter = False

    def _on_splitter_moved(self, _pos: int, _index: int) -> None:
        if self._updating_splitter:
            return

        sizes = self.main_splitter.sizes()
        total = sum(sizes)
        if not total:
            return

        ratio = sizes[0] / total
        self._splitter_ratio = max(0.15, min(0.85, ratio))

    def resizeEvent(self, event):  # type: ignore[override]
        super().resizeEvent(event)
        self._apply_splitter_ratio()

    def eventFilter(self, obj, event):

        if obj is self.calc_entry and event.type() == QEvent.Type.KeyPress:
            if self.autocomplete_popup.isVisible():
                if event.key() in (Qt.Key_Up, Qt.Key_Down):
                    self._navigate_autocomplete(event)
                    return True
                if event.key() in (Qt.Key_Return, Qt.Key_Enter, Qt.Key_Tab):
                    self._insert_calc_suggestion()
                    return True
            if event.key() == Qt.Key_Escape:
                self.autocomplete_popup.hide()
                return True

        if obj is self.autocomplete_popup and event.type() == QEvent.Type.KeyPress:
            if event.key() in (Qt.Key_Up, Qt.Key_Down):
                self._navigate_autocomplete(event)
                return True
            if event.key() in (Qt.Key_Return, Qt.Key_Enter):
                self._insert_calc_suggestion()
                return True
            if event.key() == Qt.Key_Escape:
                self.autocomplete_popup.hide()
                return True

            # Forward other keystrokes to the calculator entry
            fwd = QKeyEvent(
                event.type(),
                event.key(),
                event.modifiers(),
                event.text(),
                event.isAutoRepeat(),
                event.count(),
            )
            QApplication.sendEvent(self.calc_entry, fwd)
            return True

        return super().eventFilter(obj, event)

    # ---- Calculator helpers -------------------------------------------------
    def _navigate_autocomplete(self, event):
        count = self.autocomplete_popup.count()
        if count == 0:
            return
        idx = self.autocomplete_popup.currentRow()
        if event.key() == Qt.Key_Down:
            idx = (idx + 1) % count
        elif event.key() == Qt.Key_Up:
            idx = (idx - 1) % count
        self.autocomplete_popup.setCurrentRow(idx)

    def _insert_calc_suggestion(self):
        import re

        item = self.autocomplete_popup.currentItem()
        if not item:
            return
        token = self._calc_match_lookup.get(item.text(), "")
        cursor = self.calc_entry.textCursor()
        text_before = self.calc_entry.toPlainText()[: cursor.position()]
        m = re.search(r"([A-Za-z0-9_]+)$", text_before)
        if m:
            cursor.movePosition(QTextCursor.Left, QTextCursor.KeepAnchor, len(m.group(1)))
        cursor.insertText(token)
        self.calc_entry.setTextCursor(cursor)
        self.autocomplete_popup.hide()
        self.calc_entry.setFocus()

    def _build_calc_variable_list(self):
        self.calc_variables = []
        self.calc_var_filemap = {}
        for i, tsdb in enumerate(self.tsdbs):
            tag = f"f{i + 1}"
            filename = os.path.basename(self.file_paths[i])
            for key in tsdb.getm().keys():
                safe = f"{tag}_{_safe(key)}"
                self.calc_variables.append(safe)
                self.calc_var_filemap[safe] = filename
        if self.tsdbs:
            common_set = set(self.tsdbs[0].getm().keys())
            for db in self.tsdbs[1:]:
                common_set &= set(db.getm().keys())
            for key in sorted(common_set):
                safe = f"c_{_safe(key)}"
                self.calc_variables.append(safe)
                self.calc_var_filemap[safe] = "common"
        if self.common_lookup:
            for key in sorted(self.common_lookup):
                safe = f"c_{key}"
                if safe not in self.calc_variables:
                    self.calc_variables.append(safe)
                    self.calc_var_filemap[safe] = "common"
        for key in getattr(self, "user_variables", set()):
            safe = f"u_{_safe(key)}"
            if safe not in self.calc_variables:
                filename = next((os.path.basename(fp) for tsdb, fp in zip(self.tsdbs, self.file_paths) if key in tsdb.getm()), "user variable")
                self.calc_variables.append(safe)
                self.calc_var_filemap[safe] = filename

    def _update_calc_suggestions(self):
        import re

        text = self.calc_entry.toPlainText()
        text_until_cursor = self.calc_entry.toPlainText()[: self.calc_entry.textCursor().position()]
        if not text:
            self.autocomplete_popup.hide()
            return
        m = re.search(r"([A-Za-z0-9_]+)$", text_until_cursor)
        if not m:
            self.autocomplete_popup.hide()
            return
        token = m.group(1).lower()
        all_items = self.calc_variables + MATH_FUNCTIONS
        matches = [v for v in all_items if v.lower().startswith(token)]
        if not matches:
            self.autocomplete_popup.hide()
            return
        matches.sort(key=lambda v: (v not in self.calc_variables, v.lower()))
        self.autocomplete_popup.clear()
        self._calc_match_lookup = {}
        for item in matches:
            label = item if item not in self.calc_variables else f"{item}   ({self.calc_var_filemap.get(item, '')})"
            self._calc_match_lookup[label] = item
            self.autocomplete_popup.addItem(label)
        self.autocomplete_popup.setCurrentRow(0)
        pos = self.calc_entry.mapToGlobal(self.calc_entry.cursorRect().bottomLeft())
        self.autocomplete_popup.move(pos)
        self.autocomplete_popup.setFixedWidth(self.calc_entry.width())
        self.autocomplete_popup.setFixedHeight(min(6, len(matches)) * 22)
        self.autocomplete_popup.show()
        # Keep typing focus in the calculator entry
        self.calc_entry.setFocus()

    def calculate_series(self):
        """Evaluate the Calculator expression and create new series."""
        import traceback

        expr = self.calc_entry.toPlainText().strip()
        if not expr:
            QMessageBox.warning(self, "No Formula", "Please enter a formula.")
            return

        m_out = re.match(r"\s*([A-Za-z_]\w*)\s*=", expr)
        if not m_out:
            QMessageBox.critical(self, "No Assignment", "Write the formula like   result = <expression>")
            return
        base_output = m_out.group(1)

        t_window = None
        for tsdb in self.tsdbs:
            for ts in tsdb.getm().values():
                mask = self.get_time_window(ts)
                if mask is not None and np.any(mask):
                    t_window = ts.t[mask]
                    break
            if t_window is not None:
                break
        if t_window is None:
            QMessageBox.critical(self, "No Time Window", "Could not infer a valid time window.")
            return

        common_tokens = {m.group(1) for m in re.finditer(r"\bc_([\w\- ]+)\b", expr)}
        user_tokens = {m.group(1) for m in re.finditer(r"\bu_([\w\- ]+)", expr)}
        explicit_file_tags = {int(m.group(1)) for m in re.finditer(r"\bf(\d+)_", expr)}
        file_tags_used = explicit_file_tags or set(range(1, len(self.tsdbs) + 1))

        u_global = {u for u in user_tokens if not re.search(r"_f\d+$", u)}
        u_perfile = {u for u in user_tokens if re.search(r"_f\d+$", u)}

        known_user = getattr(self, "user_variables", set())
        missing = u_global - known_user
        if missing:
            QMessageBox.critical(self, "Unknown user variable", ", ".join(sorted(missing)))
            return

        def align_all_files(name, name_by_file=None):
            vecs = []
            for i, tsdb in enumerate(self.tsdbs):
                lookup = None
                if name_by_file and i < len(name_by_file):
                    lookup = name_by_file[i]
                ts = tsdb.getm().get(lookup or name)
                if ts is None and not name_by_file:
                    alt = next(
                        (key for key in tsdb.getm() if re.sub(r"^f\d+_", "", key) == name),
                        None,
                    )
                    if alt:
                        ts = tsdb.getm().get(alt)
                        lookup = alt
                if ts is None:
                    missing = lookup or name
                    return None, f"'{missing}' not in {os.path.basename(self.file_paths[i])}"
                idx = (ts.t >= t_window[0]) & (ts.t <= t_window[-1])
                t_part, x_part = ts.t[idx], ts.x[idx]
                if len(t_part) == 0:
                    vecs.append(np.full_like(t_window, np.nan))
                    continue
                if not np.array_equal(t_part, t_window):
                    t_common = t_window[(t_window >= t_part[0]) & (t_window <= t_part[-1])]
                    x_part = qats.TimeSeries(name, t_part, x_part).resample(t=t_common)
                    full = np.full_like(t_window, np.nan)
                    full[np.isin(t_window, t_common)] = x_part
                    x_part = full
                vecs.append(x_part.astype(float))
            return vecs, None

        aligned_common, aligned_u_global = {}, {}
        for k in common_tokens:
            names = None
            if self.common_lookup and k in self.common_lookup:
                names = self.common_lookup[k]
                if len(names) != len(self.tsdbs):
                    names = None
            v, err = align_all_files(k, name_by_file=names)
            if err:
                QMessageBox.critical(self, "Common variable error", err)
                return
            aligned_common[k] = v
        for k in u_global:
            v, err = align_all_files(k)
            if err:
                QMessageBox.critical(self, "User variable error", err)
                return
            aligned_u_global[k] = v

        aligned_u_perfile = {}
        for tok in u_perfile:
            m = re.match(r"(.+)_f(\d+)$", tok)
            if not m:
                continue
            src_idx = int(m.group(2)) - 1
            if src_idx >= len(self.tsdbs):
                QMessageBox.critical(self, "User variable error", f"File #{m.group(2)} does not exist.")
                return
            ts = self.tsdbs[src_idx].getm().get(tok)
            if ts is None:
                QMessageBox.critical(self, "User variable error", f"Variable '{tok}' not found in {os.path.basename(self.file_paths[src_idx])}")
                return
            idx = (ts.t >= t_window[0]) & (ts.t <= t_window[-1])
            t_part, x_part = ts.t[idx], ts.x[idx]
            if len(t_part) == 0:
                vec = np.full_like(t_window, np.nan)
            elif np.array_equal(t_part, t_window):
                vec = x_part.astype(float)
            else:
                t_common = t_window[(t_window >= t_part[0]) & (t_window <= t_part[-1])]
                vec = qats.TimeSeries(tok, t_part, x_part).resample(t=t_common)
                full = np.full_like(t_window, np.nan)
                full[np.isin(t_window, t_common)] = vec
                vec = full
            aligned_u_perfile[tok] = vec.astype(float)

        create_common_output = len(explicit_file_tags) >= 2

        results = []
        for file_idx, tsdb in enumerate(self.tsdbs):
            f_no = file_idx + 1
            ctx = {}
            for i, db in enumerate(self.tsdbs):
                tag = f"f{i + 1}"
                for key, ts in db.getm().items():
                    idx = (ts.t >= t_window[0]) & (ts.t <= t_window[-1])
                    if not np.any(idx):
                        continue
                    t_part = ts.t[idx]
                    x_part = self.apply_filters(ts)[idx]
                    if not np.array_equal(t_part, t_window):
                        t_common = t_window[(t_window >= t_part[0]) & (t_window <= t_part[-1])]
                        x_part = qats.TimeSeries(key, t_part, x_part).resample(t=t_common)
                        full = np.full_like(t_window, np.nan)
                        full[np.isin(t_window, t_common)] = x_part
                        x_part = full
                    ctx[f"{tag}_{_safe(key)}"] = x_part.astype(float)

            for k, vecs in aligned_common.items():
                ctx[f"c_{_safe(k)}"] = vecs[file_idx]
            for k, vecs in aligned_u_global.items():
                ctx[f"u_{_safe(k)}"] = vecs[file_idx]
            for tok, vec in aligned_u_perfile.items():
                ctx[f"u_{tok}"] = vec

            ctx["time"] = t_window
            ctx.update({
                "np": np,
                "sin": np.sin,
                "cos": np.cos,
                "tan": np.tan,
                "exp": np.exp,
                "sqrt": np.sqrt,
                "log": np.log,
                "abs": np.abs,
                "min": np.min,
                "max": np.max,
                "power": np.power,
                "radians": np.radians,
                "degrees": np.degrees,
            })

            try:
                exec(expr, ctx)
                y = np.asarray(ctx[base_output], dtype=float)
                if y.ndim == 0:
                    y = np.full_like(t_window, y, dtype=float)
                if len(y) != len(t_window):
                    raise ValueError("Result length mismatch with time vector")

                must_write_here = (create_common_output and f_no == min(file_tags_used)) or (not create_common_output and f_no in file_tags_used)
                if not must_write_here:
                    continue

                filt_tag = self._filter_tag()
                suffix = "" if create_common_output else f"_f{f_no}"
                out_name = base_output
                if filt_tag:
                    out_name += f"_{filt_tag}"
                out_name += suffix
                ts_new = qats.TimeSeries(out_name, t_window, y)

                tsdb.add(ts_new)

                if create_common_output:
                    for other_db in self.tsdbs:
                        if out_name not in other_db.getm():
                            other_db.add(ts_new.copy())

                self.user_variables = getattr(self, "user_variables", set())
                self.user_variables.add(out_name)
                results.append((tsdb, ts_new))

            except Exception as e:
                QMessageBox.critical(self, "Calculation Error", f"{os.path.basename(self.file_paths[file_idx])}:\n{e}\n\n{traceback.format_exc()}")
                return

        self.refresh_variable_tabs()

        if create_common_output:
            msg = base_output
        else:
            msg = ", ".join(f"{base_output}_f{n}" for n in sorted(file_tags_used))
        QMessageBox.information(self, "Success", f"New variable(s): {msg}")

    def show_calc_help(self):
        """Display calculator usage help in a message box."""

        if not self.tsdbs:
            QMessageBox.information(
                self,
                "Calculator Help",
                "No files loaded – load files to see available variable references.",
            )
            return

        lines = [
            "👁‍🗨  Calculator Help",
            "",
            "📌  Prefix cheat-sheet",
            "     fN_<var>    variable from file N   (N = 1, 2, …)",
            "     c_<var>     common variable (present in every file)",
            "     u_<var>     user-created variable (all files)",
            "     u_<var>_fN  user variable that lives only in file N",
            "",
            "📝  Examples",
            "     result = f1_AccX + f2_AccY",
            "     diff   = c_WAVE1 - u_MyVar_f1",
            "",
            "The file number N corresponds to the indices shown in the",
            "'Loaded Files' list:",
            "",
        ]

        for idx, path in enumerate(self.file_paths, start=1):
            lines.append(f"     {idx}. {os.path.basename(path)}")

        lines.extend(
            [
                "",
                "🧬  Built-in math helpers",
                "     sin, cos, tan, sqrt, exp, log",
                "     abs, min, max, power, radians, degrees",
                "",
                "💡  Tips",
                "  •  Any valid Python / NumPy expression works (np.mean, np.std, …).",
                "  •  Give the left-hand side any name you like – it becomes a new",
                "     user variable (and appears under the 'User Variables' tab).",
                "  •  Autocomplete suggests prefixes and math functions as you type.",
            ]
        )

        QMessageBox.information(self, "Calculator Help", "\n".join(lines))

    def populate_var_list(self, var_list_widget, variables):
        var_list_widget.clear()
        self.var_widgets = {}
        for varname in variables:
            row_widget = VariableRowWidget(varname)
            item = QListWidgetItem(var_list_widget)
            item.setSizeHint(row_widget.sizeHint())
            var_list_widget.addItem(item)
            var_list_widget.setItemWidget(item, row_widget)
            self.var_widgets[varname] = row_widget
        min_width = getattr(self, "_min_left_panel", 240)
        var_list_widget.setMinimumWidth(min_width + 60)

    def show_selected(self):
        out = []
        for varname, row in self.var_widgets.items():
            if row.checkbox.isChecked():
                try:
                    val = float(row.input.text() or 0)
                except ValueError:
                    val = "Invalid"
                out.append(f"{varname}: checked, value = {val}")
            else:
                out.append(f"{varname}: not checked")
        from PySide6.QtWidgets import QMessageBox
        QMessageBox.information(self, "Selections", "\n".join(out))

    def make_variable_row(self, var_key, var_label, checked=False, initial_value=None):
        """Return a widget with checkbox, input field and variable label."""
        row = QWidget()
        layout = QHBoxLayout(row)
        layout.setContentsMargins(2, 2, 2, 2)

        chk = QCheckBox()
        chk.setChecked(checked)
        offset_edit = QLineEdit()
        offset_edit.setFixedWidth(60)
        if initial_value is not None:
            offset_edit.setText(str(initial_value))
        label = QLabel(var_label)

        layout.addWidget(chk)
        layout.addWidget(offset_edit)
        layout.addWidget(label)
        layout.addStretch(1)
        row.setLayout(layout)

        # Register in dictionaries for later access
        self.var_checkboxes[var_key] = chk
        self.var_offsets[var_key] = offset_edit
        return row

    def populate_variable_tab(self, tab_widget, var_keys, var_labels=None):
        layout = QVBoxLayout(tab_widget)
        for key in var_keys:
            label = var_labels[key] if var_labels and key in var_labels else key
            row = self.make_variable_row(key, label)
            layout.addWidget(row)
        layout.addStretch(1)
        tab_widget.setLayout(layout)

    def apply_values(self):
        """Apply numeric edits entered for each selected variable."""
        import os

        def _parse(txt: str):
            txt = txt.strip()
            if not txt:
                return None
            if txt[0] in "+-*/":
                op, num = txt[0], txt[1:].strip()
            else:
                op, num = "+", txt
            if not num:
                return None
            try:
                val = float(num)
            except ValueError:
                return None
            if op == "/" and abs(val) < 1e-12:
                return None
            return op, val

        common_ops, per_file_ops = {}, {}
        for ukey, entry in self.var_offsets.items():
            parsed = _parse(entry.text())
            if parsed is None:
                continue
            if "::" in ukey:
                f, v = ukey.split("::", 1)
                per_file_ops[(f, v)] = parsed
            elif ":" in ukey:
                f, v = ukey.split(":", 1)
                per_file_ops[(f, v)] = parsed
            else:
                common_ops[ukey] = parsed

        if not (common_ops or per_file_ops):
            QMessageBox.information(self, "Apply Values", "No valid edits were entered.")
            return

        make_new = self.apply_value_user_var_cb.isChecked()
        applied = 0
        conflicts = []
        self.user_variables = getattr(self, "user_variables", set())

        def _fmt_val(v: float) -> str:
            txt = f"{v:g}"
            return txt.replace(".", "p")

        for file_idx, (tsdb, fp) in enumerate(zip(self.tsdbs, self.file_paths), start=1):
            fname = os.path.basename(fp)
            local_per = {v: op for (f, v), op in per_file_ops.items() if f == fname}
            for var, ts in list(tsdb.getm().items()):
                has_c = var in common_ops
                has_p = var in local_per
                if not (has_c or has_p):
                    continue

                if has_c and has_p:
                    (opC, valC), (opP, valP) = common_ops[var], local_per[var]
                    if opC == opP and abs(valC - valP) < 1e-12:
                        op_use, val_use = opC, valC
                    elif all(op in "+-" for op in (opC, opP)):
                        zeroC, zeroP = abs(valC) < 1e-12, abs(valP) < 1e-12
                        if zeroC and not zeroP:
                            op_use, val_use = opP, valP
                        elif zeroP and not zeroC:
                            op_use, val_use = opC, valC
                        else:
                            conflicts.append(f"{fname}:{var}  (+{valC} vs +{valP})")
                            continue
                    else:
                        conflicts.append(f"{fname}:{var}  ({opC}{valC} vs {opP}{valP})")
                        continue
                else:
                    op_use, val_use = common_ops[var] if has_c else local_per[var]

                if make_new:
                    op_code = {"+": "p", "-": "m", "*": "x", "/": "d"}[op_use]
                    filt_tag = self._filter_tag()
                    base = f"{var}_{op_code}{_fmt_val(val_use)}"
                    if filt_tag:
                        base += f"_{filt_tag}"
                    base += f"_f{file_idx}"
                    name = base
                    n = 1
                    while name in tsdb.getm():
                        name = f"{base}_{n}"
                        n += 1
                    if op_use == "+":
                        data = ts.x + val_use
                    elif op_use == "-":
                        data = ts.x - val_use
                    elif op_use == "*":
                        data = ts.x * val_use
                    elif op_use == "/":
                        data = ts.x / val_use
                    new_ts = TimeSeries(name, ts.t.copy(), data)
                    tsdb.add(new_ts)
                    self.user_variables.add(name)
                else:
                    if op_use == "+":
                        ts.x = ts.x + val_use
                    elif op_use == "-":
                        ts.x = ts.x - val_use
                    elif op_use == "*":
                        ts.x = ts.x * val_use
                    elif op_use == "/":
                        ts.x = ts.x / val_use
                applied += 1

        self._populate_variables(None)
        summary = [f"{'Created' if make_new else 'Edited'} {applied} series."]
        if conflicts:
            summary.append("\nConflicts (skipped):")
            summary.extend(f"  • {c}" for c in conflicts)
        QMessageBox.information(self, "Apply Values", "\n".join(summary))

    def get_selected_keys(self):
        """Return all checked variables from all VariableTabs except User Variables."""
        keys = []
        for i in range(self.tabs.count()):
            tab = self.tabs.widget(i)
            # Only check variable tabs, not user variables
            # You can skip last tab if it's user vars, or check label if you want.
            if hasattr(tab, "selected_variables"):
                keys.extend(tab.selected_variables())
        return list(set(keys))

    def _apply_transformation(self, func, suffix, announce=True):
        """
        Apply *func* to every selected time-series and push the result back
        into the corresponding TsDB.

          new-name = <orig_name>_<suffix>_fN[_k]
                     └───────────────┘  └┘ └┘
                          copy        N  clash-counter
        """
        import os
        from PySide6.QtCore import QTimer
        from anyqats import TimeSeries

        self.rebuild_var_lookup()
        made = []
        fnames = [os.path.basename(p) for p in self.file_paths]

        def _has_file_prefix(key: str) -> bool:
            """Return True if *key* is prefixed with any loaded file name."""
            for name in fnames:
                if key.startswith(f"{name}::") or key.startswith(f"{name}:"):
                    return True
            return False

        for f_idx, (tsdb, path) in enumerate(zip(self.tsdbs, self.file_paths), start=1):
            fname = os.path.basename(path)

            for u_key, chk in self.var_checkboxes.items():
                if not chk.isChecked():
                    continue

                # ── resolve unique-key to var name inside *this* file ─────────
                if u_key.startswith(f"{fname}::"):
                    varname = u_key.split("::", 1)[1]
                elif u_key.startswith(f"{fname}:"):
                    varname = u_key.split(":", 1)[1]
                elif not _has_file_prefix(u_key):
                    varname = u_key
                else:
                    continue

                ts = tsdb.getm().get(varname)
                if ts is None:
                    continue

                mask = self.get_time_window(ts)

                # 📌── accept slice OR ndarray ────────────────────────────────
                if isinstance(mask, slice):  # full window
                    t_win = ts.t[mask]
                    y_src = self.apply_filters(ts)[mask]
                else:  # boolean ndarray
                    if not mask.any():  # completely empty
                        continue
                    t_win = ts.t[mask]
                    y_src = self.apply_filters(ts)[mask]
                # ----------------------------------------------------------------

                y_new = func(y_src)

                # ── unique name inside this file ─────────────────────────────
                filt_tag = self._filter_tag()
                base = f"{ts.name}_{suffix}"
                if filt_tag:
                    base += f"_{filt_tag}"
                base += f"_f{f_idx}"
                new_name = base
                k = 1
                while new_name in tsdb.getm():
                    new_name = f"{base}_{k}"
                    k += 1

                tsdb.add(TimeSeries(new_name, t_win, y_new))
                made.append(new_name)

                # mark global user-var
                self.user_variables = getattr(self, "user_variables", set())
                self.user_variables.add(new_name)

        # ── GUI refresh & popup ──────────────────────────────────────────────
        if made:
            QTimer.singleShot(0, lambda: self._populate_variables(None))
            if announce:

                def _ok():
                    show = 10
                    if len(made) <= show:
                        msg = "\n".join(sorted(made))
                    else:
                        msg = (
                            "\n".join(sorted(made)[:show])
                            + f"\n… and {len(made) - show} more"
                        )
                    QMessageBox.information(self, "Transformation complete", msg)

                QTimer.singleShot(0, _ok)
        elif announce:
            QTimer.singleShot(
                0,
                lambda: QMessageBox.warning(
                    self,
                    "Nothing new",
                    "All requested series already exist – no new series created.",
                ),
            )

    def abs_var(self):
        import numpy as np
        from PySide6.QtWidgets import QMessageBox

        self._apply_transformation(lambda y: np.abs(y), "abs", True)

    def rolling_average(self):
        """Apply rolling mean to all selected series."""
        import pandas as pd

        window = 1
        if hasattr(self, "rolling_window"):
            try:
                window = max(1, int(self.rolling_window.value()))
            except Exception:
                window = 1

        func = lambda y, w=window: pd.Series(y).rolling(window=w, min_periods=1).mean().to_numpy()
        self._apply_transformation(func, "rollMean", True)

    def merge_selected_series(self):
        """Merge selected time series end-to-end into a new user variable."""
        import os
        import re
        from PySide6.QtCore import QTimer
        from PySide6.QtWidgets import QMessageBox
        from anyqats import TimeSeries

        self.rebuild_var_lookup()

        selected_keys = [k for k, ck in self.var_checkboxes.items() if ck.isChecked()]
        if not selected_keys:
            QMessageBox.warning(
                self, "No selection", "Select variables to merge into a new series."
            )
            return

        filenames = [os.path.basename(path) for path in self.file_paths]
        filename_set = set(filenames)

        def _normalize_key(key: str) -> str:
            """Map legacy "file:var" selections to "file::var" when possible."""
            if "::" in key:
                return key
            if ":" in key:
                prefix, rest = key.split(":", 1)
                candidate = f"{prefix}::{rest}"
                if candidate in self.var_checkboxes:
                    return candidate
            return key

        normalized_keys = [_normalize_key(key) for key in selected_keys]

        def _has_file_prefix(key: str) -> bool:
            if "::" in key:
                prefix = key.split("::", 1)[0]
                return prefix in filename_set
            if ":" in key:
                prefix, rest = key.split(":", 1)
                if prefix in filename_set:
                    candidate = f"{prefix}::{rest}"
                    return candidate in self.var_checkboxes
            return False

        per_file_mode = any(_has_file_prefix(k) for k in normalized_keys)
        if per_file_mode and not all(_has_file_prefix(k) for k in normalized_keys):
            QMessageBox.critical(
                self,
                "Mixed selection",
                "Pick either only common-tab variables or only per-file keys when merging.",
            )
            return

        per_file_map = {name: [] for name in filenames}
        if per_file_mode:
            for original, normalized in zip(selected_keys, normalized_keys):
                if "::" not in normalized:
                    continue
                prefix, varname = normalized.split("::", 1)
                if prefix in per_file_map:
                    per_file_map[prefix].append((original, varname))

        created = []
        filt_tag = self._filter_tag()
        multi_file = len(self.tsdbs) > 1
        self.user_variables = getattr(self, "user_variables", set())
        re_suffix = re.compile(r"_f\d+$")

        def _clean_label(label: str) -> str:
            label = label.split("::", 1)[-1]
            label = label.split(":", 1)[-1]
            return re_suffix.sub("", label)

        def _append_segment(ts, offset, last_dt, merged_segments, merged_time_parts):
            if ts is None:
                return offset, last_dt

            data = self.apply_filters(ts)
            mask = self.get_time_window(ts)
            if isinstance(mask, slice):
                y_segment = data[mask]
                t_segment = ts.t[mask]
            else:
                if not mask.any():
                    return offset, last_dt
                y_segment = data[mask]
                t_segment = ts.t[mask]

            if y_segment.size == 0:
                return offset, last_dt

            y_segment = np.asarray(y_segment)
            raw_time = np.asarray(t_segment)

            if raw_time.dtype.kind == "O":
                try:
                    raw_time = raw_time.astype("datetime64[ns]")
                except (TypeError, ValueError):
                    raw_time = raw_time.astype(float)

            if np.issubdtype(raw_time.dtype, np.datetime64):
                raw_time = raw_time.astype("datetime64[ns]").astype("int64") / 1e9
            elif np.issubdtype(raw_time.dtype, np.timedelta64):
                raw_time = raw_time.astype("timedelta64[ns]").astype("int64") / 1e9
            else:
                raw_time = raw_time.astype(float, copy=False)

            if raw_time.size:
                local_time = raw_time - raw_time[0]
            else:
                local_time = np.zeros_like(raw_time, dtype=float)

            local_time = np.asarray(local_time, dtype=float)

            dt_value = getattr(ts, "dt", None)
            if dt_value not in (None, 0):
                dt_value = float(dt_value)
            else:
                dt_value = None

            diffs = np.diff(local_time)
            if dt_value in (None, 0):
                if diffs.size:
                    dt_value = float(np.median(diffs))
                elif last_dt not in (None, 0):
                    dt_value = float(last_dt)
                else:
                    dt_value = 0.0

            merged_segments.append(y_segment)
            merged_time_parts.append(local_time + offset)

            if dt_value not in (None, 0):
                last_dt = float(dt_value)

            if local_time.size:
                if dt_value not in (None, 0):
                    offset = offset + local_time[-1] + float(dt_value)
                else:
                    offset = offset + local_time[-1]
            elif dt_value not in (None, 0):
                offset = offset + float(dt_value)

            return offset, last_dt

        if not per_file_mode:
            merged_segments = []
            merged_time_parts = []
            offset = 0.0
            last_dt = None

            for _, varname in zip(selected_keys, normalized_keys):
                for tsdb in self.tsdbs:
                    ts = tsdb.getm().get(varname)
                    offset, last_dt = _append_segment(
                        ts, offset, last_dt, merged_segments, merged_time_parts
                    )

            if merged_segments:
                merged_x = np.concatenate(merged_segments)
                merged_t = np.concatenate(merged_time_parts)

                cleaned_labels = [_clean_label(label) for label in selected_keys]
                name_base = f"merge({'+'.join(cleaned_labels)})"
                if filt_tag:
                    name_base += f"_{filt_tag}"

                name = name_base
                counter = 1
                while any(name in tsdb.getm() for tsdb in self.tsdbs):
                    name = f"{name_base}_{counter}"
                    counter += 1

                merged_ts = TimeSeries(name, merged_t, merged_x)
                if self.tsdbs:
                    # The merged result should behave like a single user variable.
                    # Adding duplicates to every file leads to repeated plots and
                    # duplicated entries.  Keep a single authoritative copy in the
                    # first database so downstream features (plotting, stats, …)
                    # only see one series.
                    self.tsdbs[0].add(merged_ts)
                self.user_variables.add(name)
                created.append(name)
        else:
            for f_idx, (tsdb, path) in enumerate(zip(self.tsdbs, self.file_paths), start=1):
                fname = os.path.basename(path)
                entries = per_file_map.get(fname, [])
                if not entries:
                    continue
                source_labels = [orig for orig, _ in entries]
                varnames = [var for _, var in entries]

                merged_segments = []
                merged_time_parts = []
                offset = 0.0
                last_dt = None

                for _, varname in zip(source_labels, varnames):
                    ts = tsdb.getm().get(varname)
                    offset, last_dt = _append_segment(
                        ts, offset, last_dt, merged_segments, merged_time_parts
                    )

                if not merged_segments:
                    continue

                merged_x = np.concatenate(merged_segments)
                merged_t = np.concatenate(merged_time_parts)

                cleaned_labels = [_clean_label(label) for label in source_labels]
                name_base = f"merge({'+'.join(cleaned_labels)})"
                if not per_file_mode and multi_file:
                    name_base += f"_f{f_idx}"
                if filt_tag:
                    name_base += f"_{filt_tag}"

                name = name_base
                counter = 1
                while name in tsdb.getm():
                    name = f"{name_base}_{counter}"
                    counter += 1

                tsdb.add(TimeSeries(name, merged_t, merged_x))
                self.user_variables.add(name)
                created.append(name)

        if created:
            QTimer.singleShot(0, lambda: self._populate_variables(None))

            def _ok():
                show = 10
                if len(created) <= show:
                    msg = "\n".join(sorted(created))
                else:
                    msg = "\n".join(sorted(created)[:show]) + f"\n… and {len(created) - show} more"
                QMessageBox.information(self, "Merge complete", msg)

            QTimer.singleShot(0, _ok)
        else:
            QTimer.singleShot(
                0,
                lambda: QMessageBox.warning(
                    self,
                    "No data",
                    "No merged series were created. Ensure the selected series exist in the chosen files.",
                ),
            )

    def sqrt_sum_of_squares(self):
        """
        √(Σ xi²) on the currently-selected variables.

        • If you pick only *Common-tab* variables, every file gets its own
          result, named  sqrt_sum_of_squares(varA+varB)_fN

        • If you select explicit per-file keys (filename::var), each file
          gets exactly one result (the filename part is already unique).
        """
        import numpy as np, os, re
        from anyqats import TimeSeries
        from PySide6.QtCore import QTimer
        from PySide6.QtWidgets import QMessageBox


        self.rebuild_var_lookup()

        sel_keys = [k for k, ck in self.var_checkboxes.items() if ck.isChecked()]
        if not sel_keys:
            QMessageBox.warning(
                self, "No selection", "Select variables to apply the transformation."
            )
            return

        # ── helper: strip one trailing “_f<number>” (if any) ──────────────────
        _re_f = re.compile(r"_f\d+$")

        def _strip_f_suffix(name: str) -> str:
            return _re_f.sub("", name)

        multi_file = len(self.tsdbs) > 1
        common_pick = all("::" not in k for k in sel_keys)
        created = []

        self.user_variables = getattr(self, "user_variables", set())

        # ───────────────────────── COMMON-TAB BRANCH ──────────────────────────
        if common_pick:
            for f_idx, (tsdb, fp) in enumerate(zip(self.tsdbs, self.file_paths), 1):
                values, t_ref = [], None
                for k in sel_keys:
                    ts = tsdb.getm().get(k)
                    if ts is None:
                        continue
                    if t_ref is None:
                        t_ref = ts.t
                    elif not np.allclose(ts.t, t_ref):
                        QMessageBox.critical(
                            self,
                            "Time mismatch",
                            f"Time mismatch in {os.path.basename(fp)} for '{k}'",
                        )
                        return
                    values.append(ts.x)
                if not values:
                    continue

                y = np.sqrt(np.sum(np.vstack(values) ** 2, axis=0))

                # build *clean* base name (no duplicate _fN tails inside)
                clean_keys = [_strip_f_suffix(k) for k in sel_keys]
                base = f"sqrt_sum_of_squares({'+'.join(clean_keys)})"
                suffix = f"_f{f_idx}" if multi_file else ""
                name = f"{base}{suffix}"

                n = 1
                while name in tsdb.getm():
                    name = f"{base}{suffix}_{n}"
                    n += 1

                tsdb.add(TimeSeries(name, t_ref, y))
                self.user_variables.add(name)
                created.append(name)

        # ──────────────────────── PER-FILE-KEY BRANCH ─────────────────────────
        else:
            per_file = {}
            for k in sel_keys:
                if "::" not in k:
                    QMessageBox.critical(
                        self,
                        "Mixed selection",
                        "Choose either only common-tab or only per-file keys.",
                    )
                    return
                fname, var = k.split("::", 1)
                per_file.setdefault(fname, []).append(var)

            for tsdb, fp in zip(self.tsdbs, self.file_paths):
                fname = os.path.basename(fp)
                if fname not in per_file:
                    continue

                values, t_ref = [], None
                for v in per_file[fname]:
                    ts = tsdb.getm().get(v)
                    if ts is None:
                        continue
                    if t_ref is None:
                        t_ref = ts.t
                    elif not np.allclose(ts.t, t_ref):
                        QMessageBox.critical(
                            self,
                            "Time mismatch",
                            f"Time mismatch in {fname} for '{v}'",
                        )
                        return
                    values.append(ts.x)
                if not values:
                    continue

                y = np.sqrt(np.sum(np.vstack(values) ** 2, axis=0))

                clean = [_strip_f_suffix(v) for v in per_file[fname]]
                base = f"sqrt_sum_of_squares({'+'.join(clean)})"
                suffix = f"_f{self.file_paths.index(fp) + 1}"
                name = f"{base}{suffix}"

                n = 1
                while name in tsdb.getm():
                    name = f"{base}{suffix}_{n}"
                    n += 1

                tsdb.add(TimeSeries(name, t_ref, y))
                self.user_variables.add(name)
                created.append(name)

        # ─────────────────────────── GUI refresh ───────────────────────────────
        if created:
            QTimer.singleShot(0, self._populate_variables)
            print("✅ Added:", created)
        else:
            QTimer.singleShot(
                0,
                lambda: QMessageBox.warning(
                    self,
                    "No new series",
                    "All requested series already exist — no new series created.",
                ),
            )

    def mean_of_selected(self):
        """
        Compute the arithmetic mean of every *checked* variable.

        ─ Selection rules ─────────────────────────────────────────────
        • If you chose only Common-tab keys → one mean per file:
            mean(varA+varB)_fN

        • If you picked any per-file key   → one mean per file using the
          keys that belong to that very file.  (The filename already
          distinguishes them, so no extra suffix is added.)
        """
        import numpy as np, os, re
        from anyqats import TimeSeries
        from PySide6.QtWidgets import QMessageBox

        sel_keys = [k for k, ck in self.var_checkboxes.items() if ck.isChecked()]
        if not sel_keys:
            QMessageBox.warning(
                self, "No selection", "Select variables to apply the transformation."
            )
            return

        # ── regex: strip exactly one trailing “_f<number>” (if any) ──────────
        _re_f = re.compile(r"_f\d+$")
        _clean = lambda s: _re_f.sub("", s)

        common_pick = all("::" not in k for k in sel_keys)
        multi_file = len(self.tsdbs) > 1
        created = []

        self.user_variables = getattr(self, "user_variables", set())

        # ───────────────────────── helper ─────────────────────────────
        def _store(tsdb, name_base, t_ref, vals):
            """Add a new TimeSeries, ensuring uniqueness inside *tsdb*."""
            y = np.mean(np.vstack(vals), axis=0)
            new = name_base
            n = 1
            while new in tsdb.getm():
                new = f"{name_base}_{n}"
                n += 1
            tsdb.add(TimeSeries(new, t_ref, y))
            self.user_variables.add(new)
            created.append(new)

        # ─────────────────── COMMON-TAB BRANCH ────────────────────────
        if common_pick:
            clean_keys = [_clean(k) for k in sel_keys]

            for f_idx, (tsdb, fp) in enumerate(zip(self.tsdbs, self.file_paths), 1):
                vals, t_ref = [], None
                for k in sel_keys:
                    ts = tsdb.getm().get(k)
                    if ts is None:
                        continue
                    if t_ref is None:
                        t_ref = ts.t
                    elif not np.allclose(ts.t, t_ref):
                        QMessageBox.critical(
                            self,
                            "Time mismatch",
                            f"Time mismatch in {os.path.basename(fp)} for '{k}'",
                        )
                        return
                    vals.append(self.apply_filters(ts)[self.get_time_window(ts)])

                if not vals:
                    continue

                suffix = f"_f{f_idx}" if multi_file else ""
                namebase = f"mean({'+'.join(clean_keys)}){suffix}"
                _store(tsdb, namebase, t_ref, vals)

        # ────────────────── PER-FILE-KEY BRANCH ───────────────────────
        else:
            per_file = {}
            for k in sel_keys:
                if "::" not in k:
                    QMessageBox.critical(
                        self,
                        "Mixed selection",
                        "Pick either only common-tab or only per-file keys.",
                    )
                    return
                fname, var = k.split("::", 1)
                per_file.setdefault(fname, []).append(var)

            for tsdb, fp in zip(self.tsdbs, self.file_paths):
                fname = os.path.basename(fp)
                vars_here = per_file.get(fname)
                if not vars_here:
                    continue

                vals, t_ref = [], None
                for v in vars_here:
                    ts = tsdb.getm().get(v)
                    if ts is None:
                        continue
                    if t_ref is None:
                        t_ref = ts.t
                    elif not np.allclose(ts.t, t_ref):
                        QMessageBox.critical(
                            self,
                            "Time mismatch",
                            f"Time mismatch in {fname} for '{v}'",
                        )
                        return
                    vals.append(self.apply_filters(ts)[self.get_time_window(ts)])

                if not vals:
                    continue

                clean = [_clean(v) for v in vars_here]
                namebase = f"mean({'+'.join(clean)})"  # ← no _fN here
                _store(tsdb, namebase, t_ref, vals)

        # ───────────────────── GUI refresh ────────────────────────────
        if created:
            QTimer.singleShot(0, self._populate_variables)
            print("✅ Added mean series:", created)
        else:
            QTimer.singleShot(
                0,
                lambda: QMessageBox.warning(
                    self,
                    "No new series",
                    "All requested series already exist — no new series created.",
                ),
            )

    def multiply_by_1000(self):
        self._apply_transformation(lambda y: y * 1000, "×1000", True)

    def divide_by_1000(self):
        self._apply_transformation(lambda y: y / 1000, "÷1000", True)

    def multiply_by_10(self):
        self._apply_transformation(lambda y: y * 10, "×10", True)

    def divide_by_10(self):
        self._apply_transformation(lambda y: y / 10, "÷10", True)

    def multiply_by_2(self):
        self._apply_transformation(lambda y: y * 2, "×2", True)

    def divide_by_2(self):
        self._apply_transformation(lambda y: y / 2, "÷2", True)

    def multiply_by_neg1(self):
        self._apply_transformation(lambda y: y * -1, "×-1", True)

    def to_radians(self):
        import numpy as np

        self._apply_transformation(lambda y: np.radians(y), "rad", True)

    def to_degrees(self):
        import numpy as np

        self._apply_transformation(lambda y: np.degrees(y), "deg", True)

    def apply_trig_from_degrees(self):
        import numpy as np
        from PySide6.QtWidgets import QMessageBox

        func_name = self.trig_combo.currentText()
        func_map = {"sin": np.sin, "cos": np.cos, "tan": np.tan}
        trig_func = func_map.get(func_name)

        try:
            angle_deg = float(self.trig_angle_entry.text())
        except ValueError:
            QMessageBox.critical(
                self, "Invalid angle", "Enter a numeric angle in degrees."
            )
            return

<<<<<<< HEAD
        def _apply_trig(y: np.ndarray, offset_deg: float = angle_deg) -> np.ndarray:
            radians = np.deg2rad(np.asarray(y, dtype=float) + offset_deg)
            return trig_func(radians)

        suffix = f"{func_name}(deg+{angle_deg:g})"
        self._apply_transformation(_apply_trig, suffix, True)
=======
        angle_rad = np.deg2rad(angle_deg)
        trig_value = float(trig_func(angle_rad))

        def _fill_with_trig(y, value=trig_value):
            return np.full_like(y, value, dtype=float)

        suffix = f"{func_name}{angle_deg:g}deg"
        self._apply_transformation(_fill_with_trig, suffix, True)
>>>>>>> f4e989eb

    def shift_min_to_zero(self):
        """Shift series so its minimum becomes zero **only** when that minimum is negative."""
        import numpy as np

        def shift(y: np.ndarray) -> np.ndarray:
            # (1) Find the reference minimum – optionally ignoring the lowest 1 %
            if self.ignore_anomalies_cb.isChecked():
                lower = np.sort(y)[int(len(y) * 0.01)]  # 1 % quantile
            else:
                lower = np.min(y)

            # (2) Do nothing if the series is already non-negative
            if lower >= 0:
                return y

            # (3) Otherwise shift the whole series up
            return y - lower

        # Create a new series with suffix “…_shift0”
        self._apply_transformation(shift, "shift0", True)

    def shift_repeated_neg_min(self):
        """
        Shift a series upward so that a *repeated* negative minimum becomes 0.

        The user supplies two numbers in the toolbar:

            Tol [%]   →  self.shift_tol_entry   (e.g. 0.001 = 0.001 %)
            Min count →  self.shift_cnt_entry   (integer ≥ 1)

        A shift is applied **only if**
          • the minimum value is negative, **and**
          • at least *Min count* samples lie within ±Tol % of that minimum.

        The new series are named  “<oldname>_shiftNZ”  (NZ = non-zero).
        """

        import numpy as np
        from PySide6.QtWidgets import QMessageBox

        # ── read parameters from the two entry boxes ──────────────────────
        try:
            tol_pct = float(self.shift_tol_entry.text()) / 100.0  # % → fraction
        except ValueError:
            QMessageBox.critical(
                self, "Invalid tolerance", "Enter a number in the Tol [%] box."
            )
            return

        try:
            min_count = int(self.shift_cnt_entry.text())
            if min_count < 1:
                raise ValueError
        except ValueError:
            QMessageBox.critical(
                self, "Invalid count", "Enter a positive integer in the Min count box."
            )
            return

        self.rebuild_var_lookup()

        # ── helper that is executed on every selected y-vector ────────────
        def _shift_if_plateau(y):
            y = np.asarray(y, dtype=float)
            if y.size == 0:
                return y

            ymin, ymax = y.min(), y.max()
            if ymin >= 0:
                return y  # already non-negative

            tol_abs = abs(ymin) * tol_pct  # absolute tolerance

            plate_cnt = np.count_nonzero(np.abs(y - ymin) <= tol_abs)
            print(plate_cnt, min_count, tol_pct, tol_abs)
            if plate_cnt >= min_count:
                return y - ymin  # shift so ymin → 0
            return y  # leave unchanged

        # reuse the generic helper (takes care of naming, user_variables, refresh)
        self._apply_transformation(_shift_if_plateau, "shiftNZ", True)

    def shift_common_max(self):
        """
        For each selected *common* variable (one that exists in ALL files),
        compute the negative‐minimum plateau‐based shift (if any) in each file,
        then take the LARGEST of those shifts and apply it to every selected common
        variable in every file.  New series are named "<oldname>_shiftCommon_fN".
        """

        import numpy as np

        # 1) Read tolerance [%] and minimum count
        try:
            tol_pct = float(self.shift_tol_entry.text()) / 100.0
        except ValueError:
            QMessageBox.critical(
                self, "Invalid tolerance", "Enter a number in the Tol [%] box."
            )
            return

        try:
            min_count = int(self.shift_cnt_entry.text())
            if min_count < 1:
                raise ValueError
        except ValueError:
            QMessageBox.critical(
                self, "Invalid count", "Enter a positive integer in the Min count box."
            )
            return

        # 2) Gather all currently selected common keys
        selected_common = [
            key
            for key, var in self.var_checkboxes.items()
            if var.isChecked() and "::" not in key and ":" not in key
        ]
        if not selected_common:
            QMessageBox.warning(
                self,
                "No Common Variables",
                "Select one or more common variables (in the Common tab) to shift.",
            )
            return

        # 3) Compute each file's candidate shift for each key
        all_shifts = []
        for key in selected_common:
            for tsdb in self.tsdbs:
                ts = tsdb.getm().get(key)
                if ts is None:
                    continue  # shouldn’t happen for a “common” key
                mask = self.get_time_window(ts)
                if mask is None or not np.any(mask):
                    continue
                y = self.apply_filters(ts)[mask]
                if y.size == 0:
                    continue

                ymin = np.min(y)
                if ymin >= 0:
                    continue

                tol_abs = abs(ymin) * tol_pct
                count = np.count_nonzero(np.abs(y - ymin) <= tol_abs)
                if count >= min_count:
                    all_shifts.append(-ymin)

        # 4) Find the largest shift
        if not all_shifts:
            QMessageBox.information(
                self,
                "No Shift Needed",
                "No common variable met the plateau criteria.",
            )
            return

        max_shift = max(all_shifts)
        if max_shift <= 0:
            QMessageBox.information(
                self,
                "No Shift Needed",
                "All selected series are already ≥ 0 or don't meet the count.",
            )
            return

        # 5) Temporarily turn OFF any per‐file checkboxes; leave only common‐keys ON:
        saved_state = {k: var.isChecked() for k, var in self.var_checkboxes.items()}
        try:
            # Turn OFF any per‐file or user‐variable checkboxes
            for unique_key in list(self.var_checkboxes.keys()):
                if "::" in unique_key or ":" in unique_key:
                    self.var_checkboxes[unique_key].setChecked(False)

            # Ensure each common key remains selected
            for key in selected_common:
                self.var_checkboxes[key].setChecked(True)

            # Call _apply_transformation (this will add one “_shiftCommon_fN” per file)
            self._apply_transformation(
                lambda y: y + max_shift, "shiftCommon", print_it=False
            )
        finally:
            # Restore the original check states
            for k, v in saved_state.items():
                self.var_checkboxes[k].setChecked(v)

        num_files = len(self.tsdbs)
        QMessageBox.information(
            self,
            "Success",
            f"Shifted {len(selected_common)} common variable(s) by {max_shift:.4g} across {num_files} files.",
        )

    def shift_mean_to_zero(self):
        """
        Shift each selected time-series vertically so that its *mean* becomes 0.

        ‣ If *Ignore anomalies* (self.ignore_anomalies_cb) is ticked,
          the mean is computed on the central 98 % (1-99 % percentiles) to
          reduce the influence of outliers — consistent with your other tools.

        Saved as:  <origName>_shiftMean0   (or _shiftMean0_1, _2, … if needed)
        """
        import numpy as np

        def _demean(y: np.ndarray) -> np.ndarray:
            if self.ignore_anomalies_cb.isChecked():
                # robust mean: trim 1 % at both ends
                p01, p99 = np.percentile(y, [1, 99])
                mask = (y >= p01) & (y <= p99)
                m = np.mean(y[mask]) if np.any(mask) else np.mean(y)
            else:
                m = np.mean(y)
            return y - m

        # suffix “shiftMean0” keeps the style of “shift0”, “shiftNZ”, …
        self._apply_transformation(_demean, "shiftMean0", True)

    @Slot()
    def load_files(self):
        files, _ = QFileDialog.getOpenFileNames(self, "Open time series files", "", "All Files (*)")
        if not files:
            return
        self.update_progressbar(0, len(files))
        self.file_loader.progress_callback = self.update_progressbar
        sim_files = [fp for fp in files if fp.lower().endswith(".sim")]
        if sim_files:
            self.file_loader.preload_sim_models(sim_files)
        tsdbs, errors = self.file_loader.load_files(files)

        def _true_index(fp: str) -> int:
            if fp in self.file_paths:
                return self.file_paths.index(fp) + 1
            return len(self.file_paths) + 1

        for path, tsdb in zip(files, tsdbs):
            idx = _true_index(path)
            rename_map = {}
            for key in list(tsdb.getm().keys()):
                if not _looks_like_user_var(key):
                    continue
                m = re.search(r"_f(\d+)$", key)
                if m and int(m.group(1)) == idx:
                    continue
                base = re.sub(r"_f\d+$", "", key)
                new_key = f"{base}_f{idx}"
                dup = 1
                while new_key in tsdb.getm() or new_key in rename_map.values():
                    new_key = f"{base}_f{idx}_{dup}"
                    dup += 1
                rename_map[key] = new_key

            for old, new in rename_map.items():
                ts = tsdb.getm().pop(old)
                ts.name = new
                tsdb.getm()[new] = ts

            for k in tsdb.getm():
                if _looks_like_user_var(k):
                    self.user_variables.add(k)

            self.tsdbs.append(tsdb)
            self.file_paths.append(path)
            self.file_list.addItem(os.path.basename(path))
            #print(f"Loaded {path}: variables = {list(tsdb.getm().keys())}")
        if errors:
            QMessageBox.warning(self, "Errors occurred", "\n".join([f"{f}: {e}" for f, e in errors]))
        self.refresh_variable_tabs()

    def _build_common_lookup(self):
        """Map safe common names to the corresponding variable in each file."""

        self.common_lookup = {}
        if not self.tsdbs:
            return

        per_file_maps = []
        for tsdb in self.tsdbs:
            canonical_map = {}
            for key in tsdb.getm().keys():
                canonical = re.sub(r"^f\d+_", "", key)
                safe_name = _safe(canonical)
                canonical_map.setdefault(safe_name, set()).add(key)
            per_file_maps.append(canonical_map)

        shared_keys = set(per_file_maps[0].keys())
        for mapping in per_file_maps[1:]:
            shared_keys &= set(mapping.keys())

        for safe_name in shared_keys:
            resolved = []
            for mapping in per_file_maps:
                choices = sorted(mapping[safe_name], key=len)
                resolved.append(choices[0])
            self.common_lookup[safe_name] = resolved

    def remove_selected_file(self):
        idx = self.file_list.currentRow()
        if idx < 0:
            return
        del self.tsdbs[idx]
        del self.file_paths[idx]
        self.file_list.takeItem(idx)
        self.refresh_variable_tabs()

    def clear_all_files(self):
        self.tsdbs.clear()
        self.file_paths.clear()
        self.user_variables.clear()
        self.work_dir = None
        self.file_list.clear()
        self.refresh_variable_tabs()

    def reselect_orcaflex_variables(self):
        """Re-open the OrcaFlex picker for currently loaded .sim files."""
        self.file_loader.reuse_orcaflex_selection = False
        sim_paths = [p for p in self.file_paths if p.lower().endswith(".sim")]
        if not sim_paths:
            return

        tsdb_map = self.file_loader.open_orcaflex_picker(sim_paths)
        if not tsdb_map:
            return

        for path in sim_paths:
            if path not in tsdb_map:
                continue
            tsdb = tsdb_map[path]
            idx = self.file_paths.index(path) + 1

            rename_map = {}
            for key in list(tsdb.getm().keys()):
                if not _looks_like_user_var(key):
                    continue
                m = re.search(r"_f(\d+)$", key)
                if m and int(m.group(1)) == idx:
                    continue
                base = re.sub(r"_f\d+$", "", key)
                new_key = f"{base}_f{idx}"
                dup = 1
                while new_key in tsdb.getm() or new_key in rename_map.values():
                    new_key = f"{base}_f{idx}_{dup}"
                    dup += 1
                rename_map[key] = new_key

            for old, new in rename_map.items():
                ts = tsdb.getm().pop(old)
                ts.name = new
                tsdb.getm()[new] = ts

            for k in tsdb.getm():
                if _looks_like_user_var(k):
                    self.user_variables.add(k)

            self.tsdbs[self.file_paths.index(path)] = tsdb

        self.refresh_variable_tabs()

    def refresh_variable_tabs(self):
        """Rebuild all variable tabs and map checkboxes for later access."""
        # Remove existing tabs
        while self.tabs.count():
            self.tabs.removeTab(0)

        # Clear previous lookup tables
        self.var_checkboxes = {}
        self.var_offsets = {}

        self._build_common_lookup()

        user_vars = set(self.user_variables) if hasattr(self, "user_variables") else set()

        # ---- Common variables -------------------------------------------------
        if not self.tsdbs:
            common_keys = set()
        else:
            common_keys = set(self.tsdbs[0].getm().keys())
            for tsdb in self.tsdbs[1:]:
                common_keys &= set(tsdb.getm().keys())

        common_tab = VariableTab("Common", common_keys - user_vars)
        self.tabs.addTab(common_tab, "Common")
        self.common_tab_widget = common_tab
        for key, cb in common_tab.checkboxes.items():
            self.var_checkboxes[key] = cb
            self.var_offsets[key] = common_tab.inputs.get(key)

        # ---- Per-file variables ---------------------------------------------
        for i, (tsdb, path) in enumerate(zip(self.tsdbs, self.file_paths), start=1):
            label = f"File {i}: {os.path.basename(path)}"
            var_keys = tsdb.getm().keys()
            tab = VariableTab(label, var_keys, user_var_set=user_vars)
            self.tabs.addTab(tab, label)

            prefix = os.path.basename(path)
            for var, cb in tab.checkboxes.items():
                u_key = f"{prefix}::{var}"
                self.var_checkboxes[u_key] = cb
                self.var_offsets[u_key] = tab.inputs.get(var)

        # ---- User variables --------------------------------------------------
        user_tab = VariableTab(
            "User Variables",
            user_vars,
            allow_rename=True,
            rename_callback=self.rename_user_variable,
        )
        self.tabs.addTab(user_tab, "User Variables")
        self.user_tab_widget = user_tab
        for key, cb in user_tab.checkboxes.items():
            self.var_checkboxes[key] = cb
            self.var_offsets[key] = user_tab.inputs.get(key)

        # Update lookup whenever tabs rebuild
        for tab in (common_tab, *[
            self.tabs.widget(i) for i in range(1, self.tabs.count() - 1)
        ], user_tab):
            if hasattr(tab, "checklist_updated"):
                tab.checklist_updated.connect(self.rebuild_var_lookup)

        # initial build
        self.rebuild_var_lookup()
        self._build_calc_variable_list()
        self._update_orcaflex_buttons()

    def rebuild_var_lookup(self):
        """Reconstruct the checkbox lookup after a tab refresh/search."""
        self.var_checkboxes = {}
        self.var_offsets = {}
        if not self.tabs.count():
            return

        # Common tab (index 0)
        common = self.tabs.widget(0)
        if hasattr(common, "checkboxes"):
            for k, cb in common.checkboxes.items():
                self.var_checkboxes[k] = cb
                if hasattr(common, "inputs"):
                    self.var_offsets[k] = common.inputs.get(k)

        # Per-file tabs
        for idx, path in enumerate(self.file_paths, start=1):
            if idx >= self.tabs.count():
                break
            tab = self.tabs.widget(idx)
            if not hasattr(tab, "checkboxes"):
                continue
            prefix = os.path.basename(path)
            for k, cb in tab.checkboxes.items():
                u_key = f"{prefix}::{k}"
                self.var_checkboxes[u_key] = cb
                if hasattr(tab, "inputs"):
                    self.var_offsets[u_key] = tab.inputs.get(k)

        # User variables tab (last)
        last = self.tabs.widget(self.tabs.count() - 1)
        if hasattr(last, "checkboxes"):
            for k, cb in last.checkboxes.items():
                self.var_checkboxes[k] = cb
                if hasattr(last, "inputs"):
                    self.var_offsets[k] = last.inputs.get(k)


    # ------------------------------------------------------------------
    # Compatibility helper -------------------------------------------------
    def _populate_variables(self, *_):
        """Backward‑compatible wrapper used by older callbacks."""
        self.refresh_variable_tabs()

    def highlight_file_tab(self, row):
        if row >= 0 and row+1 < self.tabs.count():
            self.tabs.setCurrentIndex(row+1)

    def update_progressbar(self, value, maximum=None):
        """Update the progress bar during lengthy operations."""
        if maximum is not None:
            self.progress.setMaximum(maximum)
        self.progress.setValue(value)
        QApplication.processEvents()

    def _unselect_all_variables(self):
        """Uncheck every variable checkbox in all tabs."""
        for cb in self.var_checkboxes.values():
            cb.setChecked(False)

    def _select_all_by_list_pos(self):

        """Select variables in all per-file tabs based on list positions."""

        idx = self.tabs.currentIndex()
        # Valid per-file tabs live between the common tab (0) and the user tab (last)

        if idx <= 0 or idx >= self.tabs.count() - 1:
            return

        current_tab = self.tabs.widget(idx)
        if not hasattr(current_tab, "all_vars"):
            return


        # Build filtered variable list for the active tab
        terms = _parse_search_terms(current_tab.search_box.text())
        if not terms:
            src_vars = current_tab.all_vars
        else:
            src_vars = [v for v in current_tab.all_vars if _matches_terms(v, terms)]

        positions = [i for i, var in enumerate(src_vars)

                     if current_tab.checkboxes.get(var) and current_tab.checkboxes[var].isChecked()]
        if not positions:
            return


        # Apply the same positions to every other per-file tab assuming the same filter

        for j in range(1, self.tabs.count() - 1):
            if j == idx:
                continue
            tab = self.tabs.widget(j)
            if not hasattr(tab, "all_vars"):
                continue


            # Determine which variables would be visible with the same search terms
            if not terms:
                tgt_vars = tab.all_vars
            else:
                tgt_vars = [v for v in tab.all_vars if _matches_terms(v, terms)]

            for pos in positions:
                if pos < len(tgt_vars):
                    var = tgt_vars[pos]

                    cb = tab.checkboxes.get(var)
                    if cb:
                        cb.setChecked(True)

    def _update_orcaflex_buttons(self):
        """Show or hide OrcaFlex-specific buttons based on loaded files."""
        has_sim = any(fp.lower().endswith(".sim") for fp in self.file_paths)
        self.clear_orcaflex_btn.setVisible(has_sim)
        self.reselect_orcaflex_btn.setVisible(has_sim)

    def rename_user_variable(self, old_name: str, new_name: str):

        """Rename ``old_name`` to ``new_name`` across all loaded files."""

        if not new_name:
            return

        new_name = new_name.strip()
        if not new_name:
            return

        exists = any(new_name in tsdb.getm() for tsdb in self.tsdbs)
        if exists or new_name in self.user_variables:
            QMessageBox.warning(self, "Name exists", f"Variable '{new_name}' already exists.")
            return

        was_checked = False
        if old_name in self.var_checkboxes:
            was_checked = self.var_checkboxes[old_name].isChecked()


        renamed = False
        for tsdb in self.tsdbs:
            if old_name in tsdb.getm():
                ts = tsdb.getm().pop(old_name)
                ts.name = new_name
                tsdb.getm()[new_name] = ts
                renamed = True


        if not renamed:
            return

        if old_name in self.user_variables:
            self.user_variables.remove(old_name)
        self.user_variables.add(new_name)

        self.refresh_variable_tabs()

        if was_checked and new_name in self.var_checkboxes:
            self.var_checkboxes[new_name].setChecked(True)


    def _trim_label(self, label, left_chars, right_chars):
        try:
            left = int(left_chars)
            right = int(right_chars)
        except Exception:
            left, right = 10, 50  # fallback defaults
        if left <= 0 and right <= 0:
            return label
        if left <= 0:
            return label if len(label) <= right else label[-right:]
        if right <= 0:
            return label if len(label) <= left else label[:left]
        if len(label) <= left + right + 3:
            return label
        return f"{label[:left]}...{label[-right:]}"

    def show_stats(self):
        """Show descriptive statistics for all selected variables."""

        import os
        import numpy as np
        from PySide6.QtWidgets import QMessageBox as mb

        # Refresh user variables (labels loaded from disk)
        self.user_variables = getattr(self, "user_variables", set())
        for tsdb in self.tsdbs:
            for k in tsdb.getm():
                if "[User]" in k:
                    self.user_variables.add(k)

        self.rebuild_var_lookup()

        def _uniq(paths):
            names = [os.path.basename(p) for p in paths]
            if len(names) <= 1:
                return [""] * len(names)
            pre = os.path.commonprefix(names)
            suf = os.path.commonprefix([n[::-1] for n in names])[::-1]
            out = []
            for n in names:
                u = n[len(pre):] if pre else n
                u = u[:-len(suf)] if suf and u.endswith(suf) else u
                out.append(u or "(all)")
            return out

        fnames = [os.path.basename(p) for p in self.file_paths]
        uniq_map = dict(zip(fnames, _uniq(self.file_paths)))

        series_info = []
        for file_idx, (tsdb, fp) in enumerate(zip(self.tsdbs, self.file_paths), start=1):
            fname = os.path.basename(fp)
            for uk, ck in self.var_checkboxes.items():
                if not ck.isChecked():
                    continue
                if uk.startswith(f"{fname}::"):
                    key = uk.split("::", 1)[1]
                elif uk.startswith(f"{fname}:"):
                    key = uk.split(":", 1)[1]
                else:
                    key = uk
                    if key not in tsdb.getm():
                        alt = f"{key}_f{file_idx}"
                        if alt in tsdb.getm():
                            key = alt
                        else:
                            continue
                ts = tsdb.getm().get(key)
                if ts is None:
                    continue
                mask = self.get_time_window(ts)
                t_win = ts.t[mask]
                x_win = ts.x[mask]
                series_info.append({
                    "file": fname,
                    "uniq_file": uniq_map.get(fname, ""),
                    "file_idx": file_idx,
                    "var": key,
                    "t": t_win,
                    "x": x_win,
                })

        if not series_info:
            mb.warning(self, "No selection", "Select variables then retry.")
            return

        dlg = StatsDialog(series_info, self)
        dlg.exec()

    def plot_selected_side_by_side(self, checked: bool = False):
        """Plot all selected series in a grid of subplots.

        This wrapper slot is used for the "Plot Selected (side-by-side)" button
        to ensure the ``grid`` argument is always passed with ``True`` even
        though ``QPushButton.clicked`` emits a boolean ``checked`` parameter.
        """
        # Forward the call to ``plot_selected`` with ``grid`` enabled.
        self.plot_selected(grid=True)

    def plot_selected(self, *, mode: str = "time", grid: bool = False):
        """
        Plot all ticked variables.

        Parameters
        ----------
        mode : {"time", "psd", "cycle", "cycle_rm", "cycle_rm3d", "rolling"}
            * time       – original raw / LP / HP line plot
            * psd        – TimeSeries.plot_psd()
            * cycle      – TimeSeries.plot_cycle_range()
            * cycle_rm   – TimeSeries.plot_cycle_rangemean()
            * cycle_rm3d – TimeSeries.plot_cycle_rangemean3d()
            * rolling    – time plot using rolling mean
        """


        self.rebuild_var_lookup()

        # Clear any cached plot state; a new successful render will store it
        # again if embedding is active.
        self._clear_last_plot_call()

        mark_extrema = (
            hasattr(self, "plot_extrema_cb") and self.plot_extrema_cb.isChecked()
        )

        import numpy as np, anyqats as qats, os
        from PySide6.QtWidgets import QMessageBox
        import matplotlib.pyplot as plt
        from anyqats import TimeSeries

        roll_window = 1
        if hasattr(self, "rolling_window"):
            try:
                roll_window = max(1, int(self.rolling_window.value()))
            except Exception:
                roll_window = 1

        # ---------- sanity for raw / LP / HP check-boxes (time-plot only) -------
        want_raw = self.plot_raw_cb.isChecked()
        want_lp = self.plot_lowpass_cb.isChecked()
        want_hp = self.plot_highpass_cb.isChecked()

        if mode == "time" and not (want_raw or want_lp or want_hp):
            QMessageBox.warning(
                self,
                "Nothing to plot",
                "Tick at least one of Raw / Low-pass / High-pass.",
            )
            return

        # keep a Figure per file (except for time-domain where we merge)
        fig_per_file = {}

        # =======================================================================
        #  MAIN LOOP   (file ⨯ selected key)
        # =======================================================================
        traces = []  # for the time-domain case
        # ``grid_traces`` keeps the original, untrimmed label as key to avoid
        # accidental merging when two trimmed labels become identical.  Each
        # value stores the display label and the collected curve data.
        grid_traces = {}
        left, right = self.label_trim_left.value(), self.label_trim_right.value()

        from collections import Counter

        fname_counts = Counter(os.path.basename(p) for p in self.file_paths)

        for file_idx, (tsdb, fp) in enumerate(
            zip(self.tsdbs, self.file_paths), start=1
        ):
            fname = os.path.basename(fp)
            fname_disp = fname if fname_counts[fname] == 1 else f"{fname} ({file_idx})"
            tsdb_name = os.path.splitext(fname)[0]

            for key, sel in self.var_checkboxes.items():
                if not sel.isChecked():
                    continue

                # 1) resolve key → variable inside *this* tsdb
                if key.startswith(f"{fname}::"):
                    var = key.split("::", 1)[1]
                elif key.startswith(f"{fname}:"):
                    var = key.split(":", 1)[1]
                elif key in tsdb.getm():
                    var = key
                else:
                    continue

                ts = tsdb.getm().get(var)
                if ts is None:
                    continue

                # 2) apply current time window
                mask = self.get_time_window(ts)
                if isinstance(mask, slice):
                    ts_win = TimeSeries(ts.name, ts.t[mask], ts.x[mask])
                else:
                    if not mask.any():
                        continue
                    ts_win = TimeSeries(ts.name, ts.t[mask], ts.x[mask])

                # 3) optional pre-filtering for time-domain plot
                if mode == "time":
                    dt = np.median(np.diff(ts.t))
                    raw_label = f"{fname_disp}: {var}"
                    disp_label = self._trim_label(raw_label, left, right)
                    entry = grid_traces.setdefault(
                        raw_label, {"label": disp_label, "curves": []}
                    )
                    curves = entry["curves"]
                    if want_raw:
                        tr = dict(
                            t=ts_win.t,
                            y=ts_win.x,
                            label=disp_label + " [raw]",
                            alpha=1.0,
                        )
                        traces.append(tr)
                        curves.append(dict(t=ts_win.t, y=ts_win.x, label="Raw", alpha=1.0))
                    if want_lp:
                        fc = float(self.lowpass_cutoff.text() or 0)
                        if fc > 0:
                            y_lp = qats.signal.lowpass(ts_win.x, dt, fc)
                            tr = dict(
                                t=ts_win.t,
                                y=y_lp,
                                label=disp_label + f" [LP {fc} Hz]",
                                alpha=1.0,
                            )
                            traces.append(tr)
                            curves.append(
                                dict(t=ts_win.t, y=y_lp, label=f"LP {fc} Hz", alpha=1.0)
                            )
                    if want_hp:
                        fc = float(self.highpass_cutoff.text() or 0)
                        if fc > 0:
                            y_hp = qats.signal.highpass(ts_win.x, dt, fc)
                            tr = dict(
                                t=ts_win.t,
                                y=y_hp,
                                label=disp_label + f" [HP {fc} Hz]",
                                alpha=1.0,
                            )
                            traces.append(tr)
                            curves.append(
                                dict(t=ts_win.t, y=y_hp, label=f"HP {fc} Hz", alpha=1.0)
                            )
                    continue  # nothing else to do for time-domain loop
                elif mode == "rolling":
                    y_roll = pd.Series(ts_win.x).rolling(window=roll_window, min_periods=1).mean().to_numpy()
                    traces.append(
                        dict(
                            t=ts_win.t,
                            y=y_roll,
                            label=self._trim_label(f"{fname_disp}: {var}", left, right),
                            alpha=1.0,
                        )
                    )
                    continue

                # -----------------------------------------------------------------
                #  All other modes → call the corresponding TimeSeries.plot_* once
                # -----------------------------------------------------------------
                # inside the loop, after ts_win has been prepared
                if mode == "psd":
                    dt_arr = np.diff(ts_win.t)
                    if dt_arr.size:
                        dt = np.median(dt_arr)
                        if dt > 0:
                            var_ratio = np.max(np.abs(dt_arr - dt)) / dt
                            if var_ratio > 0.01:
                                t_r, x_r = self._resample(ts_win.t, ts_win.x, dt)
                                ts_win = TimeSeries(ts_win.name, t_r, x_r)
                    fig = ts_win.plot_psd(show=False)  # store=False is NOT valid
                elif mode == "cycle":
                    fig = ts_win.plot_cycle_range(show=False)
                elif mode == "cycle_rm":
                    fig = ts_win.plot_cycle_rangemean(show=False)
                elif mode == "cycle_rm3d":
                    # Matplotlib >= 3.7 removed the 'projection' keyword from
                    # Figure.gca().  Older versions of qats still call
                    # ``fig.gca(projection='3d')`` which raises a TypeError.
                    # To maintain compatibility, temporarily patch ``gca`` to
                    # support the projection argument if it's missing.
                    import inspect
                    import matplotlib.figure as mpl_fig

                    orig_gca = mpl_fig.Figure.gca
                    needs_patch = (
                        "projection" not in inspect.signature(orig_gca).parameters
                    )

                    def _gca_with_projection(self, *args, **kwargs):
                        if "projection" in kwargs:
                            proj = kwargs.pop("projection")
                            if not args:
                                args = (111,)
                            return self.add_subplot(*args, projection=proj, **kwargs)
                        return orig_gca(self, *args, **kwargs)

                    if needs_patch:
                        mpl_fig.Figure.gca = _gca_with_projection
                    try:
                        fig = ts_win.plot_cycle_rangemean3d(show=False)
                    finally:
                        if needs_patch:
                            mpl_fig.Figure.gca = orig_gca
                else:
                    QMessageBox.critical(self, "Unknown plot mode", mode)
                    return

                # NEW – recover the figure if the helper returned None
                if fig is None:
                    fig = plt.gcf()

                fig_per_file.setdefault(fname_disp, []).append(fig)

        # ======================================================================
        #  DISPLAY
        # ======================================================================
        import matplotlib.pyplot as plt  # make sure this import is at top

        if mode == "time" and grid:
            if not grid_traces:
                QMessageBox.warning(
                    self,
                    "Nothing to plot",
                    "No series matched the selection.",
                )
                return

            engine = (
                self.plot_engine_combo.currentText()
                if hasattr(self, "plot_engine_combo")
                else ""
            ).lower()

            n = len(grid_traces)
            ncols = int(np.ceil(np.sqrt(n)))
            nrows = int(np.ceil(n / ncols))

            same_axes = (
                hasattr(self, "plot_same_axes_cb")
                and self.plot_same_axes_cb.isChecked()
            )
            if same_axes:
                x_min = min(
                    min(c["t"]) for v in grid_traces.values() for c in v["curves"]
                )
                x_max = max(
                    max(c["t"]) for v in grid_traces.values() for c in v["curves"]
                )
                y_min = min(
                    np.min(c["y"]) for v in grid_traces.values() for c in v["curves"]
                )
                y_max = max(
                    np.max(c["y"]) for v in grid_traces.values() for c in v["curves"]
                )

            items = list(grid_traces.items())

            # ───────────────────────── 1.  Bokeh branch ──────────────────────────
            if engine == "bokeh":
                from bokeh.plotting import figure, show
                from bokeh.layouts import gridplot
                from bokeh.models import HoverTool, ColumnDataSource, Range1d
                from bokeh.palettes import Category10_10
                from bokeh.io import curdoc
                from bokeh.embed import file_html
                from bokeh.resources import INLINE
                import itertools, tempfile
                import numpy as np

                curdoc().theme = (
                    "dark_minimal" if self.theme_switch.isChecked() else "light_minimal"
                )

                figs = []
                color_cycle = itertools.cycle(Category10_10)
                for _, data in items:
                    lbl = data["label"]
                    curves = data["curves"]
                    p = figure(
                        width=450,
                        height=300,
                        title=lbl,
                        x_axis_label="Time",
                        y_axis_label=self.yaxis_label.text() or "Value",
                        tools="pan,wheel_zoom,box_zoom,reset,save",
                        sizing_mode="stretch_both",
                    )
                    if self.theme_switch.isChecked():
                        p.background_fill_color = "#2b2b2b"
                        p.border_fill_color = "#2b2b2b"
                    hover = HoverTool(
                        tooltips=[("Series", "@label"), ("Time", "@x"), ("Value", "@y")]
                    )
                    p.add_tools(hover)
                    for c in curves:
                        color = next(color_cycle)
                        cds = ColumnDataSource(
                            dict(x=c["t"], y=c["y"], label=[c["label"]] * len(c["t"]))
                        )
                        p.line(
                            "x",
                            "y",
                            source=cds,
                            line_alpha=c.get("alpha", 1.0),
                            color=color,
                            legend_label=c["label"],
                            muted_alpha=0.0,
                        )
                    if mark_extrema and curves:
                        all_t = np.concatenate([np.asarray(c["t"]) for c in curves])
                        all_y = np.concatenate([np.asarray(c["y"]) for c in curves])
                        max_idx = np.argmax(all_y)
                        min_idx = np.argmin(all_y)
                        p.circle([all_t[max_idx]], [all_y[max_idx]], size=6, color="red")
                        p.circle([all_t[min_idx]], [all_y[min_idx]], size=6, color="blue")
                    if same_axes:
                        p.x_range = Range1d(x_min, x_max)
                        p.y_range = Range1d(y_min, y_max)
                    p.legend.click_policy = "mute"
                    p.add_layout(p.legend[0], "right")
                    figs.append(p)

                layout = gridplot(figs, ncols=ncols, sizing_mode="stretch_both")
                if self.theme_switch.isChecked():
                    layout.background = "#2b2b2b"

                if getattr(self, "embed_plot_cb", None) and self.embed_plot_cb.isChecked():
                    html = file_html(layout, INLINE, "Time-series Grid", theme=curdoc().theme)
                    if self.theme_switch.isChecked():
                        html = html.replace(
                            "<body>",
                            "<body style=\"background-color:#2b2b2b;\">",
                        )
                    if self._temp_plot_file and os.path.exists(self._temp_plot_file):
                        try:
                            os.remove(self._temp_plot_file)
                        except Exception:
                            pass
                    tmp = tempfile.NamedTemporaryFile(delete=False, suffix=".html")
                    with open(tmp.name, "w", encoding="utf-8") as fh:
                        fh.write(html)
                    self._temp_plot_file = tmp.name
                    self.plot_view.load(QUrl.fromLocalFile(tmp.name))
                    self.plot_view.show()
                    self._remember_plot_call(
                        self.plot_selected, mode=mode, grid=grid
                    )
                else:
                    self.plot_view.hide()
                    show(layout)
                return

            # ───────────────────────── 2.  Plotly branch ─────────────────────────
            if engine == "plotly":
                import plotly.graph_objects as go
                from plotly.subplots import make_subplots
                from plotly.io import to_html
                import tempfile
                import numpy as np

                fig = make_subplots(
                    rows=nrows,
                    cols=ncols,
                    subplot_titles=[data["label"] for _, data in items],
                )
                for idx, (_, data) in enumerate(items, start=1):
                    curves = data["curves"]
                    r = (idx - 1) // ncols + 1
                    c = (idx - 1) % ncols + 1
                    for curve in curves:
                        fig.add_trace(
                            go.Scatter(
                                x=curve["t"],
                                y=curve["y"],
                                mode="lines",
                                name=curve["label"],
                                opacity=curve.get("alpha", 1.0),
                            ),
                            row=r,
                            col=c,
                        )
                    if mark_extrema and curves:
                        all_t = np.concatenate([np.asarray(curve["t"]) for curve in curves])
                        all_y = np.concatenate([np.asarray(curve["y"]) for curve in curves])
                        max_idx = np.argmax(all_y)
                        min_idx = np.argmin(all_y)
                        fig.add_trace(
                            go.Scatter(
                                x=[all_t[max_idx]],
                                y=[all_y[max_idx]],
                                mode="markers",
                                marker=dict(color="red", size=8),
                                showlegend=False,
                            ),
                            row=r,
                            col=c,
                        )
                        fig.add_trace(
                            go.Scatter(
                                x=[all_t[min_idx]],
                                y=[all_y[min_idx]],
                                mode="markers",
                                marker=dict(color="blue", size=8),
                                showlegend=False,
                            ),
                            row=r,
                            col=c,
                        )

                if same_axes:
                    fig.update_xaxes(range=[x_min, x_max])
                    fig.update_yaxes(range=[y_min, y_max])
                fig.update_layout(
                    title="Time-series Grid",
                    showlegend=True,
                    template="plotly_dark" if self.theme_switch.isChecked() else "plotly",
                )
                if self.theme_switch.isChecked():
                    fig.update_layout(
                        paper_bgcolor="#2b2b2b",
                        plot_bgcolor="#2b2b2b",
                    )

                if getattr(self, "embed_plot_cb", None) and self.embed_plot_cb.isChecked():
                    if self._temp_plot_file and os.path.exists(self._temp_plot_file):
                        try:
                            os.remove(self._temp_plot_file)
                        except Exception:
                            pass
                    html = to_html(fig, include_plotlyjs=True, full_html=True)
                    tmp = tempfile.NamedTemporaryFile(delete=False, suffix=".html")
                    with open(tmp.name, "w", encoding="utf-8") as fh:
                        fh.write(html)
                    self._temp_plot_file = tmp.name
                    self.plot_view.load(QUrl.fromLocalFile(tmp.name))
                    self.plot_view.show()
                    self._remember_plot_call(
                        self.plot_selected, mode=mode, grid=grid
                    )
                else:
                    self.plot_view.hide()
                    fig.show(renderer="browser")
                return

            # ───────────────────────── 3.  Matplotlib branch ─────────────────────
            import matplotlib.pyplot as plt
            import numpy as np
            fig, axes = plt.subplots(nrows, ncols, squeeze=False)
            for ax, (_, data) in zip(axes.flat, items):
                lbl = data["label"]
                curves = data["curves"]
                for c in curves:
                    ax.plot(c["t"], c["y"], alpha=c.get("alpha", 1.0), label=c["label"])
                if mark_extrema and curves:
                    all_t = np.concatenate([np.asarray(c["t"]) for c in curves])
                    all_y = np.concatenate([np.asarray(c["y"]) for c in curves])
                    max_idx = np.argmax(all_y)
                    min_idx = np.argmin(all_y)
                    ax.scatter(all_t[max_idx], all_y[max_idx], color="red", label="Max")
                    ax.scatter(all_t[min_idx], all_y[min_idx], color="blue", label="Min")
                ax.set_title(lbl)
                ax.legend()
                if same_axes:
                    ax.set_xlim(x_min, x_max)
                    ax.set_ylim(y_min, y_max)
            for ax in axes.flat[n:]:
                ax.set_visible(False)
            fig.suptitle("Time-series Grid")
            fig.tight_layout()

            if getattr(self, "embed_plot_cb", None) and self.embed_plot_cb.isChecked():
                if self._mpl_canvas is not None:
                    self.right_outer_layout.removeWidget(self._mpl_canvas)
                    self._mpl_canvas.setParent(None)
                from matplotlib.backends.backend_qtagg import FigureCanvasQTAgg

                self._mpl_canvas = FigureCanvasQTAgg(fig)
                self._mpl_canvas.setSizePolicy(QSizePolicy.Expanding, QSizePolicy.Expanding)
                self.right_outer_layout.addWidget(self._mpl_canvas)
                self._mpl_canvas.show()
                self.plot_view.hide()
            else:
                if self._mpl_canvas is not None:
                    self.right_outer_layout.removeWidget(self._mpl_canvas)
                    self._mpl_canvas.setParent(None)
                    self._mpl_canvas = None
                self.plot_view.hide()
                fig.show()
            return
        if mode in ("time", "rolling"):
            if not traces:
                QMessageBox.warning(
                    self,
                    "Nothing to plot",
                    "No series matched the selection.",
                )
                return
            engine = (
                self.plot_engine_combo.currentText()
                if hasattr(self, "plot_engine_combo")
                else ""
            ).lower()
            self._plot_lines(
                traces,
                title="Rolling Mean" if mode == "rolling" else "Time-series Plot",
                y_label=self.yaxis_label.text() or "Value",
                mark_extrema=mark_extrema,
            )
            embed_cb = getattr(self, "embed_plot_cb", None)
            if (
                embed_cb is not None
                and embed_cb.isChecked()
                and engine in {"plotly", "bokeh"}
            ):
                self._remember_plot_call(self.plot_selected, mode=mode, grid=grid)
            return

        # ----------------------------------------------------------------------
        # All non-time modes (PSD / cycle-range / …)
        # ----------------------------------------------------------------------
        if not fig_per_file:
            QMessageBox.warning(
                self,
                "Nothing to plot",
                "No series matched the selection.",
            )
            return

        # --- show every collected Matplotlib figure ---
        for figs in fig_per_file.values():
            for fig in figs:
                if fig is None:  # QATS returned None → active fig
                    fig = plt.gcf()
                # Optional: give window a nicer title
                try:
                    fname = (
                        fig.canvas.get_window_title()
                    )  # may fail in headless back-ends
                    if "<Figure" in fname:
                        fig.canvas.manager.set_window_title("AnyTimeSeries plot")
                except Exception:
                    pass
                fig.show()

    @staticmethod
    def _resample(t, y, dt, *, start=None, stop=None):
        """Return ``(t_resampled, y_resampled)`` on a uniform grid.

        ``start`` and ``stop`` may be provided to explicitly set the limits of
        the resampled signal.  If omitted, the limits of ``t`` are used.  The
        function falls back to a NumPy-only implementation when ``qats`` is not
        available.
        """
        if start is None:
            start = t[0]
        if stop is None:
            stop = t[-1]
        if stop < start:
            start, stop = stop, start

        try:
            import anyqats as qats, numpy as _np

            try:
                # Preferred when available
                t_r, y_r = qats.signal.resample(y, t, dt)
                sel = (t_r >= start) & (t_r <= stop)
                t_r, y_r = t_r[sel], y_r[sel]
                if t_r.size == 0 or t_r[0] > start or t_r[-1] < stop:
                    raise ValueError
            except Exception:
                # Fallback to TimeSeries.resample or manual interpolation
                try:
                    ts_tmp = qats.TimeSeries("tmp", t, y)
                    y_r = ts_tmp.resample(dt=dt, t_min=start, t_max=stop)
                    t_r = _np.arange(start, stop + 0.5 * dt, dt)
                except Exception:
                    raise
            return t_r, y_r
        except Exception:
            import numpy as _np
            t_r = _np.arange(start, stop + 0.5 * dt, dt)
            y_r = _np.interp(t_r, t, y)
            return t_r, y_r


    def animate_xyz_scatter_many(self, *, dt_resample: float = 0.1):
        """
        Build an animated 3-D scatter for all (x,y,z) triplets found among the
        *checked* variables.

        Workflow
        --------
        1.  All checked keys are grouped per file.  “Common-tab” keys belong to
            every file.
        2.  Inside each file `_find_xyz_triples()` is used to discover unique
            (x,y,z) triplets.  If no perfect match is found the user is warned
            and that file is skipped.
        3.  Every component is filtered (according to the current GUI settings),
            resampled to **dt = 0.1 s** (default) and clipped to the active
            time-window.
        4.  The resulting DataFrame is fed to Plotly Express for an animated
            3-D scatter, one colour per triplet.
        """
        self._clear_last_plot_call()
        self.rebuild_var_lookup()
        import os, itertools, warnings
        import numpy as np
        import pandas as pd
        import plotly.express as px
        from PySide6.QtWidgets import QMessageBox as mb
        from anyqats import TimeSeries

        # ──────────────────────────────────────────────────────────────────
        # helper: filter + resample ONE series and return a *new* TimeSeries
        # ──────────────────────────────────────────────────────────────────
        def _prep(ts_src: TimeSeries, dt: float) -> TimeSeries:
            """filter → resample → wrap into fresh TimeSeries"""
            x_filt = self.apply_filters(ts_src)  # same length as original
            t_grid, x_res = self._resample(ts_src.t, x_filt, dt)
            return TimeSeries(f"{ts_src.name}_r{dt}", t_grid, x_res)

        # ──────────────────────────────────────────────────────────────────
        # 1) gather the checked keys for every file
        # ──────────────────────────────────────────────────────────────────
        per_file = {os.path.basename(fp): [] for fp in self.file_paths}

        for uk, chk in self.var_checkboxes.items():
            if not chk.isChecked():
                continue
            placed = False
            for fname in per_file:  # “File::<var>”?
                if uk.startswith(f"{fname}::"):
                    per_file[fname].append(uk.split("::", 1)[1])
                    placed = True
                    break
            if not placed:  # common / user tab
                for fname in per_file:
                    per_file[fname].append(uk)

        # ──────────────────────────────────────────────────────────────────
        # 2) for every file build DataFrame rows
        # ──────────────────────────────────────────────────────────────────
        rows = []
        skipped_any = False

        for fp, tsdb in zip(self.file_paths, self.tsdbs):
            fname = os.path.basename(fp)
            cand = list(dict.fromkeys(per_file[fname]))  # keep unique order
            if len(cand) < 3:
                continue

            triplets = _find_xyz_triples(cand)
            if not triplets:
                skipped_any = True
                continue

            tsdb_m = tsdb.getm()

            for tri in triplets:  # tri = (x_key, y_key, z_key)
                ts_x = tsdb_m.get(tri[0])
                ts_y = tsdb_m.get(tri[1])
                ts_z = tsdb_m.get(tri[2])
                if None in (ts_x, ts_y, ts_z):
                    continue

                # resample & filter
                ts_xr = _prep(ts_x, dt_resample)
                ts_yr = _prep(ts_y, dt_resample)
                ts_zr = _prep(ts_z, dt_resample)

                # common time-window mask (on the resampled grid!)
                mask = self.get_time_window(ts_xr)
                if isinstance(mask, slice):
                    t_win = ts_xr.t[mask]
                    x_val, y_val, z_val = ts_xr.x[mask], ts_yr.x[mask], ts_zr.x[mask]
                else:
                    if not mask.any():
                        continue
                    t_win = ts_xr.t[mask]
                    x_val, y_val, z_val = ts_xr.x[mask], ts_yr.x[mask], ts_zr.x[mask]

                # one “point” label = file name + compact triple for legend clarity
                base_lbl = "|".join(os.path.basename(v) for v in tri)
                rows.append(
                    pd.DataFrame(
                        dict(
                            time=t_win,
                            x=x_val,
                            y=y_val,
                            z=z_val,
                            point=f"{fname}:{base_lbl}",
                        )
                    )
                )

        if not rows:
            mb.warning(
                self,
                "No triplets",
                "Could not find any valid (x,y,z) triplets among the checked variables.",
            )
            return

        if skipped_any:
            mb.information(
                self,
                "Some files skipped",
                "One or more files yielded no unambiguous (x,y,z) triplet and were ignored.  See console output for details.",
            )

        df_all = pd.concat(rows, ignore_index=True)

        # ──────────────────────────────────────────────────────────────────
        # 3) Plotly Express animation
        # ──────────────────────────────────────────────────────────────────
        warnings.filterwarnings("ignore", category=FutureWarning)  # clean log

        fig = px.scatter_3d(
            df_all,
            x="x",
            y="y",
            z="z",
            color="point",
            animation_frame="time",
            animation_group="point",
            opacity=0.9,
            title="Animated 3-D Coordinate Scatter",
            template="plotly_dark" if self.theme_switch.isChecked() else "plotly",
        )
        fig.update_layout(
            scene_aspectmode="data",
            legend_title_text="Point / Triplet",
            margin=dict(l=0, r=0, t=30, b=0),
        )
        if self.theme_switch.isChecked():
            fig.update_layout(
                paper_bgcolor="rgba(0,0,0,0)",

                plot_bgcolor="#2b2b2b",

            )

        try:
            if getattr(self, "embed_plot_cb", None) and self.embed_plot_cb.isChecked():
                from plotly.io import to_html

                import tempfile, os
                if self._temp_plot_file and os.path.exists(self._temp_plot_file):
                    try:
                        os.remove(self._temp_plot_file)
                    except Exception:
                        pass
                html = to_html(fig, include_plotlyjs=True, full_html=True)
                tmp = tempfile.NamedTemporaryFile(delete=False, suffix=".html")
                with open(tmp.name, "w", encoding="utf-8") as fh:
                    fh.write(html)
                self._temp_plot_file = tmp.name
                self.plot_view.load(QUrl.fromLocalFile(tmp.name))

                self.plot_view.show()
                self._remember_plot_call(
                    self.animate_xyz_scatter_many, dt_resample=dt_resample
                )
            else:
                self.plot_view.hide()
                # Ensure Plotly opens in the system browser when not embedding
                fig.show(renderer="browser")
        except Exception:
            # fallback: dump to temp HTML
            import tempfile, pathlib, webbrowser

            tmp = pathlib.Path(tempfile.gettempdir()) / "xyz_anim.html"
            fig.write_html(tmp)
            webbrowser.open(str(tmp))

    def _plot_lines(self, traces, title, y_label, *, mark_extrema=False):
        """
        traces → list of dicts with keys
                 't', 'y', 'label', 'alpha', 'is_mean'
        """
        self._clear_last_plot_call()

        engine = (
            self.plot_engine_combo.currentText()
            if hasattr(self, "plot_engine_combo")
            else ""
        ).lower()

        if engine != "default" and self._mpl_canvas is not None:
            self.right_outer_layout.removeWidget(self._mpl_canvas)
            self._mpl_canvas.setParent(None)
            self._mpl_canvas = None

        # ───────────────────────── 1.  Bokeh branch ──────────────────────────
        if engine == "bokeh":
            from bokeh.plotting import figure, show
            from bokeh.models import Button, CustomJS, ColumnDataSource, HoverTool
            from bokeh.layouts import column
            from bokeh.palettes import Category10_10
            from bokeh.embed import file_html
            from bokeh.resources import INLINE
            from bokeh.io import curdoc

            import itertools, tempfile

            curdoc().theme = (
                "dark_minimal" if self.theme_switch.isChecked() else "light_minimal"
            )


            p = figure(
                width=900,
                height=450,
                title=title,
                x_axis_label="Time",
                y_axis_label=y_label,
                tools="pan,wheel_zoom,box_zoom,reset,save",
                sizing_mode="stretch_both",
            )
            if self.theme_switch.isChecked():
                p.background_fill_color = "#2b2b2b"
                p.border_fill_color = "#2b2b2b"

            hover = HoverTool(
                tooltips=[("Series", "@label"), ("Time", "@x"), ("Value", "@y")]
            )
            p.add_tools(hover)

            renderers = []
            color_cycle = itertools.cycle(Category10_10)

            for tr in traces:
                color = next(color_cycle)
                cds = ColumnDataSource(
                    dict(x=tr["t"], y=tr["y"], label=[tr["label"]] * len(tr["t"]))
                )
                r = p.line(
                    "x",
                    "y",
                    source=cds,
                    line_width=2 if tr.get("is_mean") else 1,
                    line_alpha=tr.get("alpha", 1.0),
                    color=color,
                    legend_label=tr["label"],
                    muted_alpha=0.0,
                )
                renderers.append(r)

            if mark_extrema and traces:
                import numpy as np
                all_t = np.concatenate([np.asarray(tr["t"]) for tr in traces])
                all_y = np.concatenate([np.asarray(tr["y"]) for tr in traces])
                max_idx = np.argmax(all_y)
                min_idx = np.argmin(all_y)
                r_max = p.circle([all_t[max_idx]], [all_y[max_idx]], size=6, color="red", legend_label="Max")
                r_min = p.circle([all_t[min_idx]], [all_y[min_idx]], size=6, color="blue", legend_label="Min")
                renderers.extend([r_max, r_min])

            p.legend.click_policy = "mute"
            p.add_layout(p.legend[0], "right")

            btn = Button(label="Hide All Lines", width=150, button_type="success")
            btn.js_on_click(
                CustomJS(
                    args=dict(lines=renderers, button=btn),
                    code="""
                const hide = button.label === 'Hide All Lines';
                lines.forEach(r => r.muted = hide);
                button.label = hide ? 'Show All Lines' : 'Hide All Lines';
            """,
                )
            )
            layout = column(btn, p, sizing_mode="stretch_both")
            if self.theme_switch.isChecked():
                layout.background = "#2b2b2b"
            if getattr(self, "embed_plot_cb", None) and self.embed_plot_cb.isChecked():

                html = file_html(layout, INLINE, title, theme=curdoc().theme)

                if self.theme_switch.isChecked():
                    html = html.replace(
                        "<body>",
                        "<body style=\"background-color:#2b2b2b;\">",
                    )

                if self._temp_plot_file and os.path.exists(self._temp_plot_file):
                    try:
                        os.remove(self._temp_plot_file)
                    except Exception:
                        pass
                tmp = tempfile.NamedTemporaryFile(delete=False, suffix=".html")
                with open(tmp.name, "w", encoding="utf-8") as fh:
                    fh.write(html)
                self._temp_plot_file = tmp.name
                self.plot_view.load(QUrl.fromLocalFile(tmp.name))

                self.plot_view.show()
                self._remember_plot_call(
                    self._plot_lines,
                    traces,
                    title,
                    y_label,
                    mark_extrema=mark_extrema,
                )
            else:
                self.plot_view.hide()
                show(layout)
            return

        # ───────────────────────── 2.  Plotly branch ─────────────────────────
        if engine == "plotly":
            import plotly.graph_objects as go

            fig = go.Figure()
            for tr in traces:
                fig.add_trace(
                    go.Scatter(
                        x=tr["t"],
                        y=tr["y"],
                        mode="lines",
                        name=tr["label"],
                        line=dict(width=2 if tr.get("is_mean") else 1),
                        opacity=tr.get("alpha", 1.0),
                    )
                )
            if mark_extrema and traces:
                import numpy as np
                all_t = np.concatenate([np.asarray(tr["t"]) for tr in traces])
                all_y = np.concatenate([np.asarray(tr["y"]) for tr in traces])
                max_idx = np.argmax(all_y)
                min_idx = np.argmin(all_y)
                fig.add_trace(
                    go.Scatter(
                        x=[all_t[max_idx]],
                        y=[all_y[max_idx]],
                        mode="markers",
                        marker=dict(color="red", size=8),
                        name="Max",
                    )
                )
                fig.add_trace(
                    go.Scatter(
                        x=[all_t[min_idx]],
                        y=[all_y[min_idx]],
                        mode="markers",
                        marker=dict(color="blue", size=8),
                        name="Min",
                    )
                )
            fig.update_layout(
                title=title,
                xaxis_title="Time",
                yaxis_title=y_label,
                showlegend=True,
                template="plotly_dark" if self.theme_switch.isChecked() else "plotly",
            )
            if self.theme_switch.isChecked():
                fig.update_layout(
                    paper_bgcolor="#2b2b2b",
                    plot_bgcolor="#2b2b2b",
                    margin=dict(t=0, b=0, l = 0, r=0)
                )
            if getattr(self, "embed_plot_cb", None) and self.embed_plot_cb.isChecked():
                from plotly.io import to_html

                import tempfile
                if self._temp_plot_file and os.path.exists(self._temp_plot_file):
                    try:
                        os.remove(self._temp_plot_file)
                    except Exception:
                        pass
                html = to_html(fig, include_plotlyjs=True, full_html=True)
                tmp = tempfile.NamedTemporaryFile(delete=False, suffix=".html")
                with open(tmp.name, "w", encoding="utf-8") as fh:
                    fh.write(html)
                self._temp_plot_file = tmp.name
                self.plot_view.load(QUrl.fromLocalFile(tmp.name))

                self.plot_view.show()
                self._remember_plot_call(
                    self._plot_lines,
                    traces,
                    title,
                    y_label,
                    mark_extrema=mark_extrema,
                )
            else:
                self.plot_view.hide()
                # Ensure Plotly opens in the system browser when not embedding
                fig.show(renderer="browser")
            return

        # ───────────────────────── 3.  Matplotlib fallback ────────────────────
        import matplotlib.pyplot as plt
        from itertools import cycle
        import numpy as np

        fig, ax = plt.subplots(figsize=(10, 5))
        palette = cycle(plt.rcParams["axes.prop_cycle"].by_key()["color"])
        for tr in traces:
            color = next(palette)
            ax.plot(
                tr["t"],
                tr["y"],
                label=tr["label"],
                linewidth=2 if tr.get("is_mean") else 1,
                alpha=tr.get("alpha", 1.0),
                color=color,
            )
        if mark_extrema and traces:
            all_t = np.concatenate([np.asarray(tr["t"]) for tr in traces])
            all_y = np.concatenate([np.asarray(tr["y"]) for tr in traces])
            max_idx = np.argmax(all_y)
            min_idx = np.argmin(all_y)
            ax.scatter(all_t[max_idx], all_y[max_idx], color="red", label="Max")
            ax.scatter(all_t[min_idx], all_y[min_idx], color="blue", label="Min")

        ax.set_title(title)
        ax.set_xlabel("Time")
        ax.set_ylabel(y_label)
        ax.legend(loc="best")
        fig.tight_layout()

        if getattr(self, "embed_plot_cb", None) and self.embed_plot_cb.isChecked():
            # Use a native Matplotlib canvas instead of the HTML viewer
            if self._mpl_canvas is not None:
                self.right_outer_layout.removeWidget(self._mpl_canvas)
                self._mpl_canvas.setParent(None)
            from matplotlib.backends.backend_qtagg import FigureCanvasQTAgg

            self._mpl_canvas = FigureCanvasQTAgg(fig)
            self._mpl_canvas.setSizePolicy(QSizePolicy.Expanding, QSizePolicy.Expanding)
            self.right_outer_layout.addWidget(self._mpl_canvas)

            self._mpl_canvas.show()
            self.plot_view.hide()
        else:
            if self._mpl_canvas is not None:
                self.right_outer_layout.removeWidget(self._mpl_canvas)
                self._mpl_canvas.setParent(None)
                self._mpl_canvas = None
            self.plot_view.hide()
            plt.show()

    def plot_mean(self):
        self.rebuild_var_lookup()
        import numpy as np

        traces = []
        sel = [k for k, v in self.var_checkboxes.items() if v.isChecked()]
        if not sel:
            QMessageBox.warning(self, "Nothing selected", "Select variables first.")
            return

        from collections import Counter

        fname_counts = Counter(os.path.basename(p) for p in self.file_paths)

        common_t = None
        stacks = []

        for unique_key in sel:
            ts, fname, disp = None, None, None
            # resolve exactly as in plot_selected:
            for file_idx, (tsdb, fp) in enumerate(
                zip(self.tsdbs, self.file_paths), start=1
            ):
                fname_ = os.path.basename(fp)
                if unique_key.startswith(f"{fname_}::"):
                    real = unique_key.split("::", 1)[1]
                    ts = tsdb.getm().get(real)
                    fname = fname_
                    disp = real
                elif unique_key.startswith(f"{fname_}:"):
                    real = unique_key.split(":", 1)[1]
                    ts = tsdb.getm().get(real)
                    fname = fname_
                    disp = real
                elif unique_key in tsdb.getm():
                    ts = tsdb.getm()[unique_key]
                    fname = fname_
                    disp = unique_key
                if ts:
                    break
            if not ts:
                continue

            fname_disp = fname if fname_counts[fname] == 1 else f"{fname} ({file_idx})"

            m = self.get_time_window(ts)
            t, y = ts.t[m], self.apply_filters(ts)[m]
            if common_t is None:
                common_t = t
            elif not np.array_equal(t, common_t):
                y = qats.TimeSeries("", t, y).resample(t=common_t)
            stacks.append(y)
            if self.include_raw_mean_cb.isChecked():
                traces.append(
                    dict(
                        t=common_t,
                        y=y,
                        label=f"{fname_disp}: {disp}",
                        alpha=0.4,
                    )
                )

        if not stacks:
            QMessageBox.warning(self, "Nothing to plot", "No valid data.")
            return

        mean_y = np.nanmean(np.vstack(stacks), axis=0)
        traces.append(dict(t=common_t, y=mean_y, label="Mean", is_mean=True))

        self._plot_lines(
            traces, "Mean of Selected Series", self.yaxis_label.text() or "Value"
        )

    def get_time_window(self, ts):
        """Return a boolean mask or slice for the user-specified time window."""
        t = ts.t
        if t.size == 0:
            return np.zeros(0, dtype=bool)

        def _safe_float(txt, default):
            try:
                return float(txt.strip()) if txt.strip() else default
            except Exception:
                return default

        tmin = _safe_float(self.time_start.text(), t[0])
        tmax = _safe_float(self.time_end.text(), t[-1])
        if tmax < tmin:
            tmin, tmax = tmax, tmin

        i0 = np.searchsorted(t, tmin, side="left")
        i1 = np.searchsorted(t, tmax, side="right")
        if i0 == 0 and i1 == len(t):
            return slice(None)
        if np.all(np.diff(t[i0:i1]) > 0):
            return slice(i0, i1)
        return (t >= tmin) & (t <= tmax)

    def apply_filters(self, ts):
        """Apply frequency filters according to the current settings."""
        mode = "none"
        if self.filter_lowpass_rb.isChecked():
            mode = "lowpass"
        elif self.filter_highpass_rb.isChecked():
            mode = "highpass"
        elif self.filter_bandpass_rb.isChecked():
            mode = "bandpass"
        elif self.filter_bandblock_rb.isChecked():
            mode = "bandblock"

        x = ts.x.copy()
        t = ts.t
        nanmask = ~np.isnan(x)
        if not np.any(nanmask):
            return x
        valid_idx = np.where(nanmask)[0]
        x_valid = x[valid_idx]
        t_valid = t[valid_idx]
        x_filt = x_valid
        try:
            dt = np.median(np.diff(t_valid))
            if mode == "lowpass":
                fc = float(self.lowpass_cutoff.text() or 0)
                if fc > 0 and len(x_valid) > 1:
                    x_filt = qats.signal.lowpass(x_valid, dt, fc)
            elif mode == "highpass":
                fc = float(self.highpass_cutoff.text() or 0)
                if fc > 0 and len(x_valid) > 1:
                    x_filt = qats.signal.highpass(x_valid, dt, fc)
            elif mode == "bandpass":
                flow = float(self.bandpass_low.text() or 0)
                fupp = float(self.bandpass_high.text() or 0)
                if flow > 0 and fupp > flow and len(x_valid) > 1:
                    x_filt = qats.signal.bandpass(x_valid, dt, flow, fupp)
            elif mode == "bandblock":
                flow = float(self.bandblock_low.text() or 0)
                fupp = float(self.bandblock_high.text() or 0)
                if flow > 0 and fupp > flow and len(x_valid) > 1:
                    x_filt = qats.signal.bandblock(x_valid, dt, flow, fupp)
        except Exception:
            pass

        x_out = np.full_like(x, np.nan)
        x_out[valid_idx] = x_filt
        return x_out

    @staticmethod
    def _time_vectors_match(ref, other):
        """Return True if two time axes share identical samples."""

        ref = np.asarray(ref)
        other = np.asarray(other)

        if ref.shape != other.shape:
            return False
        if ref.size == 0:
            return True

        if np.array_equal(ref, other):
            return True

        try:
            return np.allclose(ref, other, rtol=1e-9, atol=1e-9, equal_nan=True)
        except TypeError:
            return False

    def _group_series_by_timebase(self, tsdb):
        """Partition time series into groups that share a common time base."""

        groups = []
        names = list(getattr(tsdb, "register_keys", []))
        if not names:
            return groups

        used = set()
        for name in names:
            if name in used:
                continue

            ts_ref = tsdb.get(name=name)
            if ts_ref is None:
                continue

            group = [name]
            used.add(name)
            t_ref = ts_ref.t

            for other_name in names:
                if other_name in used:
                    continue

                ts_other = tsdb.get(name=other_name)
                if ts_other is None:
                    continue

                if self._time_vectors_match(t_ref, ts_other.t):
                    group.append(other_name)
                    used.add(other_name)

            groups.append(group)

        return groups

    def _filter_tag(self) -> str:
        """Return short text tag describing the active frequency filter."""
        if self.filter_lowpass_rb.isChecked():
            val = self.lowpass_cutoff.text().strip()
            return f"LF{val.replace('.', '_')}" if val else ""
        if self.filter_highpass_rb.isChecked():
            val = self.highpass_cutoff.text().strip()
            return f"HF{val.replace('.', '_')}" if val else ""
        if self.filter_bandpass_rb.isChecked():
            low = self.bandpass_low.text().strip()
            high = self.bandpass_high.text().strip()
            if low and high:
                return f"BAND_{low.replace('.', '_')}to{high.replace('.', '_')}"
        if self.filter_bandblock_rb.isChecked():
            low = self.bandblock_low.text().strip()
            high = self.bandblock_high.text().strip()
            if low and high:
                return f"BLOCK_{low.replace('.', '_')}to{high.replace('.', '_')}"
        return ""

    def _gather_entry_values(self):
        values = {}
        for key, entry in self.var_offsets.items():
            try:
                val = float(entry.text())
                if val != 0.0:
                    values[key] = val
            except ValueError:
                continue
        return values

    def save_files(self):
        if not getattr(self, "work_dir", None):
            self.work_dir = QFileDialog.getExistingDirectory(self, "Select Folder to Save .ts Files")
            if not self.work_dir:
                return
        for tsdb, path in zip(self.tsdbs, self.file_paths):
            name = os.path.splitext(os.path.basename(path))[0] + ".ts"
            save_path = os.path.join(self.work_dir, name)
            tsdb.export(save_path, names=list(tsdb.getm().keys()), force_common_time=True)
        QMessageBox.information(self, "Saved", "Files exported.")

    def save_entry_values(self):
        data = self._gather_entry_values()
        if not data:
            QMessageBox.information(self, "Nothing to save", "All entry-boxes are zero – nothing to save.")
            return
        path, _ = QFileDialog.getSaveFileName(self, "Save entry values", "", "JSON files (*.json)")
        if not path:
            return
        with open(path, "w", encoding="utf-8") as fp:
            json.dump(data, fp, indent=2)
        QMessageBox.information(self, "Saved", f"Saved {len(data)} value(s) to\n{os.path.basename(path)}")

    def load_entry_values(self):
        paths, _ = QFileDialog.getOpenFileNames(self, "Load entry values", "", "JSON files (*.json)")
        if not paths:
            return
        applied = 0
        skipped = 0
        for path in paths:
            try:
                with open(path, "r", encoding="utf-8") as fp:
                    data = json.load(fp)
            except Exception as e:
                QMessageBox.warning(self, "Load error", f"Could not read {os.path.basename(path)}:\n{e}")
                continue
            for key, val in data.items():
                targets = []
                if key in self.var_offsets:
                    targets = [key]
                else:
                    for k in self.var_offsets:
                        if k.endswith(f"::{key}") or k.endswith(f":{key}") or k == key:
                            targets.append(k)
                if not targets:
                    skipped += 1
                    continue
                for tkey in targets:
                    self.var_offsets[tkey].setText(str(val))
                    applied += 1
        QMessageBox.information(self, "Loaded", f"Applied {applied} value(s) (skipped {skipped}).")

    def export_selected_to_csv(self):
        """Export all checked variables to a single CSV file."""
        self.rebuild_var_lookup()
        sel_keys = [k for k, ck in self.var_checkboxes.items() if ck.isChecked()]
        if not sel_keys:
            QMessageBox.warning(self, "No selection", "Select variables to export.")
            return

        try:
            dt = float(self.export_dt_input.text())
        except ValueError:
            dt = 0.0


        def _parse_f(txt):
            try:
                return float(txt.strip()) if txt.strip() else None
            except Exception:
                return None

        t_start = _parse_f(self.time_start.text())
        t_stop = _parse_f(self.time_end.text())
        if t_start is not None and t_stop is not None and t_stop < t_start:
            t_start, t_stop = t_stop, t_start


        path, _ = QFileDialog.getSaveFileName(self, "Export selected to CSV", "", "CSV files (*.csv)")
        if not path:
            return

        series_list = []
        for tsdb, fp in zip(self.tsdbs, self.file_paths):
            fname = os.path.basename(fp)
            tsdb_map = tsdb.getm()
            for key in sel_keys:
                if key.startswith(f"{fname}::"):
                    var = key.split("::", 1)[1]
                elif key.startswith(f"{fname}:"):
                    var = key.split(":", 1)[1]
                elif key in tsdb_map:
                    var = key
                else:
                    continue
                ts = tsdb_map.get(var)
                if ts is None:
                    continue
                mask = self.get_time_window(ts)
                if isinstance(mask, slice):
                    t = ts.t[mask]
                    y = self.apply_filters(ts)[mask]
                else:
                    if not mask.any():
                        continue
                    t = ts.t[mask]
                    y = self.apply_filters(ts)[mask]

                if dt > 0:

                    start = t_start if t_start is not None else t[0]
                    stop = t_stop if t_stop is not None else t[-1]
                    t, y = self._resample(t, y, dt, start=start, stop=stop)


                series_list.append(pd.Series(t, name=f"{key}_t"))
                series_list.append(pd.Series(y, name=key))

        if not series_list:
            QMessageBox.warning(self, "No data", "No data found for the selected variables.")
            return

        df = pd.concat(series_list, axis=1)
        df.to_csv(path, index=False)
        QMessageBox.information(self, "Exported", f"Exported {len(sel_keys)} series to\n{os.path.basename(path)}")

    def launch_qats(self):
        if not getattr(self, "work_dir", None):
            self.work_dir = QFileDialog.getExistingDirectory(self, "Select Work Folder for AnyQATS Export")
            if not self.work_dir:
                return
        ts_paths = []
        for i, (tsdb, original_path) in enumerate(zip(self.tsdbs, self.file_paths), start=1):
            groups = self._group_series_by_timebase(tsdb)
            if not groups:
                continue

            base_label = os.path.splitext(os.path.basename(original_path))[0] or f"file_{i}"

            for group_idx, names in enumerate(groups, start=1):
                temp_db = TsDB()
                copied = []
                for key in names:
                    ts_obj = tsdb.get(name=key)
                    if ts_obj is None:
                        continue
                    clone = ts_obj.__copy__()
                    temp_db.add(clone)
                    copied.append(clone)

                if not copied:
                    continue

                is_user_group = all(ts.name in getattr(self, "user_variables", set()) for ts in copied)

                if len(groups) == 1:
                    filename = f"temp_{i}.ts"
                else:
                    suffix = "_user" if is_user_group else f"_part{group_idx}"
                    filename = f"temp_{i}_{base_label}{suffix}.ts"

                ts_path = os.path.join(self.work_dir, filename)

                # Group members share the same time base – enforce a shared grid per file only.
                temp_db.export(ts_path, names=list(temp_db.getm().keys()), force_common_time=True)
                ts_paths.append(ts_path)
        try:
            cmd = [sys.executable, "-m", "anyqats.cli", "app", "-f"] + ts_paths
            subprocess.Popen(cmd)
        except FileNotFoundError:
            QMessageBox.critical(self, "Error", "AnyQATS could not be launched using the current Python environment.")

    def open_evm_tool(self):
        """Launch the Extreme Value Analysis tool for the first checked variable."""

        # Build list of checked variable keys using the unique lookup table
        self.rebuild_var_lookup()
        selected_keys = [k for k, cb in self.var_checkboxes.items() if cb.isChecked()]

        if not selected_keys:
            QMessageBox.warning(self, "No Variables", "Please select at least one variable.")
            return

        if len(selected_keys) > 1:
            QMessageBox.information(self, "Multiple Variables", "Only the first selected variable will be used for EVA.")

        selected = selected_keys[0]

        index = None
        raw_key = selected

        for i, fp in enumerate(self.file_paths):
            fname = os.path.basename(fp)
            if selected.startswith(f"{fname}::"):
                raw_key = selected.split("::", 1)[1]
                index = i
                break
            if selected.startswith(f"{fname}:"):
                raw_key = selected.split(":", 1)[1]
                index = i
                break

        if index is None:
            if ":" in selected or "::" in selected:
                QMessageBox.critical(self, "EVA Error", f"Could not locate the file for: {selected}")
                return
            index = 0

        if index >= len(self.tsdbs):
            QMessageBox.critical(self, "EVA Error", f"Could not locate the file for: {selected}")
            return

        tsdb = self.tsdbs[index]
        ts = tsdb.getm().get(raw_key)
        if ts is None:
            QMessageBox.critical(self, "EVA Error", f"Variable not found in file:\n{raw_key}")
            return
        mask = self.get_time_window(ts)
        if mask is not None and np.any(mask):
            x = self.apply_filters(ts)[mask]
            t = ts.t[mask]
            ts_for_evm = TimeSeries(ts.name, t, x)
            local_db = TsDB()
            local_db.add(ts_for_evm)
        else:
            local_db = tsdb
        dlg = EVMWindow(local_db, ts.name, self)
        dlg.exec()

    def open_fatigue_tool(self) -> None:
        """Launch the fatigue dialog using all checked variables."""

        from collections import Counter

        self.rebuild_var_lookup()
        selected_keys = [k for k, cb in self.var_checkboxes.items() if cb.isChecked()]
        if not selected_keys:
            QMessageBox.warning(self, "No Variables", "Please select at least one variable.")
            return

        series_entries: list[FatigueSeries] = []
        fname_counts = Counter(os.path.basename(p) for p in self.file_paths)

        for file_idx, (tsdb, fp) in enumerate(zip(self.tsdbs, self.file_paths), start=1):
            fname = os.path.basename(fp)
            fname_disp = fname if fname_counts[fname] == 1 else f"{fname} ({file_idx})"

            for key in selected_keys:
                if key.startswith(f"{fname}::"):
                    var_name = key.split("::", 1)[1]
                elif key.startswith(f"{fname}:"):
                    var_name = key.split(":", 1)[1]
                elif key in tsdb.getm():
                    var_name = key
                else:
                    continue

                ts = tsdb.getm().get(var_name)
                if ts is None:
                    continue

                filtered = self.apply_filters(ts)
                mask = self.get_time_window(ts)
                if isinstance(mask, slice):
                    t_window = ts.t[mask]
                    x_window = filtered[mask]
                else:
                    if mask is None or not np.any(mask):
                        continue
                    t_window = ts.t[mask]
                    x_window = filtered[mask]

                if t_window.size == 0:
                    continue

                valid = np.isfinite(x_window)
                if not np.any(valid):
                    continue

                t_valid = t_window[valid]
                x_valid = x_window[valid]
                duration = float(t_valid[-1] - t_valid[0]) if t_valid.size > 1 else 0.0
                label = f"{fname_disp}: {var_name}"
                series_entries.append(FatigueSeries(label, x_valid, duration, fname, var_name))

        if not series_entries:
            QMessageBox.warning(
                self,
                "No valid data",
                "Could not find any valid samples for the selected variables.",
            )
            return

        dlg = FatigueDialog(series_entries, self)
        dlg.exec()

    def apply_dark_palette(self):

        app = QApplication.instance()
        # Reuse the stored Fusion style to avoid Qt owning temporary objects
        app.setStyle(self._fusion_style)
        # Apply to this window as well so existing widgets refresh
        self.setStyle(self._fusion_style)


        dark_palette = QPalette()
        dark_palette.setColor(QPalette.Window, QColor("#31363b"))
        dark_palette.setColor(QPalette.WindowText, QColor("#eff0f1"))
        dark_palette.setColor(QPalette.Base, QColor("#232629"))
        dark_palette.setColor(QPalette.AlternateBase, QColor("#31363b"))
        dark_palette.setColor(QPalette.ToolTipBase, QColor("#eff0f1"))
        dark_palette.setColor(QPalette.ToolTipText, QColor("#31363b"))
        dark_palette.setColor(QPalette.Text, QColor("#eff0f1"))
        dark_palette.setColor(QPalette.Button, QColor("#31363b"))
        dark_palette.setColor(QPalette.ButtonText, QColor("#eff0f1"))
        dark_palette.setColor(QPalette.BrightText, Qt.white)
        dark_palette.setColor(QPalette.Link, QColor("#3daee9"))
        dark_palette.setColor(QPalette.Highlight, QColor("#3daee9"))
        dark_palette.setColor(QPalette.HighlightedText, QColor("#31363b"))



        app.setPalette(dark_palette)
        self.setPalette(dark_palette)
        app.setStyleSheet(
            "QToolTip { color: #31363b; background-color: #3daee9; border: 1px solid #31363b; }"
        )
        
        import matplotlib.pyplot as plt
        plt.style.use("dark_background")

        # Keep the embedded Plotly background dark to avoid a light border
        self.plot_view.page().setBackgroundColor(QColor("#31363b"))
        self.plot_view.setStyleSheet("background-color:#31363b;border:0px;")

    def apply_light_palette(self):
        app = QApplication.instance()
        if app is None:  # safety net
            raise RuntimeError("No QApplication running")

        app.setStyle(self._fusion_style)
        self.setStyle(self._fusion_style)


        light_palette = QPalette()
        light_palette.setColor(QPalette.Window, QColor("#eff0f1"))
        light_palette.setColor(QPalette.WindowText, QColor("#31363b"))
        light_palette.setColor(QPalette.Base, QColor("#fcfcfc"))
        light_palette.setColor(QPalette.AlternateBase, QColor("#e5e5e5"))
        light_palette.setColor(QPalette.ToolTipBase, QColor("#31363b"))
        light_palette.setColor(QPalette.ToolTipText, QColor("#eff0f1"))
        light_palette.setColor(QPalette.Text, QColor("#31363b"))
        light_palette.setColor(QPalette.Button, QColor("#e5e5e5"))
        light_palette.setColor(QPalette.ButtonText, QColor("#31363b"))
        light_palette.setColor(QPalette.BrightText, Qt.white)
        light_palette.setColor(QPalette.Link, QColor("#2a82da"))
        light_palette.setColor(QPalette.Highlight, QColor("#2a82da"))
        light_palette.setColor(QPalette.HighlightedText, QColor("#ffffff"))

        app.setPalette(light_palette)
        self.setPalette(light_palette)
        app.setStyleSheet(
            "QToolTip { color: #31363b; background-color: #2a82da; border: 1px solid #31363b; }"
        )

        # And if you also use matplotlib in the same process:
        import matplotlib.pyplot as plt
        plt.style.use("default")

        # Restore the web view background for the light theme
        self.plot_view.page().setBackgroundColor(QColor("#eff0f1"))
        self.plot_view.setStyleSheet("background-color:#eff0f1;border:0px;")


    def _clear_last_plot_call(self) -> None:
        self._last_plot_call = None


    def _remember_plot_call(
        self, callback: Callable[..., None], /, *args, **kwargs
    ) -> None:
        self._last_plot_call = (callback, args, kwargs)


    def _refresh_embedded_plot(self) -> None:
        if self._last_plot_call is None:
            return
        embed_cb = getattr(self, "embed_plot_cb", None)
        if embed_cb is None or not embed_cb.isChecked():
            return
        if not self.plot_view.isVisible():
            return
        engine = (
            self.plot_engine_combo.currentText().lower()
            if hasattr(self, "plot_engine_combo")
            else ""
        )
        if engine not in {"plotly", "bokeh"}:
            return
        callback, args, kwargs = self._last_plot_call
        if callback is None or self._refreshing_plot:
            return
        self._refreshing_plot = True
        try:
            callback(*args, **kwargs)
        except Exception:
            traceback.print_exc()
        finally:
            self._refreshing_plot = False


    def toggle_dark_theme(self, state):

        # ``state`` comes from the checkbox signal but using ``isChecked`` is
        # more robust across Qt bindings.
        if self.theme_switch.isChecked():
            self.apply_dark_palette()
        else:
            self.apply_light_palette()
        # Refresh any open Matplotlib canvases so the new palette is used
        for canvas in self.findChildren(FigureCanvasQTAgg):
            # ``draw_idle`` schedules a redraw without blocking the UI thread,
            # keeping the theme toggle responsive even when large Matplotlib
            # figures are embedded. Fall back to ``draw`` for older backends
            # that might not provide the idle variant.
            draw_fn = getattr(canvas, "draw_idle", None)
            if callable(draw_fn):
                draw_fn()
            else:
                canvas.draw()

        # Refresh embedded HTML-based plots (Plotly/Bokeh) so their templates
        # follow the new palette.
        self._refresh_embedded_plot()

    def _on_engine_changed(self, text):
        """Update layout when the plotting engine selection changes."""
        engine = text.lower()
        if engine != "default" and self._mpl_canvas is not None:
            self.right_outer_layout.removeWidget(self._mpl_canvas)
            self._mpl_canvas.setParent(None)
            self._mpl_canvas = None
        if self.embed_plot_cb.isChecked():
            # Refresh layout so the appropriate widget is shown
            self.toggle_embed_layout(True)

    def toggle_embed_layout(self, state):
        """Re-arrange layout when the embed checkbox is toggled."""
        checked = self.embed_plot_cb.isChecked()

        # Widgets that are moved between the main controls column and the
        # additional column when the plot is embedded.
        extra_groups = [
            self.calc_group,
            self.freq_group,
            self.tools_group,
        ]

        if checked:
            if self.extra_widget.parent() is None:
                self.top_row_layout.addWidget(self.extra_widget)

            if self.progress.parent() is self.controls_widget:
                self.controls_layout.removeWidget(self.progress)
            if self.progress.parent() is self.progress_transform_row:
                self.progress_transform_row.removeWidget(self.progress)
            if self.file_ctrls_layout.indexOf(self.progress) == -1:

                idx = self.file_ctrls_layout.indexOf(self.theme_embed_widget)
                if idx == -1:
                    self.file_ctrls_layout.addWidget(self.progress)
                else:
                    self.file_ctrls_layout.insertWidget(idx, self.progress)


            if self.transform_group.parent() is self.controls_widget:
                self.controls_layout.removeWidget(self.transform_group)
            if self.progress_transform_row.indexOf(self.transform_group) == -1:
                self.progress_transform_row.addWidget(self.transform_group)
            if self.extra_layout.indexOf(self.progress_transform_row) == -1:
                self.extra_layout.insertLayout(0, self.progress_transform_row)

            if self.extra_layout.indexOf(self.extra_stretch) != -1:
                self.extra_layout.removeItem(self.extra_stretch)

            idx_freq = self.controls_layout.indexOf(self.freq_group)
            idx_tools = self.controls_layout.indexOf(self.tools_group)

            for g in extra_groups:
                if g.parent() is self.controls_widget:
                    self.controls_layout.removeWidget(g)
                    self.extra_layout.addWidget(g)

            if self.analysis_group.parent() is self.extra_widget:
                self.extra_layout.removeWidget(self.analysis_group)
            if idx_freq == -1:
                idx_freq = self.controls_layout.count()
            self.controls_layout.insertWidget(idx_freq, self.analysis_group)

            if self.plot_group.parent() is self.extra_widget:
                self.extra_layout.removeWidget(self.plot_group)
            if idx_tools == -1:
                idx_tools = self.controls_layout.count()
            self.controls_layout.insertWidget(idx_tools, self.plot_group)




            self.extra_layout.addItem(self.extra_stretch)
            if self.plot_engine_combo.currentText().lower() == "default" and self._mpl_canvas is not None:
                self._mpl_canvas.show()
                self.plot_view.hide()
            else:
                self.plot_view.show()
                if self._mpl_canvas is not None:
                    self._mpl_canvas.hide()
        else:
            self.plot_view.hide()
            if self._mpl_canvas is not None:
                self._mpl_canvas.hide()
            if self.plot_view.parent() is self.extra_widget:
                self.extra_layout.removeWidget(self.plot_view)
                self.right_outer_layout.addWidget(self.plot_view)
            if self.extra_widget.parent() is not None:
                self.top_row_layout.removeWidget(self.extra_widget)
                self.extra_widget.setParent(None)


            if self.extra_layout.indexOf(self.progress_transform_row) != -1:
                self.extra_layout.removeItem(self.progress_transform_row)
            if self.progress_transform_row.indexOf(self.transform_group) != -1:
                self.progress_transform_row.removeWidget(self.transform_group)

            if self.file_ctrls_layout.indexOf(self.progress) != -1:
                self.file_ctrls_layout.removeWidget(self.progress)
            self.controls_layout.insertWidget(1, self.progress)

            for g in [self.freq_group, self.tools_group, self.transform_group, self.calc_group]:
                if g.parent() is self.extra_widget:
                    self.extra_layout.removeWidget(g)
                    g.setParent(self.controls_widget)
                    self.controls_layout.addWidget(g)

            if self.controls_layout.indexOf(self.analysis_group) != -1:
                self.controls_layout.removeWidget(self.analysis_group)
            self.controls_layout.addWidget(self.analysis_group)

            if self.controls_layout.indexOf(self.plot_group) != -1:
                self.controls_layout.removeWidget(self.plot_group)
            self.controls_layout.addWidget(self.plot_group)


            if self.extra_layout.indexOf(self.extra_stretch) != -1:
                self.extra_layout.removeItem(self.extra_stretch)
            self.extra_layout.addItem(self.extra_stretch)

__all__ = ['TimeSeriesEditorQt']
<|MERGE_RESOLUTION|>--- conflicted
+++ resolved
@@ -2006,23 +2006,14 @@
             )
             return
 
-<<<<<<< HEAD
+
         def _apply_trig(y: np.ndarray, offset_deg: float = angle_deg) -> np.ndarray:
             radians = np.deg2rad(np.asarray(y, dtype=float) + offset_deg)
             return trig_func(radians)
 
         suffix = f"{func_name}(deg+{angle_deg:g})"
         self._apply_transformation(_apply_trig, suffix, True)
-=======
-        angle_rad = np.deg2rad(angle_deg)
-        trig_value = float(trig_func(angle_rad))
-
-        def _fill_with_trig(y, value=trig_value):
-            return np.full_like(y, value, dtype=float)
-
-        suffix = f"{func_name}{angle_deg:g}deg"
-        self._apply_transformation(_fill_with_trig, suffix, True)
->>>>>>> f4e989eb
+
 
     def shift_min_to_zero(self):
         """Shift series so its minimum becomes zero **only** when that minimum is negative."""

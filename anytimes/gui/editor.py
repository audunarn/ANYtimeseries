"""Main Qt window for the AnytimeSeries application."""
from __future__ import annotations

import datetime
import json
import os
import re
import subprocess
import sys
import traceback
import warnings
from array import array
from collections.abc import Callable, Sequence

import anyqats as qats
import numpy as np
import pandas as pd
import scipy.io
from anyqats import TimeSeries, TsDB
from matplotlib.backends.backend_qtagg import FigureCanvasQTAgg
from matplotlib.figure import Figure
from PySide6.QtCore import QEvent, QTimer, Qt, QUrl, Signal, Slot
from PySide6.QtGui import (
    QColor,
    QGuiApplication,
    QKeyEvent,
    QKeySequence,
    QPalette,
    QTextCursor,
)
from PySide6.QtWebEngineWidgets import QWebEngineView
from PySide6.QtWidgets import (
    QApplication,
    QCheckBox,
    QComboBox,
    QDialog,
    QDoubleSpinBox,
    QFileDialog,
    QGridLayout,
    QGroupBox,
    QHBoxLayout,
    QLabel,
    QLineEdit,
    QListWidget,
    QListWidgetItem,
    QMainWindow,
    QMessageBox,
    QPlainTextEdit,
    QProgressBar,
    QPushButton,
    QRadioButton,
    QScrollArea,
    QSpinBox,
    QSplitter,
    QStyleFactory,
    QTabWidget,
    QTableWidget,
    QTableWidgetItem,
    QTextEdit,
    QVBoxLayout,
    QWidget,
    QHeaderView,
    QSizePolicy,
    QSpacerItem,
)

from .file_loader import FileLoader
from .layout_utils import apply_initial_size
from .stats_dialog import StatsDialog
from .evm_window import EVMWindow
from ..fatigue import FatigueSeries
from .fatigue_dialog import FatigueDialog
from .sortable_table_widget_item import SortableTableWidgetItem
from .variable_tab import VariableRowWidget, VariableTab
from .utils import (
    MATH_FUNCTIONS,
    ORCAFLEX_VARIABLE_MAP,
    _find_xyz_triples,
    _looks_like_user_var,
    _matches_terms,
    _parse_search_terms,
    _safe,
)

class TimeSeriesEditorQt(QMainWindow):
    def __init__(self):
        super().__init__()
        self.setWindowTitle("AnytimeSeries - time series editor (Qt/PySide6)")



        self._min_left_panel = 320
        self._min_right_panel = 360
        self._splitter_ratio = 0.52

        self._updating_splitter = False



        # Palette and style for theme switching
        app = QApplication.instance()
        self.default_palette = app.palette()
        self.default_style = app.style().objectName()
        # Reuse a single style instance when toggling themes to avoid
        # crashes from Python garbage-collecting temporary QStyle objects
        self._fusion_style = QStyleFactory.create("Fusion")

        # Track the latest embedded plot so theme toggles can refresh it for
        # non-matplotlib engines without reloading the entire UI.
        self._last_plot_call: tuple[Callable[..., None], tuple, dict] | None = None
        self._refreshing_plot = False



        # =======================
        # DATA STRUCTURES
        # =======================
        self.tsdbs = []                # List of anyqats.TsDB instances (one per file)
        self.file_paths = []           # List of file paths (order matches tsdbs)
        self.user_variables = set()    # User-defined/calculated variables
        self.common_lookup = {}        # Map safe common names -> per-file variable names

        self.var_checkboxes = {}       # key: variable key → QCheckBox
        self.var_offsets = {}          # key: variable key → QLineEdit for numeric offset

        # These lists must be filled before refresh_variable_tabs()
        self.common_var_keys = []      # e.g. ["Heave", "Surge"]
        self.file_var_keys = {}        # dict: file name → [var1, var2, ...]
        self.user_var_keys = []        # e.g. ["result_var1", ...]
        self.var_labels = {}           # Optional: key → display label

        self.file_loader = FileLoader(
            orcaflex_varmap=ORCAFLEX_VARIABLE_MAP,
            parent_gui=self,
        )
        # Progress updates while loading files
        self.file_loader.progress_callback = self.update_progressbar

        # =======================
        # LAYOUT: MAIN SPLITTER
        # =======================
        self.main_splitter = QSplitter(Qt.Horizontal)
        self.main_splitter.setChildrenCollapsible(False)
        self.main_splitter.setHandleWidth(6)

        # -----------------------
        # LEFT: Variable Tabs
        # -----------------------
        left_widget = QWidget()
        left_widget.setMinimumWidth(self._min_left_panel)
        # Allow the variable panel to grow when the splitter handle is dragged.
        # ``Preferred`` prevented the widget from expanding even though the
        # splitter reported the new size, resulting in the left pane snapping
        # back to its original width. ``Expanding`` makes the panel honour the
        # splitter geometry updates while keeping the existing minimum width.
        left_widget.setSizePolicy(QSizePolicy.Expanding, QSizePolicy.Expanding)
        left_layout = QVBoxLayout(left_widget)

        # Quick navigation buttons
        btn_row = QHBoxLayout()
        btn_row.setContentsMargins(0, 0, 0, 0)
        btn_row.setSpacing(6)
        self.goto_common_btn = QPushButton("Go to Common")
        self.goto_user_btn = QPushButton("Go to User Variables")
        self.unselect_all_btn = QPushButton("Unselect All")
        self.select_pos_btn = QPushButton("Select all by list pos.")

        nav_buttons = (
            self.goto_common_btn,
            self.goto_user_btn,
            self.unselect_all_btn,
            self.select_pos_btn,
        )

        for btn in nav_buttons:
            btn.setSizePolicy(QSizePolicy.Expanding, QSizePolicy.Fixed)
            btn.setMinimumHeight(28)
            btn_row.addWidget(btn)
        left_layout.addLayout(btn_row)

        # Tab widget for variables (common, per-file, user)
        self.tabs = QTabWidget()
        self.tabs.setMinimumWidth(self._min_left_panel)
        self.tabs.setSizePolicy(QSizePolicy.Expanding, QSizePolicy.Expanding)
        left_layout.addWidget(self.tabs)

        self.main_splitter.addWidget(left_widget)

        # -----------------------
        # RIGHT: Controls and Analysis
        # -----------------------
        right_widget = QWidget()
        right_widget.setSizePolicy(QSizePolicy.Expanding, QSizePolicy.Expanding)
        # Use a vertical layout so an optional embedded plot can span

        # the full width below the control sections when embedded

        self.right_outer_layout = QVBoxLayout(right_widget)
        self.top_row_layout = QHBoxLayout()
        self.right_outer_layout.addLayout(self.top_row_layout)

        self.controls_widget = QWidget()
        self.controls_widget.setSizePolicy(QSizePolicy.Expanding, QSizePolicy.Expanding)
        self.controls_layout = QVBoxLayout(self.controls_widget)

        self.extra_widget = QWidget()
        self.extra_layout = QVBoxLayout(self.extra_widget)
        self.extra_stretch = QSpacerItem(0, 0, QSizePolicy.Minimum, QSizePolicy.Expanding)

        # ---- File controls ----
        self.file_ctrls_layout = QHBoxLayout()
        self.load_btn = QPushButton("Load time series file")
        self.save_btn = QPushButton("Save Files")
        self.clear_btn = QPushButton("Clear All")
        self.save_values_btn = QPushButton("Save Values…")
        self.load_values_btn = QPushButton("Load Values…")
        self.export_csv_btn = QPushButton("Export Selected to CSV")
        self.export_dt_input = QLineEdit("0")
        self.export_dt_input.setFixedWidth(50)
        self.export_dt_input.setToolTip("Resample dt (0 = no resample)")
        self.clear_orcaflex_btn = QPushButton("Clear OrcaFlex Selection")
        self.reselect_orcaflex_btn = QPushButton("Re-select OrcaFlex Variables")
        # Hidden until a .sim file is loaded
        self.clear_orcaflex_btn.hide()
        self.reselect_orcaflex_btn.hide()
        self.file_ctrls_layout.addWidget(self.load_btn)
        self.file_ctrls_layout.addWidget(self.save_btn)
        self.file_ctrls_layout.addWidget(self.clear_btn)
        self.file_ctrls_layout.addWidget(self.save_values_btn)
        self.file_ctrls_layout.addWidget(self.load_values_btn)
        self.file_ctrls_layout.addWidget(self.export_csv_btn)
        self.file_ctrls_layout.addWidget(self.export_dt_input)
        self.file_ctrls_layout.addWidget(self.clear_orcaflex_btn)
        self.file_ctrls_layout.addWidget(self.reselect_orcaflex_btn)
        self.file_ctrls_layout.addStretch(1)

        self.theme_embed_widget = QWidget()
        self.theme_embed_layout = QVBoxLayout(self.theme_embed_widget)
        self.theme_switch = QCheckBox("Dark Theme")
        self.embed_plot_cb = QCheckBox("Embed Plot")
        self.theme_embed_layout.addWidget(self.theme_switch)
        self.theme_embed_layout.addWidget(self.embed_plot_cb)
        self.file_ctrls_layout.addWidget(self.theme_embed_widget)
        self.controls_layout.addLayout(self.file_ctrls_layout)

        # Progress bar
        self.progress = QProgressBar()

        # --- Transformations ---
        self.transform_group = QGroupBox("Quick transformations")
        transform_layout = QVBoxLayout(self.transform_group)

        row1 = QHBoxLayout()
        self.mult_by_1000_btn = QPushButton("Multiply by 1000")
        self.div_by_1000_btn = QPushButton("Divide by 1000")
        self.mult_by_10_btn = QPushButton("Multiply by 10")
        self.div_by_10_btn = QPushButton("Divide by 10")
        self.mult_by_2_btn = QPushButton("Multiply by 2")
        self.div_by_2_btn = QPushButton("Divide by 2")
        self.mult_by_neg1_btn = QPushButton("Multiply by -1")
        row1.addWidget(self.mult_by_1000_btn)
        row1.addWidget(self.div_by_1000_btn)
        row1.addWidget(self.mult_by_10_btn)
        row1.addWidget(self.div_by_10_btn)
        row1.addWidget(self.mult_by_2_btn)
        row1.addWidget(self.div_by_2_btn)
        row1.addWidget(self.mult_by_neg1_btn)
        transform_layout.addLayout(row1)

        row2 = QHBoxLayout()
        self.radians_btn = QPushButton("Radians")
        self.degrees_btn = QPushButton("Degrees")
        row2.addWidget(self.radians_btn)
        row2.addWidget(self.degrees_btn)
        transform_layout.addLayout(row2)

        row_trig = QHBoxLayout()
        row_trig.addWidget(QLabel("Trig:"))
        self.trig_combo = QComboBox()
        self.trig_combo.addItems(["sin", "cos", "tan"])
        row_trig.addWidget(self.trig_combo)
        row_trig.addWidget(QLabel("Angle [deg]:"))
        self.trig_angle_entry = QLineEdit()
        self.trig_angle_entry.setPlaceholderText("0")
        self.trig_angle_entry.setFixedWidth(80)
        row_trig.addWidget(self.trig_angle_entry)
        self.trig_calc_btn = QPushButton("Calculate")
        row_trig.addWidget(self.trig_calc_btn)
        row_trig.addStretch(1)
        transform_layout.addLayout(row_trig)

        row3 = QHBoxLayout()
        self.shift_mean0_btn = QPushButton("Shift Mean → 0")
        self.shift_min0_btn = QPushButton("Shift Min to Zero")
        self.ignore_anomalies_cb = QCheckBox("Ignore anomalies (lowest 1%) for shifting.")
        row3.addWidget(self.shift_mean0_btn)
        row3.addWidget(self.shift_min0_btn)
        row3.addWidget(self.ignore_anomalies_cb)
        transform_layout.addLayout(row3)

        row4 = QHBoxLayout()
        self.sqrt_sum_btn = QPushButton("Sqrt(sum of squares)")
        self.mean_of_sel_btn = QPushButton("Mean")
        self.abs_btn = QPushButton("Absolute")
        self.rolling_avg_btn = QPushButton("Rolling Avg")
        self.merge_selected_btn = QPushButton("Merge Selected")
        row4.addWidget(self.sqrt_sum_btn)
        row4.addWidget(self.mean_of_sel_btn)
        row4.addWidget(self.abs_btn)
        row4.addWidget(self.rolling_avg_btn)
        row4.addWidget(self.merge_selected_btn)
        transform_layout.addLayout(row4)

        row5 = QHBoxLayout()
        row5.addWidget(QLabel("Tol [%]:"))
        self.shift_tol_entry = QLineEdit("0.01")
        self.shift_tol_entry.setFixedWidth(60)
        row5.addWidget(self.shift_tol_entry)
        row5.addWidget(QLabel("Min count:"))
        self.shift_cnt_entry = QLineEdit("10")
        self.shift_cnt_entry.setFixedWidth(60)
        row5.addWidget(self.shift_cnt_entry)
        self.shift_min_nz_btn = QPushButton(
            "Shift Min -> 0"
        )
        self.shift_common_max_btn = QPushButton(
            "Common Shift Min -> 0"
        )
        row5.addWidget(self.shift_min_nz_btn)
        row5.addWidget(self.shift_common_max_btn)
        transform_layout.addLayout(row5)


        # Progress bar is shown by itself unless the plot is embedded
        self.controls_layout.addWidget(self.progress)
        # Row used when embedding the plot to move transformations next to the
        # progress bar
        self.progress_transform_row = QHBoxLayout()


        # ---- Offset Group ----
        offset_group = QGroupBox("Apply operation from variable input fields")
        offset_group.setSizePolicy(QSizePolicy.Expanding, QSizePolicy.Preferred)
        offset_layout = QVBoxLayout(offset_group)
        offset_examples = QLabel('Examples: add "+1 / 1" substract "-1" divide "/2" multiply "*2"')
        offset_examples.setWordWrap(True)
        offset_layout.addWidget(offset_examples)
        self.apply_value_user_var_cb = QCheckBox("Create user variable instead of overwriting?")
        offset_layout.addWidget(self.apply_value_user_var_cb)
        self.apply_values_btn = QPushButton("Apply Values")
        offset_layout.addWidget(self.apply_values_btn)
        self.controls_layout.addWidget(offset_group)

        # ---- File list group ----
        file_group = QGroupBox("Loaded Files")
        file_group.setSizePolicy(QSizePolicy.Expanding, QSizePolicy.Preferred)
        file_list_layout = QVBoxLayout(file_group)
        self.file_list = QListWidget()
        self.file_list.setMinimumWidth(160)
        self.remove_file_btn = QPushButton("Remove File")
        file_list_layout.addWidget(self.file_list)
        file_list_layout.addWidget(self.remove_file_btn)
        self.controls_layout.addWidget(file_group)

        # ---- Time window controls ----
        time_group = QGroupBox("Time Window (for Plot/Stats/Transform)")
        time_group.setSizePolicy(QSizePolicy.Expanding, QSizePolicy.Preferred)
        time_layout = QHBoxLayout(time_group)
        time_layout.addWidget(QLabel("Start:"))
        self.time_start = QLineEdit()
        self.time_start.setFixedWidth(60)
        time_layout.addWidget(self.time_start)
        time_layout.addWidget(QLabel("End:"))
        self.time_end = QLineEdit()
        self.time_end.setFixedWidth(60)
        time_layout.addWidget(self.time_end)
        self.reset_time_window_btn = QPushButton("Reset")
        time_layout.addWidget(self.reset_time_window_btn)
        self.controls_layout.addWidget(time_group)

        # ---- Frequency filtering controls ----
        self.freq_group = QGroupBox("Apply frequency filter to transformations and calculations")
        self.freq_group.setSizePolicy(QSizePolicy.Expanding, QSizePolicy.Preferred)
        freq_layout = QGridLayout(self.freq_group)
        self.filter_none_rb = QRadioButton("None")
        self.filter_lowpass_rb = QRadioButton("Low-pass")
        self.filter_highpass_rb = QRadioButton("High-pass")
        self.filter_bandpass_rb = QRadioButton("Band-pass")
        self.filter_bandblock_rb = QRadioButton("Band-block")
        self.filter_none_rb.setChecked(True)
        self.lowpass_cutoff = QLineEdit("0.04")
        self.highpass_cutoff = QLineEdit("0.04")
        self.bandpass_low = QLineEdit("0.0")
        self.bandpass_high = QLineEdit("0.0")
        self.bandblock_low = QLineEdit("0.0")
        self.bandblock_high = QLineEdit("0.0")

        row = 0
        freq_layout.addWidget(self.filter_none_rb, row, 0, 1, 2)
        row += 1
        freq_layout.addWidget(self.filter_lowpass_rb, row, 0)
        freq_layout.addWidget(QLabel("below"), row, 1)
        freq_layout.addWidget(self.lowpass_cutoff, row, 2)
        freq_layout.addWidget(QLabel("Hz"), row, 3)
        row += 1
        freq_layout.addWidget(self.filter_highpass_rb, row, 0)
        freq_layout.addWidget(QLabel("above"), row, 1)
        freq_layout.addWidget(self.highpass_cutoff, row, 2)
        freq_layout.addWidget(QLabel("Hz"), row, 3)
        row += 1
        freq_layout.addWidget(self.filter_bandpass_rb, row, 0)
        freq_layout.addWidget(QLabel("between"), row, 1)
        freq_layout.addWidget(self.bandpass_low, row, 2)
        freq_layout.addWidget(QLabel("Hz and"), row, 3)
        freq_layout.addWidget(self.bandpass_high, row, 4)
        freq_layout.addWidget(QLabel("Hz"), row, 5)
        row += 1
        freq_layout.addWidget(self.filter_bandblock_rb, row, 0)
        freq_layout.addWidget(QLabel("between"), row, 1)
        freq_layout.addWidget(self.bandblock_low, row, 2)
        freq_layout.addWidget(QLabel("Hz and"), row, 3)
        freq_layout.addWidget(self.bandblock_high, row, 4)
        freq_layout.addWidget(QLabel("Hz"), row, 5)

        self.controls_layout.addWidget(self.freq_group)

        # ---- Tools (EVA + QATS) ----
        self.tools_group = QGroupBox("Tools")
        self.tools_group.setSizePolicy(QSizePolicy.Expanding, QSizePolicy.Preferred)
        tools_layout = QHBoxLayout(self.tools_group)
        self.launch_qats_btn = QPushButton("Open in AnyQATS")
        self.evm_tool_btn = QPushButton("Open Extreme Value Statistics Tool")
        tools_layout.addWidget(self.launch_qats_btn)
        tools_layout.addWidget(self.evm_tool_btn)
        self.controls_layout.addWidget(self.tools_group)


        # ---- Plot controls ----
        self.plot_group = QGroupBox("Plot Controls")
        self.plot_group.setSizePolicy(QSizePolicy.Expanding, QSizePolicy.Preferred)

        plot_group = self.plot_group  # backward compatibility for older refs

        plot_layout = QVBoxLayout(self.plot_group)
        plot_btn_row = QHBoxLayout()
        self.plot_selected_btn = QPushButton("Plot Selected (one graph)")
        self.plot_side_by_side_btn = QPushButton("Plot Selected (side-by-side)")
        grid_col = QVBoxLayout()
        grid_col.addWidget(self.plot_side_by_side_btn)
        self.plot_same_axes_cb = QCheckBox("Same axes")
        grid_col.addWidget(self.plot_same_axes_cb)
        self.plot_mean_btn = QPushButton("Plot Mean")
        self.plot_rolling_btn = QPushButton("Rolling Mean")
        self.animate_xyz_btn = QPushButton("Animate XYZ scatter (all points)")

        selected_col = QVBoxLayout()
        selected_col.addWidget(self.plot_selected_btn)
        self.plot_extrema_cb = QCheckBox("Mark max/min")
        selected_col.addWidget(self.plot_extrema_cb)

        plot_btn_row.addLayout(selected_col)
        plot_btn_row.addLayout(grid_col)
        plot_btn_row.addWidget(self.plot_mean_btn)
        plot_btn_row.addWidget(self.plot_rolling_btn)
        plot_btn_row.addWidget(self.animate_xyz_btn)
        self.plot_selected_btn.clicked.connect(self.plot_selected)
        # Use an explicit slot for side-by-side plotting so that the optional
        # ``checked`` argument emitted by QPushButton.clicked() is ignored and
        # the ``grid`` flag is always forwarded correctly.
        self.plot_side_by_side_btn.clicked.connect(self.plot_selected_side_by_side)
        self.plot_mean_btn.clicked.connect(self.plot_mean)
        self.plot_rolling_btn.clicked.connect(lambda: self.plot_selected(mode="rolling"))
        self.animate_xyz_btn.clicked.connect(self.animate_xyz_scatter_many)
        self.plot_raw_cb = QCheckBox("Raw")
        self.plot_raw_cb.setChecked(True)
        self.plot_lowpass_cb = QCheckBox("Low-pass")
        self.plot_highpass_cb = QCheckBox("High-pass")
        plot_btn_row.addWidget(self.plot_raw_cb)
        plot_btn_row.addWidget(self.plot_lowpass_cb)
        plot_btn_row.addWidget(self.plot_highpass_cb)
        plot_btn_row.addWidget(QLabel("Engine:"))
        self.plot_engine_combo = QComboBox()
        self.plot_engine_combo.addItems(["plotly", "bokeh", "default"])
        plot_btn_row.addWidget(self.plot_engine_combo)
        self.include_raw_mean_cb = QCheckBox("Show components (used in mean)")
        plot_btn_row.addWidget(self.include_raw_mean_cb)
        plot_layout.addLayout(plot_btn_row)
        # Label trimming controls
        trim_row = QHBoxLayout()
        trim_row.addWidget(QLabel("Trim label to keep:"))
        trim_row.addWidget(QLabel("Left:"))
        self.label_trim_left = QSpinBox()
        self.label_trim_left.setMaximum(1000)
        self.label_trim_left.setValue(10)
        trim_row.addWidget(self.label_trim_left)
        trim_row.addWidget(QLabel("Right:"))
        self.label_trim_right = QSpinBox()
        self.label_trim_right.setMaximum(1000)
        self.label_trim_right.setValue(60)
        trim_row.addWidget(self.label_trim_right)
        plot_layout.addLayout(trim_row)
        # Y-axis label
        yaxis_row = QHBoxLayout()
        yaxis_row.addWidget(QLabel("Y-axis label (optional):"))
        self.yaxis_label = QLineEdit("Value")
        yaxis_row.addWidget(self.yaxis_label)
        plot_layout.addLayout(yaxis_row)

        # Rolling mean window
        rolling_row = QHBoxLayout()
        rolling_row.addWidget(QLabel("Rolling mean window:"))
        self.rolling_window = QSpinBox()
        self.rolling_window.setMinimum(1)
        self.rolling_window.setMaximum(1000000)

        self.rolling_window.setValue(1)
        rolling_row.addWidget(self.rolling_window)
        plot_layout.addLayout(rolling_row)

        self.controls_layout.addWidget(self.plot_group)
        self.controls_layout.addWidget(self.transform_group)


        # ---- Calculator ----
        self.calc_group = QGroupBox("Calculator")
        calc_layout = QVBoxLayout(self.calc_group)
        calc_layout.addWidget(QLabel(
            "Define a new variable (e.g., result_name = f1_var1 + f2_var2) where f1 and f2 refer to file IDs in the loaded list (c_ common var, u_ user var)."
        ))
        self.calc_entry = QTextEdit()
        calc_layout.addWidget(self.calc_entry)
        calc_btn_row = QHBoxLayout()
        self.calc_btn = QPushButton("Calculate")
        self.calc_help_btn = QPushButton("?")
        calc_btn_row.addWidget(self.calc_btn)
        calc_btn_row.addWidget(self.calc_help_btn)
        calc_layout.addLayout(calc_btn_row)
        self.controls_layout.addWidget(self.calc_group)

        # Autocomplete popup for the calculator
        self.autocomplete_popup = QListWidget(self)
        self.autocomplete_popup.setWindowFlags(Qt.Popup)

        self.autocomplete_popup.setFocusPolicy(Qt.NoFocus)
        self.autocomplete_popup.setFocusProxy(self.calc_entry)


        # Do not steal focus when shown so typing can continue
        self.autocomplete_popup.setAttribute(Qt.WA_ShowWithoutActivating)
        self.autocomplete_popup.hide()

        # Connect calculator signals
        self.calc_btn.clicked.connect(self.calculate_series)
        self.calc_help_btn.clicked.connect(self.show_calc_help)
        self.calc_entry.textChanged.connect(self._update_calc_suggestions)
        self.autocomplete_popup.itemClicked.connect(self._insert_calc_suggestion)
        self.calc_entry.installEventFilter(self)
        self.autocomplete_popup.installEventFilter(self)

        # ---- Analysis ----
        self.analysis_group = QGroupBox("Analysis")
        self.analysis_group.setSizePolicy(QSizePolicy.Expanding, QSizePolicy.Preferred)
        analysis_layout = QVBoxLayout(self.analysis_group)
        self.show_stats_btn = QPushButton("Show statistic for selected variables")
        self.show_stats_btn.clicked.connect(self.show_stats)
        analysis_layout.addWidget(self.show_stats_btn)
        analysis_btn_row = QHBoxLayout()
        self.psd_btn = QPushButton("PSD")
        self.cycle_range_btn = QPushButton("Cycle Range")
        self.cycle_mean_btn = QPushButton("Range-Mean")
        self.cycle_mean3d_btn = QPushButton("Range-Mean 3-D")
        analysis_btn_row.addWidget(self.psd_btn)
        analysis_btn_row.addWidget(self.cycle_range_btn)
        analysis_btn_row.addWidget(self.cycle_mean_btn)
        analysis_btn_row.addWidget(self.cycle_mean3d_btn)
        analysis_layout.addLayout(analysis_btn_row)
        self.controls_layout.addWidget(self.analysis_group)
        # Plot controls below analysis
        self.controls_layout.addWidget(plot_group)



        self.plot_view = QWebEngineView()
        self.plot_view.setMinimumHeight(300)
        self.plot_view.setSizePolicy(QSizePolicy.Expanding, QSizePolicy.Expanding)
        # Match the dark theme when embedding Plotly by removing the default
        # light border around the web view. Background color is updated when
        # themes toggle via ``apply_dark_palette``/``apply_light_palette``.
        self.plot_view.setStyleSheet("border:0px;")
        self._temp_plot_file = None  # temporary HTML used for embedded plots
        # Placeholder for embedded Matplotlib canvas
        self._mpl_canvas = None
        # plot_view is shown when the "Embed Plot" option is enabled

        self.controls_layout.addStretch(1)
        self.extra_layout.addItem(self.extra_stretch)

        self.top_row_layout.addWidget(self.controls_widget)
        # extra_widget will be inserted when embed is enabled
        # Plot view occupies full width below the top row
        self.right_outer_layout.addWidget(self.plot_view)
        self.right_outer_layout.setStretch(0, 0)
        self.right_outer_layout.setStretch(1, 1)
        self.plot_view.hide()
        self.main_splitter.addWidget(right_widget)
        self.main_splitter.setStretchFactor(0, 1)
        self.main_splitter.setStretchFactor(1, 2)

        # ---- Set main container ----
        container = QWidget()
        container.setAutoFillBackground(True)
        container_layout = QHBoxLayout(container)
        container_layout.addWidget(self.main_splitter)
        self.setCentralWidget(container)
        self.setAutoFillBackground(True)

        self.main_splitter.splitterMoved.connect(self._on_splitter_moved)
        self._configure_initial_geometry()

        # =======================
        # SIGNALS AND ACTIONS
        # =======================
        self.load_btn.clicked.connect(self.load_files)
        self.remove_file_btn.clicked.connect(self.remove_selected_file)
        self.clear_btn.clicked.connect(self.clear_all_files)
        self.goto_common_btn.clicked.connect(lambda: self.tabs.setCurrentIndex(0))
        self.goto_user_btn.clicked.connect(lambda: self.tabs.setCurrentIndex(self.tabs.count() - 1))
        self.unselect_all_btn.clicked.connect(self._unselect_all_variables)
        self.select_pos_btn.clicked.connect(self._select_all_by_list_pos)
        self.file_list.currentRowChanged.connect(self.highlight_file_tab)
        self.apply_values_btn.clicked.connect(self.apply_values)
        self.mult_by_1000_btn.clicked.connect(self.multiply_by_1000)
        self.div_by_1000_btn.clicked.connect(self.divide_by_1000)
        self.mult_by_10_btn.clicked.connect(self.multiply_by_10)
        self.div_by_10_btn.clicked.connect(self.divide_by_10)
        self.mult_by_2_btn.clicked.connect(self.multiply_by_2)
        self.div_by_2_btn.clicked.connect(self.divide_by_2)
        self.mult_by_neg1_btn.clicked.connect(self.multiply_by_neg1)
        self.mean_of_sel_btn.clicked.connect(self.mean_of_selected)
        self.sqrt_sum_btn.clicked.connect(self.sqrt_sum_of_squares)
        self.abs_btn.clicked.connect(self.abs_var)
        self.rolling_avg_btn.clicked.connect(self.rolling_average)
        self.merge_selected_btn.clicked.connect(self.merge_selected_series)
        self.radians_btn.clicked.connect(self.to_radians)
        self.degrees_btn.clicked.connect(self.to_degrees)
        self.trig_calc_btn.clicked.connect(self.apply_trig_from_degrees)
        self.shift_min0_btn.clicked.connect(self.shift_min_to_zero)
        self.shift_mean0_btn.clicked.connect(self.shift_mean_to_zero)
        self.save_btn.clicked.connect(self.save_files)
        self.save_values_btn.clicked.connect(self.save_entry_values)
        self.load_values_btn.clicked.connect(self.load_entry_values)
        self.export_csv_btn.clicked.connect(self.export_selected_to_csv)
        self.shift_min_nz_btn.clicked.connect(self.shift_repeated_neg_min)
        self.shift_common_max_btn.clicked.connect(self.shift_common_max)
        self.launch_qats_btn.clicked.connect(self.launch_qats)
        self.evm_tool_btn.clicked.connect(self.open_evm_tool)
        self.reselect_orcaflex_btn.clicked.connect(self.reselect_orcaflex_variables)
        self.psd_btn.clicked.connect(lambda: self.plot_selected(mode="psd"))
        self.cycle_range_btn.clicked.connect(lambda: self.plot_selected(mode="cycle"))
        self.cycle_mean_btn.clicked.connect(lambda: self.plot_selected(mode="cycle_rm"))
        self.cycle_mean3d_btn.clicked.connect(lambda: self.plot_selected(mode="cycle_rm3d"))
        self.plot_rolling_btn.clicked.connect(lambda: self.plot_selected(mode="rolling"))

        self.theme_switch.stateChanged.connect(self.toggle_dark_theme)
        self.embed_plot_cb.stateChanged.connect(self.toggle_embed_layout)
        self.plot_engine_combo.currentTextChanged.connect(self._on_engine_changed)


        # ==== Populate variable tabs on startup ====
        self.refresh_variable_tabs()
        # Apply the light palette by default
        self.apply_dark_palette()
        self.theme_switch.setChecked(True)
        self.toggle_embed_layout('')
        self.embed_plot_cb.setChecked(True)

    def _configure_initial_geometry(self) -> None:
        """Size the window and splitter based on the current screen."""

        apply_initial_size(
            self,
            desired_width=1400,
            desired_height=900,
            min_width=880,
            min_height=640,
            width_ratio=0.92,
            height_ratio=0.9,
        )

        self._apply_splitter_ratio()
        QTimer.singleShot(0, self._apply_splitter_ratio)

    def _apply_splitter_ratio(self) -> None:
        """Keep the main splitter proportions responsive when resizing."""

        if not hasattr(self, "main_splitter"):
            return

        total = self.main_splitter.size().width()
        if total < 2:
            return

        left = int(total * self._splitter_ratio)
        left = max(self._min_left_panel, left)

        if total - left < self._min_right_panel:
            left = max(self._min_left_panel, total - self._min_right_panel)

        left = max(1, min(left, total - 1))
        right = max(1, total - left)

        self._updating_splitter = True
        try:
            self.main_splitter.setSizes([left, right])
        finally:
            self._updating_splitter = False

    def _on_splitter_moved(self, _pos: int, _index: int) -> None:
        if self._updating_splitter:
            return

        sizes = self.main_splitter.sizes()
        total = sum(sizes)
        if not total:
            return

        ratio = sizes[0] / total
        self._splitter_ratio = max(0.15, min(0.85, ratio))

    def resizeEvent(self, event):  # type: ignore[override]
        super().resizeEvent(event)
        self._apply_splitter_ratio()

    def eventFilter(self, obj, event):

        if obj is self.calc_entry and event.type() == QEvent.Type.KeyPress:
            if self.autocomplete_popup.isVisible():
                if event.key() in (Qt.Key_Up, Qt.Key_Down):
                    self._navigate_autocomplete(event)
                    return True
                if event.key() in (Qt.Key_Return, Qt.Key_Enter, Qt.Key_Tab):
                    self._insert_calc_suggestion()
                    return True
            if event.key() == Qt.Key_Escape:
                self.autocomplete_popup.hide()
                return True

        if obj is self.autocomplete_popup and event.type() == QEvent.Type.KeyPress:
            if event.key() in (Qt.Key_Up, Qt.Key_Down):
                self._navigate_autocomplete(event)
                return True
            if event.key() in (Qt.Key_Return, Qt.Key_Enter):
                self._insert_calc_suggestion()
                return True
            if event.key() == Qt.Key_Escape:
                self.autocomplete_popup.hide()
                return True

            # Forward other keystrokes to the calculator entry
            fwd = QKeyEvent(
                event.type(),
                event.key(),
                event.modifiers(),
                event.text(),
                event.isAutoRepeat(),
                event.count(),
            )
            QApplication.sendEvent(self.calc_entry, fwd)
            return True

        return super().eventFilter(obj, event)

    # ---- Calculator helpers -------------------------------------------------
    def _navigate_autocomplete(self, event):
        count = self.autocomplete_popup.count()
        if count == 0:
            return
        idx = self.autocomplete_popup.currentRow()
        if event.key() == Qt.Key_Down:
            idx = (idx + 1) % count
        elif event.key() == Qt.Key_Up:
            idx = (idx - 1) % count
        self.autocomplete_popup.setCurrentRow(idx)

    def _insert_calc_suggestion(self):
        import re

        item = self.autocomplete_popup.currentItem()
        if not item:
            return
        token = self._calc_match_lookup.get(item.text(), "")
        cursor = self.calc_entry.textCursor()
        text_before = self.calc_entry.toPlainText()[: cursor.position()]
        m = re.search(r"([A-Za-z0-9_]+)$", text_before)
        if m:
            cursor.movePosition(QTextCursor.Left, QTextCursor.KeepAnchor, len(m.group(1)))
        cursor.insertText(token)
        self.calc_entry.setTextCursor(cursor)
        self.autocomplete_popup.hide()
        self.calc_entry.setFocus()

    def _build_calc_variable_list(self):
        self.calc_variables = []
        self.calc_var_filemap = {}
        for i, tsdb in enumerate(self.tsdbs):
            tag = f"f{i + 1}"
            filename = os.path.basename(self.file_paths[i])
            for key in tsdb.getm().keys():
                safe = f"{tag}_{_safe(key)}"
                self.calc_variables.append(safe)
                self.calc_var_filemap[safe] = filename
        if self.tsdbs:
            common_set = set(self.tsdbs[0].getm().keys())
            for db in self.tsdbs[1:]:
                common_set &= set(db.getm().keys())
            for key in sorted(common_set):
                safe = f"c_{_safe(key)}"
                self.calc_variables.append(safe)
                self.calc_var_filemap[safe] = "common"
        if self.common_lookup:
            for key in sorted(self.common_lookup):
                safe = f"c_{key}"
                if safe not in self.calc_variables:
                    self.calc_variables.append(safe)
                    self.calc_var_filemap[safe] = "common"
        for key in getattr(self, "user_variables", set()):
            safe = f"u_{_safe(key)}"
            if safe not in self.calc_variables:
                filename = next((os.path.basename(fp) for tsdb, fp in zip(self.tsdbs, self.file_paths) if key in tsdb.getm()), "user variable")
                self.calc_variables.append(safe)
                self.calc_var_filemap[safe] = filename

    def _update_calc_suggestions(self):
        import re

        text = self.calc_entry.toPlainText()
        text_until_cursor = self.calc_entry.toPlainText()[: self.calc_entry.textCursor().position()]
        if not text:
            self.autocomplete_popup.hide()
            return
        m = re.search(r"([A-Za-z0-9_]+)$", text_until_cursor)
        if not m:
            self.autocomplete_popup.hide()
            return
        token = m.group(1).lower()
        all_items = self.calc_variables + MATH_FUNCTIONS
        matches = [v for v in all_items if v.lower().startswith(token)]
        if not matches:
            self.autocomplete_popup.hide()
            return
        matches.sort(key=lambda v: (v not in self.calc_variables, v.lower()))
        self.autocomplete_popup.clear()
        self._calc_match_lookup = {}
        for item in matches:
            label = item if item not in self.calc_variables else f"{item}   ({self.calc_var_filemap.get(item, '')})"
            self._calc_match_lookup[label] = item
            self.autocomplete_popup.addItem(label)
        self.autocomplete_popup.setCurrentRow(0)
        pos = self.calc_entry.mapToGlobal(self.calc_entry.cursorRect().bottomLeft())
        self.autocomplete_popup.move(pos)
        self.autocomplete_popup.setFixedWidth(self.calc_entry.width())
        self.autocomplete_popup.setFixedHeight(min(6, len(matches)) * 22)
        self.autocomplete_popup.show()
        # Keep typing focus in the calculator entry
        self.calc_entry.setFocus()

    def calculate_series(self):
        """Evaluate the Calculator expression and create new series."""
        import traceback

        expr = self.calc_entry.toPlainText().strip()
        if not expr:
            QMessageBox.warning(self, "No Formula", "Please enter a formula.")
            return

        m_out = re.match(r"\s*([A-Za-z_]\w*)\s*=", expr)
        if not m_out:
            QMessageBox.critical(self, "No Assignment", "Write the formula like   result = <expression>")
            return
        base_output = m_out.group(1)

        t_window = None
        for tsdb in self.tsdbs:
            for ts in tsdb.getm().values():
                mask = self.get_time_window(ts)
                if mask is not None and np.any(mask):
                    t_window = ts.t[mask]
                    break
            if t_window is not None:
                break
        if t_window is None:
            QMessageBox.critical(self, "No Time Window", "Could not infer a valid time window.")
            return

        common_tokens = {m.group(1) for m in re.finditer(r"\bc_([\w\- ]+)\b", expr)}
        user_tokens = {m.group(1) for m in re.finditer(r"\bu_([\w\- ]+)", expr)}
        explicit_file_tags = {int(m.group(1)) for m in re.finditer(r"\bf(\d+)_", expr)}
        file_tags_used = explicit_file_tags or set(range(1, len(self.tsdbs) + 1))

        u_global = {u for u in user_tokens if not re.search(r"_f\d+$", u)}
        u_perfile = {u for u in user_tokens if re.search(r"_f\d+$", u)}

        known_user = getattr(self, "user_variables", set())
        missing = u_global - known_user
        if missing:
            QMessageBox.critical(self, "Unknown user variable", ", ".join(sorted(missing)))
            return

        def align_all_files(name, name_by_file=None):
            vecs = []
            for i, tsdb in enumerate(self.tsdbs):
                lookup = None
                if name_by_file and i < len(name_by_file):
                    lookup = name_by_file[i]
                ts = tsdb.getm().get(lookup or name)
                if ts is None and not name_by_file:
                    alt = next(
                        (key for key in tsdb.getm() if re.sub(r"^f\d+_", "", key) == name),
                        None,
                    )
                    if alt:
                        ts = tsdb.getm().get(alt)
                        lookup = alt
                if ts is None:
                    missing = lookup or name
                    return None, f"'{missing}' not in {os.path.basename(self.file_paths[i])}"
                idx = (ts.t >= t_window[0]) & (ts.t <= t_window[-1])
                t_part, x_part = ts.t[idx], ts.x[idx]
                if len(t_part) == 0:
                    vecs.append(np.full_like(t_window, np.nan))
                    continue
                if not np.array_equal(t_part, t_window):
                    t_common = t_window[(t_window >= t_part[0]) & (t_window <= t_part[-1])]
                    x_part = qats.TimeSeries(name, t_part, x_part).resample(t=t_common)
                    full = np.full_like(t_window, np.nan)
                    full[np.isin(t_window, t_common)] = x_part
                    x_part = full
                vecs.append(x_part.astype(float))
            return vecs, None

        aligned_common, aligned_u_global = {}, {}
        for k in common_tokens:
            names = None
            if self.common_lookup and k in self.common_lookup:
                names = self.common_lookup[k]
                if len(names) != len(self.tsdbs):
                    names = None
            v, err = align_all_files(k, name_by_file=names)
            if err:
                QMessageBox.critical(self, "Common variable error", err)
                return
            aligned_common[k] = v
        for k in u_global:
            v, err = align_all_files(k)
            if err:
                QMessageBox.critical(self, "User variable error", err)
                return
            aligned_u_global[k] = v

        aligned_u_perfile = {}
        for tok in u_perfile:
            m = re.match(r"(.+)_f(\d+)$", tok)
            if not m:
                continue
            src_idx = int(m.group(2)) - 1
            if src_idx >= len(self.tsdbs):
                QMessageBox.critical(self, "User variable error", f"File #{m.group(2)} does not exist.")
                return
            ts = self.tsdbs[src_idx].getm().get(tok)
            if ts is None:
                QMessageBox.critical(self, "User variable error", f"Variable '{tok}' not found in {os.path.basename(self.file_paths[src_idx])}")
                return
            idx = (ts.t >= t_window[0]) & (ts.t <= t_window[-1])
            t_part, x_part = ts.t[idx], ts.x[idx]
            if len(t_part) == 0:
                vec = np.full_like(t_window, np.nan)
            elif np.array_equal(t_part, t_window):
                vec = x_part.astype(float)
            else:
                t_common = t_window[(t_window >= t_part[0]) & (t_window <= t_part[-1])]
                vec = qats.TimeSeries(tok, t_part, x_part).resample(t=t_common)
                full = np.full_like(t_window, np.nan)
                full[np.isin(t_window, t_common)] = vec
                vec = full
            aligned_u_perfile[tok] = vec.astype(float)

        create_common_output = len(explicit_file_tags) >= 2

        results = []
        for file_idx, tsdb in enumerate(self.tsdbs):
            f_no = file_idx + 1
            ctx = {}
            for i, db in enumerate(self.tsdbs):
                tag = f"f{i + 1}"
                for key, ts in db.getm().items():
                    idx = (ts.t >= t_window[0]) & (ts.t <= t_window[-1])
                    if not np.any(idx):
                        continue
                    t_part = ts.t[idx]
                    x_part = self.apply_filters(ts)[idx]
                    if not np.array_equal(t_part, t_window):
                        t_common = t_window[(t_window >= t_part[0]) & (t_window <= t_part[-1])]
                        x_part = qats.TimeSeries(key, t_part, x_part).resample(t=t_common)
                        full = np.full_like(t_window, np.nan)
                        full[np.isin(t_window, t_common)] = x_part
                        x_part = full
                    ctx[f"{tag}_{_safe(key)}"] = x_part.astype(float)

            for k, vecs in aligned_common.items():
                ctx[f"c_{_safe(k)}"] = vecs[file_idx]
            for k, vecs in aligned_u_global.items():
                ctx[f"u_{_safe(k)}"] = vecs[file_idx]
            for tok, vec in aligned_u_perfile.items():
                ctx[f"u_{tok}"] = vec

            ctx["time"] = t_window
            ctx.update({
                "np": np,
                "sin": np.sin,
                "cos": np.cos,
                "tan": np.tan,
                "exp": np.exp,
                "sqrt": np.sqrt,
                "log": np.log,
                "abs": np.abs,
                "min": np.min,
                "max": np.max,
                "power": np.power,
                "radians": np.radians,
                "degrees": np.degrees,
            })

            try:
                exec(expr, ctx)
                y = np.asarray(ctx[base_output], dtype=float)
                if y.ndim == 0:
                    y = np.full_like(t_window, y, dtype=float)
                if len(y) != len(t_window):
                    raise ValueError("Result length mismatch with time vector")

                must_write_here = (create_common_output and f_no == min(file_tags_used)) or (not create_common_output and f_no in file_tags_used)
                if not must_write_here:
                    continue

                filt_tag = self._filter_tag()
                suffix = "" if create_common_output else f"_f{f_no}"
                out_name = base_output
                if filt_tag:
                    out_name += f"_{filt_tag}"
                out_name += suffix
                ts_new = qats.TimeSeries(out_name, t_window, y)

                tsdb.add(ts_new)

                if create_common_output:
                    for other_db in self.tsdbs:
                        if out_name not in other_db.getm():
                            other_db.add(ts_new.copy())

                self.user_variables = getattr(self, "user_variables", set())
                self.user_variables.add(out_name)
                results.append((tsdb, ts_new))

            except Exception as e:
                QMessageBox.critical(self, "Calculation Error", f"{os.path.basename(self.file_paths[file_idx])}:\n{e}\n\n{traceback.format_exc()}")
                return

        self.refresh_variable_tabs()

        if create_common_output:
            msg = base_output
        else:
            msg = ", ".join(f"{base_output}_f{n}" for n in sorted(file_tags_used))
        QMessageBox.information(self, "Success", f"New variable(s): {msg}")

    def show_calc_help(self):
        """Display calculator usage help in a message box."""

        if not self.tsdbs:
            QMessageBox.information(
                self,
                "Calculator Help",
                "No files loaded – load files to see available variable references.",
            )
            return

        lines = [
            "👁‍🗨  Calculator Help",
            "",
            "📌  Prefix cheat-sheet",
            "     fN_<var>    variable from file N   (N = 1, 2, …)",
            "     c_<var>     common variable (present in every file)",
            "     u_<var>     user-created variable (all files)",
            "     u_<var>_fN  user variable that lives only in file N",
            "",
            "📝  Examples",
            "     result = f1_AccX + f2_AccY",
            "     diff   = c_WAVE1 - u_MyVar_f1",
            "",
            "The file number N corresponds to the indices shown in the",
            "'Loaded Files' list:",
            "",
        ]

        for idx, path in enumerate(self.file_paths, start=1):
            lines.append(f"     {idx}. {os.path.basename(path)}")

        lines.extend(
            [
                "",
                "🧬  Built-in math helpers",
                "     sin, cos, tan, sqrt, exp, log",
                "     abs, min, max, power, radians, degrees",
                "",
                "💡  Tips",
                "  •  Any valid Python / NumPy expression works (np.mean, np.std, …).",
                "  •  Give the left-hand side any name you like – it becomes a new",
                "     user variable (and appears under the 'User Variables' tab).",
                "  •  Autocomplete suggests prefixes and math functions as you type.",
            ]
        )

        QMessageBox.information(self, "Calculator Help", "\n".join(lines))

    def populate_var_list(self, var_list_widget, variables):
        var_list_widget.clear()
        self.var_widgets = {}
        for varname in variables:
            row_widget = VariableRowWidget(varname)
            item = QListWidgetItem(var_list_widget)
            item.setSizeHint(row_widget.sizeHint())
            var_list_widget.addItem(item)
            var_list_widget.setItemWidget(item, row_widget)
            self.var_widgets[varname] = row_widget
        min_width = getattr(self, "_min_left_panel", 240)
        var_list_widget.setMinimumWidth(min_width + 60)

    def show_selected(self):
        out = []
        for varname, row in self.var_widgets.items():
            if row.checkbox.isChecked():
                try:
                    val = float(row.input.text() or 0)
                except ValueError:
                    val = "Invalid"
                out.append(f"{varname}: checked, value = {val}")
            else:
                out.append(f"{varname}: not checked")
        from PySide6.QtWidgets import QMessageBox
        QMessageBox.information(self, "Selections", "\n".join(out))

    def make_variable_row(self, var_key, var_label, checked=False, initial_value=None):
        """Return a widget with checkbox, input field and variable label."""
        row = QWidget()
        layout = QHBoxLayout(row)
        layout.setContentsMargins(2, 2, 2, 2)

        chk = QCheckBox()
        chk.setChecked(checked)
        offset_edit = QLineEdit()
        offset_edit.setFixedWidth(60)
        if initial_value is not None:
            offset_edit.setText(str(initial_value))
        label = QLabel(var_label)

        layout.addWidget(chk)
        layout.addWidget(offset_edit)
        layout.addWidget(label)
        layout.addStretch(1)
        row.setLayout(layout)

        # Register in dictionaries for later access
        self.var_checkboxes[var_key] = chk
        self.var_offsets[var_key] = offset_edit
        return row

    def populate_variable_tab(self, tab_widget, var_keys, var_labels=None):
        layout = QVBoxLayout(tab_widget)
        for key in var_keys:
            label = var_labels[key] if var_labels and key in var_labels else key
            row = self.make_variable_row(key, label)
            layout.addWidget(row)
        layout.addStretch(1)
        tab_widget.setLayout(layout)

    def apply_values(self):
        """Apply numeric edits entered for each selected variable."""
        import os

        def _parse(txt: str):
            txt = txt.strip()
            if not txt:
                return None
            if txt[0] in "+-*/":
                op, num = txt[0], txt[1:].strip()
            else:
                op, num = "+", txt
            if not num:
                return None
            try:
                val = float(num)
            except ValueError:
                return None
            if op == "/" and abs(val) < 1e-12:
                return None
            return op, val

        common_ops, per_file_ops = {}, {}
        for ukey, entry in self.var_offsets.items():
            parsed = _parse(entry.text())
            if parsed is None:
                continue
            if "::" in ukey:
                f, v = ukey.split("::", 1)
                per_file_ops[(f, v)] = parsed
            elif ":" in ukey:
                f, v = ukey.split(":", 1)
                per_file_ops[(f, v)] = parsed
            else:
                common_ops[ukey] = parsed

        if not (common_ops or per_file_ops):
            QMessageBox.information(self, "Apply Values", "No valid edits were entered.")
            return

        make_new = self.apply_value_user_var_cb.isChecked()
        applied = 0
        conflicts = []
        self.user_variables = getattr(self, "user_variables", set())

        def _fmt_val(v: float) -> str:
            txt = f"{v:g}"
            return txt.replace(".", "p")

        for file_idx, (tsdb, fp) in enumerate(zip(self.tsdbs, self.file_paths), start=1):
            fname = os.path.basename(fp)
            local_per = {v: op for (f, v), op in per_file_ops.items() if f == fname}
            for var, ts in list(tsdb.getm().items()):
                has_c = var in common_ops
                has_p = var in local_per
                if not (has_c or has_p):
                    continue

                if has_c and has_p:
                    (opC, valC), (opP, valP) = common_ops[var], local_per[var]
                    if opC == opP and abs(valC - valP) < 1e-12:
                        op_use, val_use = opC, valC
                    elif all(op in "+-" for op in (opC, opP)):
                        zeroC, zeroP = abs(valC) < 1e-12, abs(valP) < 1e-12
                        if zeroC and not zeroP:
                            op_use, val_use = opP, valP
                        elif zeroP and not zeroC:
                            op_use, val_use = opC, valC
                        else:
                            conflicts.append(f"{fname}:{var}  (+{valC} vs +{valP})")
                            continue
                    else:
                        conflicts.append(f"{fname}:{var}  ({opC}{valC} vs {opP}{valP})")
                        continue
                else:
                    op_use, val_use = common_ops[var] if has_c else local_per[var]

                if make_new:
                    op_code = {"+": "p", "-": "m", "*": "x", "/": "d"}[op_use]
                    filt_tag = self._filter_tag()
                    base = f"{var}_{op_code}{_fmt_val(val_use)}"
                    if filt_tag:
                        base += f"_{filt_tag}"
                    base += f"_f{file_idx}"
                    name = base
                    n = 1
                    while name in tsdb.getm():
                        name = f"{base}_{n}"
                        n += 1
                    if op_use == "+":
                        data = ts.x + val_use
                    elif op_use == "-":
                        data = ts.x - val_use
                    elif op_use == "*":
                        data = ts.x * val_use
                    elif op_use == "/":
                        data = ts.x / val_use
                    new_ts = TimeSeries(name, ts.t.copy(), data)
                    tsdb.add(new_ts)
                    self.user_variables.add(name)
                else:
                    if op_use == "+":
                        ts.x = ts.x + val_use
                    elif op_use == "-":
                        ts.x = ts.x - val_use
                    elif op_use == "*":
                        ts.x = ts.x * val_use
                    elif op_use == "/":
                        ts.x = ts.x / val_use
                applied += 1

        self._populate_variables(None)
        summary = [f"{'Created' if make_new else 'Edited'} {applied} series."]
        if conflicts:
            summary.append("\nConflicts (skipped):")
            summary.extend(f"  • {c}" for c in conflicts)
        QMessageBox.information(self, "Apply Values", "\n".join(summary))

    def get_selected_keys(self):
        """Return all checked variables from all VariableTabs except User Variables."""
        keys = []
        for i in range(self.tabs.count()):
            tab = self.tabs.widget(i)
            # Only check variable tabs, not user variables
            # You can skip last tab if it's user vars, or check label if you want.
            if hasattr(tab, "selected_variables"):
                keys.extend(tab.selected_variables())
        return list(set(keys))

    def _apply_transformation(self, func, suffix, announce=True):
        """
        Apply *func* to every selected time-series and push the result back
        into the corresponding TsDB.

          new-name = <orig_name>_<suffix>_fN[_k]
                     └───────────────┘  └┘ └┘
                          copy        N  clash-counter
        """
        import os
        from PySide6.QtCore import QTimer
        from anyqats import TimeSeries

        self.rebuild_var_lookup()
        made = []
        fnames = [os.path.basename(p) for p in self.file_paths]

        def _has_file_prefix(key: str) -> bool:
            """Return True if *key* is prefixed with any loaded file name."""
            for name in fnames:
                if key.startswith(f"{name}::") or key.startswith(f"{name}:"):
                    return True
            return False

        for f_idx, (tsdb, path) in enumerate(zip(self.tsdbs, self.file_paths), start=1):
            fname = os.path.basename(path)

            for u_key, chk in self.var_checkboxes.items():
                if not chk.isChecked():
                    continue

                # ── resolve unique-key to var name inside *this* file ─────────
                if u_key.startswith(f"{fname}::"):
                    varname = u_key.split("::", 1)[1]
                elif u_key.startswith(f"{fname}:"):
                    varname = u_key.split(":", 1)[1]
                elif not _has_file_prefix(u_key):
                    varname = u_key
                else:
                    continue

                ts = tsdb.getm().get(varname)
                if ts is None:
                    continue

                mask = self.get_time_window(ts)

                # 📌── accept slice OR ndarray ────────────────────────────────
                if isinstance(mask, slice):  # full window
                    t_win = ts.t[mask]
                    y_src = self.apply_filters(ts)[mask]
                else:  # boolean ndarray
                    if not mask.any():  # completely empty
                        continue
                    t_win = ts.t[mask]
                    y_src = self.apply_filters(ts)[mask]
                # ----------------------------------------------------------------

                y_new = func(y_src)

                # ── unique name inside this file ─────────────────────────────
                filt_tag = self._filter_tag()
                base = f"{ts.name}_{suffix}"
                if filt_tag:
                    base += f"_{filt_tag}"
                base += f"_f{f_idx}"
                new_name = base
                k = 1
                while new_name in tsdb.getm():
                    new_name = f"{base}_{k}"
                    k += 1

                tsdb.add(TimeSeries(new_name, t_win, y_new))
                made.append(new_name)

                # mark global user-var
                self.user_variables = getattr(self, "user_variables", set())
                self.user_variables.add(new_name)

        # ── GUI refresh & popup ──────────────────────────────────────────────
        if made:
            QTimer.singleShot(0, lambda: self._populate_variables(None))
            if announce:

                def _ok():
                    show = 10
                    if len(made) <= show:
                        msg = "\n".join(sorted(made))
                    else:
                        msg = (
                            "\n".join(sorted(made)[:show])
                            + f"\n… and {len(made) - show} more"
                        )
                    QMessageBox.information(self, "Transformation complete", msg)

                QTimer.singleShot(0, _ok)
        elif announce:
            QTimer.singleShot(
                0,
                lambda: QMessageBox.warning(
                    self,
                    "Nothing new",
                    "All requested series already exist – no new series created.",
                ),
            )

    def abs_var(self):
        import numpy as np
        from PySide6.QtWidgets import QMessageBox

        self._apply_transformation(lambda y: np.abs(y), "abs", True)

    def rolling_average(self):
        """Apply rolling mean to all selected series."""
        import pandas as pd

        window = 1
        if hasattr(self, "rolling_window"):
            try:
                window = max(1, int(self.rolling_window.value()))
            except Exception:
                window = 1

        func = lambda y, w=window: pd.Series(y).rolling(window=w, min_periods=1).mean().to_numpy()
        self._apply_transformation(func, "rollMean", True)

    def merge_selected_series(self):
        """Merge selected time series end-to-end into a new user variable."""
        import os
        import re
        from PySide6.QtCore import QTimer
        from PySide6.QtWidgets import QMessageBox
        from anyqats import TimeSeries

        self.rebuild_var_lookup()

        selected_keys = [k for k, ck in self.var_checkboxes.items() if ck.isChecked()]
        if not selected_keys:
            QMessageBox.warning(
                self, "No selection", "Select variables to merge into a new series."
            )
            return

        filenames = [os.path.basename(path) for path in self.file_paths]
        filename_set = set(filenames)

        def _normalize_key(key: str) -> str:
            """Map legacy "file:var" selections to "file::var" when possible."""
            if "::" in key:
                return key
            if ":" in key:
                prefix, rest = key.split(":", 1)
                candidate = f"{prefix}::{rest}"
                if candidate in self.var_checkboxes:
                    return candidate
            return key

        normalized_keys = [_normalize_key(key) for key in selected_keys]

        def _has_file_prefix(key: str) -> bool:
            if "::" in key:
                prefix = key.split("::", 1)[0]
                return prefix in filename_set
            if ":" in key:
                prefix, rest = key.split(":", 1)
                if prefix in filename_set:
                    candidate = f"{prefix}::{rest}"
                    return candidate in self.var_checkboxes
            return False

        per_file_mode = any(_has_file_prefix(k) for k in normalized_keys)
        if per_file_mode and not all(_has_file_prefix(k) for k in normalized_keys):
            QMessageBox.critical(
                self,
                "Mixed selection",
                "Pick either only common-tab variables or only per-file keys when merging.",
            )
            return

        per_file_map = {name: [] for name in filenames}
        if per_file_mode:
            for original, normalized in zip(selected_keys, normalized_keys):
                if "::" not in normalized:
                    continue
                prefix, varname = normalized.split("::", 1)
                if prefix in per_file_map:
                    per_file_map[prefix].append((original, varname))

        created = []
        filt_tag = self._filter_tag()
        multi_file = len(self.tsdbs) > 1
        self.user_variables = getattr(self, "user_variables", set())
        re_suffix = re.compile(r"_f\d+$")

        def _clean_label(label: str) -> str:
            label = label.split("::", 1)[-1]
            label = label.split(":", 1)[-1]
            return re_suffix.sub("", label)

        def _append_segment(ts, offset, last_dt, merged_segments, merged_time_parts):
            if ts is None:
                return offset, last_dt

            data = self.apply_filters(ts)
            mask = self.get_time_window(ts)
            if isinstance(mask, slice):
                y_segment = data[mask]
                t_segment = ts.t[mask]
            else:
                if not mask.any():
                    return offset, last_dt
                y_segment = data[mask]
                t_segment = ts.t[mask]

            if y_segment.size == 0:
                return offset, last_dt

            y_segment = np.asarray(y_segment)
            raw_time = np.asarray(t_segment)

            if raw_time.dtype.kind == "O":
                try:
                    raw_time = raw_time.astype("datetime64[ns]")
                except (TypeError, ValueError):
                    raw_time = raw_time.astype(float)

            if np.issubdtype(raw_time.dtype, np.datetime64):
                raw_time = raw_time.astype("datetime64[ns]").astype("int64") / 1e9
            elif np.issubdtype(raw_time.dtype, np.timedelta64):
                raw_time = raw_time.astype("timedelta64[ns]").astype("int64") / 1e9
            else:
                raw_time = raw_time.astype(float, copy=False)

            if raw_time.size:
                local_time = raw_time - raw_time[0]
            else:
                local_time = np.zeros_like(raw_time, dtype=float)

            local_time = np.asarray(local_time, dtype=float)

            dt_value = getattr(ts, "dt", None)
            if dt_value not in (None, 0):
                dt_value = float(dt_value)
            else:
                dt_value = None

            diffs = np.diff(local_time)
            if dt_value in (None, 0):
                if diffs.size:
                    dt_value = float(np.median(diffs))
                elif last_dt not in (None, 0):
                    dt_value = float(last_dt)
                else:
                    dt_value = 0.0

            merged_segments.append(y_segment)
            merged_time_parts.append(local_time + offset)

            if dt_value not in (None, 0):
                last_dt = float(dt_value)

            if local_time.size:
                if dt_value not in (None, 0):
                    offset = offset + local_time[-1] + float(dt_value)
                else:
                    offset = offset + local_time[-1]
            elif dt_value not in (None, 0):
                offset = offset + float(dt_value)

            return offset, last_dt

        if not per_file_mode:
            merged_segments = []
            merged_time_parts = []
            offset = 0.0
            last_dt = None

            for _, varname in zip(selected_keys, normalized_keys):
                for tsdb in self.tsdbs:
                    ts = tsdb.getm().get(varname)
                    offset, last_dt = _append_segment(
                        ts, offset, last_dt, merged_segments, merged_time_parts
                    )

            if merged_segments:
                merged_x = np.concatenate(merged_segments)
                merged_t = np.concatenate(merged_time_parts)

                cleaned_labels = [_clean_label(label) for label in selected_keys]
                name_base = f"merge({'+'.join(cleaned_labels)})"
                if filt_tag:
                    name_base += f"_{filt_tag}"

                name = name_base
                counter = 1
                while any(name in tsdb.getm() for tsdb in self.tsdbs):
                    name = f"{name_base}_{counter}"
                    counter += 1

                merged_ts = TimeSeries(name, merged_t, merged_x)
                if self.tsdbs:
                    # The merged result should behave like a single user variable.
                    # Adding duplicates to every file leads to repeated plots and
                    # duplicated entries.  Keep a single authoritative copy in the
                    # first database so downstream features (plotting, stats, …)
                    # only see one series.
                    self.tsdbs[0].add(merged_ts)
                self.user_variables.add(name)
                created.append(name)
        else:
            for f_idx, (tsdb, path) in enumerate(zip(self.tsdbs, self.file_paths), start=1):
                fname = os.path.basename(path)
                entries = per_file_map.get(fname, [])
                if not entries:
                    continue
                source_labels = [orig for orig, _ in entries]
                varnames = [var for _, var in entries]

                merged_segments = []
                merged_time_parts = []
                offset = 0.0
                last_dt = None

                for _, varname in zip(source_labels, varnames):
                    ts = tsdb.getm().get(varname)
                    offset, last_dt = _append_segment(
                        ts, offset, last_dt, merged_segments, merged_time_parts
                    )

                if not merged_segments:
                    continue

                merged_x = np.concatenate(merged_segments)
                merged_t = np.concatenate(merged_time_parts)

                cleaned_labels = [_clean_label(label) for label in source_labels]
                name_base = f"merge({'+'.join(cleaned_labels)})"
                if not per_file_mode and multi_file:
                    name_base += f"_f{f_idx}"
                if filt_tag:
                    name_base += f"_{filt_tag}"

                name = name_base
                counter = 1
                while name in tsdb.getm():
                    name = f"{name_base}_{counter}"
                    counter += 1

                tsdb.add(TimeSeries(name, merged_t, merged_x))
                self.user_variables.add(name)
                created.append(name)

        if created:
            QTimer.singleShot(0, lambda: self._populate_variables(None))

            def _ok():
                show = 10
                if len(created) <= show:
                    msg = "\n".join(sorted(created))
                else:
                    msg = "\n".join(sorted(created)[:show]) + f"\n… and {len(created) - show} more"
                QMessageBox.information(self, "Merge complete", msg)

            QTimer.singleShot(0, _ok)
        else:
            QTimer.singleShot(
                0,
                lambda: QMessageBox.warning(
                    self,
                    "No data",
                    "No merged series were created. Ensure the selected series exist in the chosen files.",
                ),
            )

    def sqrt_sum_of_squares(self):
        """
        √(Σ xi²) on the currently-selected variables.

        • If you pick only *Common-tab* variables, every file gets its own
          result, named  sqrt_sum_of_squares(varA+varB)_fN

        • If you select explicit per-file keys (filename::var), each file
          gets exactly one result (the filename part is already unique).
        """
        import numpy as np, os, re
        from anyqats import TimeSeries
        from PySide6.QtCore import QTimer
        from PySide6.QtWidgets import QMessageBox


        self.rebuild_var_lookup()

        sel_keys = [k for k, ck in self.var_checkboxes.items() if ck.isChecked()]
        if not sel_keys:
            QMessageBox.warning(
                self, "No selection", "Select variables to apply the transformation."
            )
            return

        # ── helper: strip one trailing “_f<number>” (if any) ──────────────────
        _re_f = re.compile(r"_f\d+$")

        def _strip_f_suffix(name: str) -> str:
            return _re_f.sub("", name)

        multi_file = len(self.tsdbs) > 1
        common_pick = all("::" not in k for k in sel_keys)
        created = []

        self.user_variables = getattr(self, "user_variables", set())

        # ───────────────────────── COMMON-TAB BRANCH ──────────────────────────
        if common_pick:
            for f_idx, (tsdb, fp) in enumerate(zip(self.tsdbs, self.file_paths), 1):
                values, t_ref = [], None
                for k in sel_keys:
                    ts = tsdb.getm().get(k)
                    if ts is None:
                        continue
                    if t_ref is None:
                        t_ref = ts.t
                    elif not np.allclose(ts.t, t_ref):
                        QMessageBox.critical(
                            self,
                            "Time mismatch",
                            f"Time mismatch in {os.path.basename(fp)} for '{k}'",
                        )
                        return
                    values.append(ts.x)
                if not values:
                    continue

                y = np.sqrt(np.sum(np.vstack(values) ** 2, axis=0))

                # build *clean* base name (no duplicate _fN tails inside)
                clean_keys = [_strip_f_suffix(k) for k in sel_keys]
                base = f"sqrt_sum_of_squares({'+'.join(clean_keys)})"
                suffix = f"_f{f_idx}" if multi_file else ""
                name = f"{base}{suffix}"

                n = 1
                while name in tsdb.getm():
                    name = f"{base}{suffix}_{n}"
                    n += 1

                tsdb.add(TimeSeries(name, t_ref, y))
                self.user_variables.add(name)
                created.append(name)

        # ──────────────────────── PER-FILE-KEY BRANCH ─────────────────────────
        else:
            per_file = {}
            for k in sel_keys:
                if "::" not in k:
                    QMessageBox.critical(
                        self,
                        "Mixed selection",
                        "Choose either only common-tab or only per-file keys.",
                    )
                    return
                fname, var = k.split("::", 1)
                per_file.setdefault(fname, []).append(var)

            for tsdb, fp in zip(self.tsdbs, self.file_paths):
                fname = os.path.basename(fp)
                if fname not in per_file:
                    continue

                values, t_ref = [], None
                for v in per_file[fname]:
                    ts = tsdb.getm().get(v)
                    if ts is None:
                        continue
                    if t_ref is None:
                        t_ref = ts.t
                    elif not np.allclose(ts.t, t_ref):
                        QMessageBox.critical(
                            self,
                            "Time mismatch",
                            f"Time mismatch in {fname} for '{v}'",
                        )
                        return
                    values.append(ts.x)
                if not values:
                    continue

                y = np.sqrt(np.sum(np.vstack(values) ** 2, axis=0))

                clean = [_strip_f_suffix(v) for v in per_file[fname]]
                base = f"sqrt_sum_of_squares({'+'.join(clean)})"
                suffix = f"_f{self.file_paths.index(fp) + 1}"
                name = f"{base}{suffix}"

                n = 1
                while name in tsdb.getm():
                    name = f"{base}{suffix}_{n}"
                    n += 1

                tsdb.add(TimeSeries(name, t_ref, y))
                self.user_variables.add(name)
                created.append(name)

        # ─────────────────────────── GUI refresh ───────────────────────────────
        if created:
            QTimer.singleShot(0, self._populate_variables)
            print("✅ Added:", created)
        else:
            QTimer.singleShot(
                0,
                lambda: QMessageBox.warning(
                    self,
                    "No new series",
                    "All requested series already exist — no new series created.",
                ),
            )

    def mean_of_selected(self):
        """
        Compute the arithmetic mean of every *checked* variable.

        ─ Selection rules ─────────────────────────────────────────────
        • If you chose only Common-tab keys → one mean per file:
            mean(varA+varB)_fN

        • If you picked any per-file key   → one mean per file using the
          keys that belong to that very file.  (The filename already
          distinguishes them, so no extra suffix is added.)
        """
        import numpy as np, os, re
        from anyqats import TimeSeries
        from PySide6.QtWidgets import QMessageBox

        sel_keys = [k for k, ck in self.var_checkboxes.items() if ck.isChecked()]
        if not sel_keys:
            QMessageBox.warning(
                self, "No selection", "Select variables to apply the transformation."
            )
            return

        # ── regex: strip exactly one trailing “_f<number>” (if any) ──────────
        _re_f = re.compile(r"_f\d+$")
        _clean = lambda s: _re_f.sub("", s)

        common_pick = all("::" not in k for k in sel_keys)
        multi_file = len(self.tsdbs) > 1
        created = []

        self.user_variables = getattr(self, "user_variables", set())

        # ───────────────────────── helper ─────────────────────────────
        def _store(tsdb, name_base, t_ref, vals):
            """Add a new TimeSeries, ensuring uniqueness inside *tsdb*."""
            y = np.mean(np.vstack(vals), axis=0)
            new = name_base
            n = 1
            while new in tsdb.getm():
                new = f"{name_base}_{n}"
                n += 1
            tsdb.add(TimeSeries(new, t_ref, y))
            self.user_variables.add(new)
            created.append(new)

        # ─────────────────── COMMON-TAB BRANCH ────────────────────────
        if common_pick:
            clean_keys = [_clean(k) for k in sel_keys]

            for f_idx, (tsdb, fp) in enumerate(zip(self.tsdbs, self.file_paths), 1):
                vals, t_ref = [], None
                for k in sel_keys:
                    ts = tsdb.getm().get(k)
                    if ts is None:
                        continue
                    if t_ref is None:
                        t_ref = ts.t
                    elif not np.allclose(ts.t, t_ref):
                        QMessageBox.critical(
                            self,
                            "Time mismatch",
                            f"Time mismatch in {os.path.basename(fp)} for '{k}'",
                        )
                        return
                    vals.append(self.apply_filters(ts)[self.get_time_window(ts)])

                if not vals:
                    continue

                suffix = f"_f{f_idx}" if multi_file else ""
                namebase = f"mean({'+'.join(clean_keys)}){suffix}"
                _store(tsdb, namebase, t_ref, vals)

        # ────────────────── PER-FILE-KEY BRANCH ───────────────────────
        else:
            per_file = {}
            for k in sel_keys:
                if "::" not in k:
                    QMessageBox.critical(
                        self,
                        "Mixed selection",
                        "Pick either only common-tab or only per-file keys.",
                    )
                    return
                fname, var = k.split("::", 1)
                per_file.setdefault(fname, []).append(var)

            for tsdb, fp in zip(self.tsdbs, self.file_paths):
                fname = os.path.basename(fp)
                vars_here = per_file.get(fname)
                if not vars_here:
                    continue

                vals, t_ref = [], None
                for v in vars_here:
                    ts = tsdb.getm().get(v)
                    if ts is None:
                        continue
                    if t_ref is None:
                        t_ref = ts.t
                    elif not np.allclose(ts.t, t_ref):
                        QMessageBox.critical(
                            self,
                            "Time mismatch",
                            f"Time mismatch in {fname} for '{v}'",
                        )
                        return
                    vals.append(self.apply_filters(ts)[self.get_time_window(ts)])

                if not vals:
                    continue

                clean = [_clean(v) for v in vars_here]
                namebase = f"mean({'+'.join(clean)})"  # ← no _fN here
                _store(tsdb, namebase, t_ref, vals)

        # ───────────────────── GUI refresh ────────────────────────────
        if created:
            QTimer.singleShot(0, self._populate_variables)
            print("✅ Added mean series:", created)
        else:
            QTimer.singleShot(
                0,
                lambda: QMessageBox.warning(
                    self,
                    "No new series",
                    "All requested series already exist — no new series created.",
                ),
            )

    def multiply_by_1000(self):
        self._apply_transformation(lambda y: y * 1000, "×1000", True)

    def divide_by_1000(self):
        self._apply_transformation(lambda y: y / 1000, "÷1000", True)

    def multiply_by_10(self):
        self._apply_transformation(lambda y: y * 10, "×10", True)

    def divide_by_10(self):
        self._apply_transformation(lambda y: y / 10, "÷10", True)

    def multiply_by_2(self):
        self._apply_transformation(lambda y: y * 2, "×2", True)

    def divide_by_2(self):
        self._apply_transformation(lambda y: y / 2, "÷2", True)

    def multiply_by_neg1(self):
        self._apply_transformation(lambda y: y * -1, "×-1", True)

    def to_radians(self):
        import numpy as np

        self._apply_transformation(lambda y: np.radians(y), "rad", True)

    def to_degrees(self):
        import numpy as np

        self._apply_transformation(lambda y: np.degrees(y), "deg", True)

    def apply_trig_from_degrees(self):
        import numpy as np
        from PySide6.QtWidgets import QMessageBox

        func_name = self.trig_combo.currentText()
        func_map = {"sin": np.sin, "cos": np.cos, "tan": np.tan}
        trig_func = func_map.get(func_name)

        try:
            angle_deg = float(self.trig_angle_entry.text())
        except ValueError:
            QMessageBox.critical(
                self, "Invalid angle", "Enter a numeric angle in degrees."
            )
            return

<<<<<<< HEAD
        trig_value = trig_func(np.deg2rad(angle_deg))

        def _apply_trig(y: np.ndarray, factor: float = trig_value) -> np.ndarray:
            return np.asarray(y, dtype=float) * factor

        suffix = f"*{func_name}({angle_deg:g})"
        self._apply_transformation(_apply_trig, suffix, True)

=======

        def _apply_trig(y: np.ndarray, offset_deg: float = angle_deg) -> np.ndarray:
            radians = np.deg2rad(np.asarray(y, dtype=float) + offset_deg)
            return trig_func(radians)

        suffix = f"{func_name}(deg+{angle_deg:g})"
        self._apply_transformation(_apply_trig, suffix, True)


>>>>>>> ed00fa0b
    def shift_min_to_zero(self):
        """Shift series so its minimum becomes zero **only** when that minimum is negative."""
        import numpy as np

        def shift(y: np.ndarray) -> np.ndarray:
            # (1) Find the reference minimum – optionally ignoring the lowest 1 %
            if self.ignore_anomalies_cb.isChecked():
                lower = np.sort(y)[int(len(y) * 0.01)]  # 1 % quantile
            else:
                lower = np.min(y)

            # (2) Do nothing if the series is already non-negative
            if lower >= 0:
                return y

            # (3) Otherwise shift the whole series up
            return y - lower

        # Create a new series with suffix “…_shift0”
        self._apply_transformation(shift, "shift0", True)

    def shift_repeated_neg_min(self):
        """
        Shift a series upward so that a *repeated* negative minimum becomes 0.

        The user supplies two numbers in the toolbar:

            Tol [%]   →  self.shift_tol_entry   (e.g. 0.001 = 0.001 %)
            Min count →  self.shift_cnt_entry   (integer ≥ 1)

        A shift is applied **only if**
          • the minimum value is negative, **and**
          • at least *Min count* samples lie within ±Tol % of that minimum.

        The new series are named  “<oldname>_shiftNZ”  (NZ = non-zero).
        """

        import numpy as np
        from PySide6.QtWidgets import QMessageBox

        # ── read parameters from the two entry boxes ──────────────────────
        try:
            tol_pct = float(self.shift_tol_entry.text()) / 100.0  # % → fraction
        except ValueError:
            QMessageBox.critical(
                self, "Invalid tolerance", "Enter a number in the Tol [%] box."
            )
            return

        try:
            min_count = int(self.shift_cnt_entry.text())
            if min_count < 1:
                raise ValueError
        except ValueError:
            QMessageBox.critical(
                self, "Invalid count", "Enter a positive integer in the Min count box."
            )
            return

        self.rebuild_var_lookup()

        # ── helper that is executed on every selected y-vector ────────────
        def _shift_if_plateau(y):
            y = np.asarray(y, dtype=float)
            if y.size == 0:
                return y

            ymin, ymax = y.min(), y.max()
            if ymin >= 0:
                return y  # already non-negative

            tol_abs = abs(ymin) * tol_pct  # absolute tolerance

            plate_cnt = np.count_nonzero(np.abs(y - ymin) <= tol_abs)
            print(plate_cnt, min_count, tol_pct, tol_abs)
            if plate_cnt >= min_count:
                return y - ymin  # shift so ymin → 0
            return y  # leave unchanged

        # reuse the generic helper (takes care of naming, user_variables, refresh)
        self._apply_transformation(_shift_if_plateau, "shiftNZ", True)

    def shift_common_max(self):
        """
        For each selected *common* variable (one that exists in ALL files),
        compute the negative‐minimum plateau‐based shift (if any) in each file,
        then take the LARGEST of those shifts and apply it to every selected common
        variable in every file.  New series are named "<oldname>_shiftCommon_fN".
        """

        import numpy as np

        # 1) Read tolerance [%] and minimum count
        try:
            tol_pct = float(self.shift_tol_entry.text()) / 100.0
        except ValueError:
            QMessageBox.critical(
                self, "Invalid tolerance", "Enter a number in the Tol [%] box."
            )
            return

        try:
            min_count = int(self.shift_cnt_entry.text())
            if min_count < 1:
                raise ValueError
        except ValueError:
            QMessageBox.critical(
                self, "Invalid count", "Enter a positive integer in the Min count box."
            )
            return

        # 2) Gather all currently selected common keys
        selected_common = [
            key
            for key, var in self.var_checkboxes.items()
            if var.isChecked() and "::" not in key and ":" not in key
        ]
        if not selected_common:
            QMessageBox.warning(
                self,
                "No Common Variables",
                "Select one or more common variables (in the Common tab) to shift.",
            )
            return

        # 3) Compute each file's candidate shift for each key
        all_shifts = []
        for key in selected_common:
            for tsdb in self.tsdbs:
                ts = tsdb.getm().get(key)
                if ts is None:
                    continue  # shouldn’t happen for a “common” key
                mask = self.get_time_window(ts)
                if mask is None or not np.any(mask):
                    continue
                y = self.apply_filters(ts)[mask]
                if y.size == 0:
                    continue

                ymin = np.min(y)
                if ymin >= 0:
                    continue

                tol_abs = abs(ymin) * tol_pct
                count = np.count_nonzero(np.abs(y - ymin) <= tol_abs)
                if count >= min_count:
                    all_shifts.append(-ymin)

        # 4) Find the largest shift
        if not all_shifts:
            QMessageBox.information(
                self,
                "No Shift Needed",
                "No common variable met the plateau criteria.",
            )
            return

        max_shift = max(all_shifts)
        if max_shift <= 0:
            QMessageBox.information(
                self,
                "No Shift Needed",
                "All selected series are already ≥ 0 or don't meet the count.",
            )
            return

        # 5) Temporarily turn OFF any per‐file checkboxes; leave only common‐keys ON:
        saved_state = {k: var.isChecked() for k, var in self.var_checkboxes.items()}
        try:
            # Turn OFF any per‐file or user‐variable checkboxes
            for unique_key in list(self.var_checkboxes.keys()):
                if "::" in unique_key or ":" in unique_key:
                    self.var_checkboxes[unique_key].setChecked(False)

            # Ensure each common key remains selected
            for key in selected_common:
                self.var_checkboxes[key].setChecked(True)

            # Call _apply_transformation (this will add one “_shiftCommon_fN” per file)
            self._apply_transformation(
                lambda y: y + max_shift, "shiftCommon", print_it=False
            )
        finally:
            # Restore the original check states
            for k, v in saved_state.items():
                self.var_checkboxes[k].setChecked(v)

        num_files = len(self.tsdbs)
        QMessageBox.information(
            self,
            "Success",
            f"Shifted {len(selected_common)} common variable(s) by {max_shift:.4g} across {num_files} files.",
        )

    def shift_mean_to_zero(self):
        """
        Shift each selected time-series vertically so that its *mean* becomes 0.

        ‣ If *Ignore anomalies* (self.ignore_anomalies_cb) is ticked,
          the mean is computed on the central 98 % (1-99 % percentiles) to
          reduce the influence of outliers — consistent with your other tools.

        Saved as:  <origName>_shiftMean0   (or _shiftMean0_1, _2, … if needed)
        """
        import numpy as np

        def _demean(y: np.ndarray) -> np.ndarray:
            if self.ignore_anomalies_cb.isChecked():
                # robust mean: trim 1 % at both ends
                p01, p99 = np.percentile(y, [1, 99])
                mask = (y >= p01) & (y <= p99)
                m = np.mean(y[mask]) if np.any(mask) else np.mean(y)
            else:
                m = np.mean(y)
            return y - m

        # suffix “shiftMean0” keeps the style of “shift0”, “shiftNZ”, …
        self._apply_transformation(_demean, "shiftMean0", True)

    @Slot()
    def load_files(self):
        files, _ = QFileDialog.getOpenFileNames(self, "Open time series files", "", "All Files (*)")
        if not files:
            return
        self.update_progressbar(0, len(files))
        self.file_loader.progress_callback = self.update_progressbar
        sim_files = [fp for fp in files if fp.lower().endswith(".sim")]
        if sim_files:
            self.file_loader.preload_sim_models(sim_files)
        tsdbs, errors = self.file_loader.load_files(files)

        def _true_index(fp: str) -> int:
            if fp in self.file_paths:
                return self.file_paths.index(fp) + 1
            return len(self.file_paths) + 1

        for path, tsdb in zip(files, tsdbs):
            idx = _true_index(path)
            rename_map = {}
            for key in list(tsdb.getm().keys()):
                if not _looks_like_user_var(key):
                    continue
                m = re.search(r"_f(\d+)$", key)
                if m and int(m.group(1)) == idx:
                    continue
                base = re.sub(r"_f\d+$", "", key)
                new_key = f"{base}_f{idx}"
                dup = 1
                while new_key in tsdb.getm() or new_key in rename_map.values():
                    new_key = f"{base}_f{idx}_{dup}"
                    dup += 1
                rename_map[key] = new_key

            for old, new in rename_map.items():
                ts = tsdb.getm().pop(old)
                ts.name = new
                tsdb.getm()[new] = ts

            for k in tsdb.getm():
                if _looks_like_user_var(k):
                    self.user_variables.add(k)

            self.tsdbs.append(tsdb)
            self.file_paths.append(path)
            self.file_list.addItem(os.path.basename(path))
            #print(f"Loaded {path}: variables = {list(tsdb.getm().keys())}")
        if errors:
            QMessageBox.warning(self, "Errors occurred", "\n".join([f"{f}: {e}" for f, e in errors]))
        self.refresh_variable_tabs()

    def _build_common_lookup(self):
        """Map safe common names to the corresponding variable in each file."""

        self.common_lookup = {}
        if not self.tsdbs:
            return

        per_file_maps = []
        for tsdb in self.tsdbs:
            canonical_map = {}
            for key in tsdb.getm().keys():
                canonical = re.sub(r"^f\d+_", "", key)
                safe_name = _safe(canonical)
                canonical_map.setdefault(safe_name, set()).add(key)
            per_file_maps.append(canonical_map)

        shared_keys = set(per_file_maps[0].keys())
        for mapping in per_file_maps[1:]:
            shared_keys &= set(mapping.keys())

        for safe_name in shared_keys:
            resolved = []
            for mapping in per_file_maps:
                choices = sorted(mapping[safe_name], key=len)
                resolved.append(choices[0])
            self.common_lookup[safe_name] = resolved

    def remove_selected_file(self):
        idx = self.file_list.currentRow()
        if idx < 0:
            return
        del self.tsdbs[idx]
        del self.file_paths[idx]
        self.file_list.takeItem(idx)
        self.refresh_variable_tabs()

    def clear_all_files(self):
        self.tsdbs.clear()
        self.file_paths.clear()
        self.user_variables.clear()
        self.work_dir = None
        self.file_list.clear()
        self.refresh_variable_tabs()

    def reselect_orcaflex_variables(self):
        """Re-open the OrcaFlex picker for currently loaded .sim files."""
        self.file_loader.reuse_orcaflex_selection = False
        sim_paths = [p for p in self.file_paths if p.lower().endswith(".sim")]
        if not sim_paths:
            return

        tsdb_map = self.file_loader.open_orcaflex_picker(sim_paths)
        if not tsdb_map:
            return

        for path in sim_paths:
            if path not in tsdb_map:
                continue
            tsdb = tsdb_map[path]
            idx = self.file_paths.index(path) + 1

            rename_map = {}
            for key in list(tsdb.getm().keys()):
                if not _looks_like_user_var(key):
                    continue
                m = re.search(r"_f(\d+)$", key)
                if m and int(m.group(1)) == idx:
                    continue
                base = re.sub(r"_f\d+$", "", key)
                new_key = f"{base}_f{idx}"
                dup = 1
                while new_key in tsdb.getm() or new_key in rename_map.values():
                    new_key = f"{base}_f{idx}_{dup}"
                    dup += 1
                rename_map[key] = new_key

            for old, new in rename_map.items():
                ts = tsdb.getm().pop(old)
                ts.name = new
                tsdb.getm()[new] = ts

            for k in tsdb.getm():
                if _looks_like_user_var(k):
                    self.user_variables.add(k)

            self.tsdbs[self.file_paths.index(path)] = tsdb

        self.refresh_variable_tabs()

    def refresh_variable_tabs(self):
        """Rebuild all variable tabs and map checkboxes for later access."""
        # Remove existing tabs
        while self.tabs.count():
            self.tabs.removeTab(0)

        # Clear previous lookup tables
        self.var_checkboxes = {}
        self.var_offsets = {}

        self._build_common_lookup()

        user_vars = set(self.user_variables) if hasattr(self, "user_variables") else set()

        # ---- Common variables -------------------------------------------------
        if not self.tsdbs:
            common_keys = set()
        else:
            common_keys = set(self.tsdbs[0].getm().keys())
            for tsdb in self.tsdbs[1:]:
                common_keys &= set(tsdb.getm().keys())

        common_tab = VariableTab("Common", common_keys - user_vars)
        self.tabs.addTab(common_tab, "Common")
        self.common_tab_widget = common_tab
        for key, cb in common_tab.checkboxes.items():
            self.var_checkboxes[key] = cb
            self.var_offsets[key] = common_tab.inputs.get(key)

        # ---- Per-file variables ---------------------------------------------
        for i, (tsdb, path) in enumerate(zip(self.tsdbs, self.file_paths), start=1):
            label = f"File {i}: {os.path.basename(path)}"
            var_keys = tsdb.getm().keys()
            tab = VariableTab(label, var_keys, user_var_set=user_vars)
            self.tabs.addTab(tab, label)

            prefix = os.path.basename(path)
            for var, cb in tab.checkboxes.items():
                u_key = f"{prefix}::{var}"
                self.var_checkboxes[u_key] = cb
                self.var_offsets[u_key] = tab.inputs.get(var)

        # ---- User variables --------------------------------------------------
        user_tab = VariableTab(
            "User Variables",
            user_vars,
            allow_rename=True,
            rename_callback=self.rename_user_variable,
        )
        self.tabs.addTab(user_tab, "User Variables")
        self.user_tab_widget = user_tab
        for key, cb in user_tab.checkboxes.items():
            self.var_checkboxes[key] = cb
            self.var_offsets[key] = user_tab.inputs.get(key)

        # Update lookup whenever tabs rebuild
        for tab in (common_tab, *[
            self.tabs.widget(i) for i in range(1, self.tabs.count() - 1)
        ], user_tab):
            if hasattr(tab, "checklist_updated"):
                tab.checklist_updated.connect(self.rebuild_var_lookup)

        # initial build
        self.rebuild_var_lookup()
        self._build_calc_variable_list()
        self._update_orcaflex_buttons()

    def rebuild_var_lookup(self):
        """Reconstruct the checkbox lookup after a tab refresh/search."""
        self.var_checkboxes = {}
        self.var_offsets = {}
        if not self.tabs.count():
            return

        # Common tab (index 0)
        common = self.tabs.widget(0)
        if hasattr(common, "checkboxes"):
            for k, cb in common.checkboxes.items():
                self.var_checkboxes[k] = cb
                if hasattr(common, "inputs"):
                    self.var_offsets[k] = common.inputs.get(k)

        # Per-file tabs
        for idx, path in enumerate(self.file_paths, start=1):
            if idx >= self.tabs.count():
                break
            tab = self.tabs.widget(idx)
            if not hasattr(tab, "checkboxes"):
                continue
            prefix = os.path.basename(path)
            for k, cb in tab.checkboxes.items():
                u_key = f"{prefix}::{k}"
                self.var_checkboxes[u_key] = cb
                if hasattr(tab, "inputs"):
                    self.var_offsets[u_key] = tab.inputs.get(k)

        # User variables tab (last)
        last = self.tabs.widget(self.tabs.count() - 1)
        if hasattr(last, "checkboxes"):
            for k, cb in last.checkboxes.items():
                self.var_checkboxes[k] = cb
                if hasattr(last, "inputs"):
                    self.var_offsets[k] = last.inputs.get(k)


    # ------------------------------------------------------------------
    # Compatibility helper -------------------------------------------------
    def _populate_variables(self, *_):
        """Backward‑compatible wrapper used by older callbacks."""
        self.refresh_variable_tabs()

    def highlight_file_tab(self, row):
        if row >= 0 and row+1 < self.tabs.count():
            self.tabs.setCurrentIndex(row+1)

    def update_progressbar(self, value, maximum=None):
        """Update the progress bar during lengthy operations."""
        if maximum is not None:
            self.progress.setMaximum(maximum)
        self.progress.setValue(value)
        QApplication.processEvents()

    def _unselect_all_variables(self):
        """Uncheck every variable checkbox in all tabs."""
        for cb in self.var_checkboxes.values():
            cb.setChecked(False)

    def _select_all_by_list_pos(self):

        """Select variables in all per-file tabs based on list positions."""

        idx = self.tabs.currentIndex()
        # Valid per-file tabs live between the common tab (0) and the user tab (last)

        if idx <= 0 or idx >= self.tabs.count() - 1:
            return

        current_tab = self.tabs.widget(idx)
        if not hasattr(current_tab, "all_vars"):
            return


        # Build filtered variable list for the active tab
        terms = _parse_search_terms(current_tab.search_box.text())
        if not terms:
            src_vars = current_tab.all_vars
        else:
            src_vars = [v for v in current_tab.all_vars if _matches_terms(v, terms)]

        positions = [i for i, var in enumerate(src_vars)

                     if current_tab.checkboxes.get(var) and current_tab.checkboxes[var].isChecked()]
        if not positions:
            return


        # Apply the same positions to every other per-file tab assuming the same filter

        for j in range(1, self.tabs.count() - 1):
            if j == idx:
                continue
            tab = self.tabs.widget(j)
            if not hasattr(tab, "all_vars"):
                continue


            # Determine which variables would be visible with the same search terms
            if not terms:
                tgt_vars = tab.all_vars
            else:
                tgt_vars = [v for v in tab.all_vars if _matches_terms(v, terms)]

            for pos in positions:
                if pos < len(tgt_vars):
                    var = tgt_vars[pos]

                    cb = tab.checkboxes.get(var)
                    if cb:
                        cb.setChecked(True)

    def _update_orcaflex_buttons(self):
        """Show or hide OrcaFlex-specific buttons based on loaded files."""
        has_sim = any(fp.lower().endswith(".sim") for fp in self.file_paths)
        self.clear_orcaflex_btn.setVisible(has_sim)
        self.reselect_orcaflex_btn.setVisible(has_sim)

    def rename_user_variable(self, old_name: str, new_name: str):

        """Rename ``old_name`` to ``new_name`` across all loaded files."""

        if not new_name:
            return

        new_name = new_name.strip()
        if not new_name:
            return

        exists = any(new_name in tsdb.getm() for tsdb in self.tsdbs)
        if exists or new_name in self.user_variables:
            QMessageBox.warning(self, "Name exists", f"Variable '{new_name}' already exists.")
            return

        was_checked = False
        if old_name in self.var_checkboxes:
            was_checked = self.var_checkboxes[old_name].isChecked()


        renamed = False
        for tsdb in self.tsdbs:
            if old_name in tsdb.getm():
                ts = tsdb.getm().pop(old_name)
                ts.name = new_name
                tsdb.getm()[new_name] = ts
                renamed = True


        if not renamed:
            return

        if old_name in self.user_variables:
            self.user_variables.remove(old_name)
        self.user_variables.add(new_name)

        self.refresh_variable_tabs()

        if was_checked and new_name in self.var_checkboxes:
            self.var_checkboxes[new_name].setChecked(True)


    def _trim_label(self, label, left_chars, right_chars):
        try:
            left = int(left_chars)
            right = int(right_chars)
        except Exception:
            left, right = 10, 50  # fallback defaults
        if left <= 0 and right <= 0:
            return label
        if left <= 0:
            return label if len(label) <= right else label[-right:]
        if right <= 0:
            return label if len(label) <= left else label[:left]
        if len(label) <= left + right + 3:
            return label
        return f"{label[:left]}...{label[-right:]}"

    def show_stats(self):
        """Show descriptive statistics for all selected variables."""

        import os
        import numpy as np
        from PySide6.QtWidgets import QMessageBox as mb

        # Refresh user variables (labels loaded from disk)
        self.user_variables = getattr(self, "user_variables", set())
        for tsdb in self.tsdbs:
            for k in tsdb.getm():
                if "[User]" in k:
                    self.user_variables.add(k)

        self.rebuild_var_lookup()

        def _uniq(paths):
            names = [os.path.basename(p) for p in paths]
            if len(names) <= 1:
                return [""] * len(names)
            pre = os.path.commonprefix(names)
            suf = os.path.commonprefix([n[::-1] for n in names])[::-1]
            out = []
            for n in names:
                u = n[len(pre):] if pre else n
                u = u[:-len(suf)] if suf and u.endswith(suf) else u
                out.append(u or "(all)")
            return out

        fnames = [os.path.basename(p) for p in self.file_paths]
        uniq_map = dict(zip(fnames, _uniq(self.file_paths)))

        series_info = []
        for file_idx, (tsdb, fp) in enumerate(zip(self.tsdbs, self.file_paths), start=1):
            fname = os.path.basename(fp)
            for uk, ck in self.var_checkboxes.items():
                if not ck.isChecked():
                    continue
                if uk.startswith(f"{fname}::"):
                    key = uk.split("::", 1)[1]
                elif uk.startswith(f"{fname}:"):
                    key = uk.split(":", 1)[1]
                else:
                    key = uk
                    if key not in tsdb.getm():
                        alt = f"{key}_f{file_idx}"
                        if alt in tsdb.getm():
                            key = alt
                        else:
                            continue
                ts = tsdb.getm().get(key)
                if ts is None:
                    continue
                mask = self.get_time_window(ts)
                t_win = ts.t[mask]
                x_win = ts.x[mask]
                series_info.append({
                    "file": fname,
                    "uniq_file": uniq_map.get(fname, ""),
                    "file_idx": file_idx,
                    "var": key,
                    "t": t_win,
                    "x": x_win,
                })

        if not series_info:
            mb.warning(self, "No selection", "Select variables then retry.")
            return

        dlg = StatsDialog(series_info, self)
        dlg.exec()

    def plot_selected_side_by_side(self, checked: bool = False):
        """Plot all selected series in a grid of subplots.

        This wrapper slot is used for the "Plot Selected (side-by-side)" button
        to ensure the ``grid`` argument is always passed with ``True`` even
        though ``QPushButton.clicked`` emits a boolean ``checked`` parameter.
        """
        # Forward the call to ``plot_selected`` with ``grid`` enabled.
        self.plot_selected(grid=True)

    def plot_selected(self, *, mode: str = "time", grid: bool = False):
        """
        Plot all ticked variables.

        Parameters
        ----------
        mode : {"time", "psd", "cycle", "cycle_rm", "cycle_rm3d", "rolling"}
            * time       – original raw / LP / HP line plot
            * psd        – TimeSeries.plot_psd()
            * cycle      – TimeSeries.plot_cycle_range()
            * cycle_rm   – TimeSeries.plot_cycle_rangemean()
            * cycle_rm3d – TimeSeries.plot_cycle_rangemean3d()
            * rolling    – time plot using rolling mean
        """


        self.rebuild_var_lookup()

        # Clear any cached plot state; a new successful render will store it
        # again if embedding is active.
        self._clear_last_plot_call()

        mark_extrema = (
            hasattr(self, "plot_extrema_cb") and self.plot_extrema_cb.isChecked()
        )

        import numpy as np, anyqats as qats, os
        from PySide6.QtWidgets import QMessageBox
        import matplotlib.pyplot as plt
        from anyqats import TimeSeries

        roll_window = 1
        if hasattr(self, "rolling_window"):
            try:
                roll_window = max(1, int(self.rolling_window.value()))
            except Exception:
                roll_window = 1

        # ---------- sanity for raw / LP / HP check-boxes (time-plot only) -------
        want_raw = self.plot_raw_cb.isChecked()
        want_lp = self.plot_lowpass_cb.isChecked()
        want_hp = self.plot_highpass_cb.isChecked()

        if mode == "time" and not (want_raw or want_lp or want_hp):
            QMessageBox.warning(
                self,
                "Nothing to plot",
                "Tick at least one of Raw / Low-pass / High-pass.",
            )
            return

        # keep a Figure per file (except for time-domain where we merge)
        fig_per_file = {}

        # =======================================================================
        #  MAIN LOOP   (file ⨯ selected key)
        # =======================================================================
        traces = []  # for the time-domain case
        # ``grid_traces`` keeps the original, untrimmed label as key to avoid
        # accidental merging when two trimmed labels become identical.  Each
        # value stores the display label and the collected curve data.
        grid_traces = {}
        left, right = self.label_trim_left.value(), self.label_trim_right.value()

        from collections import Counter

        fname_counts = Counter(os.path.basename(p) for p in self.file_paths)

        for file_idx, (tsdb, fp) in enumerate(
            zip(self.tsdbs, self.file_paths), start=1
        ):
            fname = os.path.basename(fp)
            fname_disp = fname if fname_counts[fname] == 1 else f"{fname} ({file_idx})"
            tsdb_name = os.path.splitext(fname)[0]

            for key, sel in self.var_checkboxes.items():
                if not sel.isChecked():
                    continue

                # 1) resolve key → variable inside *this* tsdb
                if key.startswith(f"{fname}::"):
                    var = key.split("::", 1)[1]
                elif key.startswith(f"{fname}:"):
                    var = key.split(":", 1)[1]
                elif key in tsdb.getm():
                    var = key
                else:
                    continue

                ts = tsdb.getm().get(var)
                if ts is None:
                    continue

                # 2) apply current time window
                mask = self.get_time_window(ts)
                if isinstance(mask, slice):
                    ts_win = TimeSeries(ts.name, ts.t[mask], ts.x[mask])
                else:
                    if not mask.any():
                        continue
                    ts_win = TimeSeries(ts.name, ts.t[mask], ts.x[mask])

                # 3) optional pre-filtering for time-domain plot
                if mode == "time":
                    dt = np.median(np.diff(ts.t))
                    raw_label = f"{fname_disp}: {var}"
                    disp_label = self._trim_label(raw_label, left, right)
                    entry = grid_traces.setdefault(
                        raw_label, {"label": disp_label, "curves": []}
                    )
                    curves = entry["curves"]
                    if want_raw:
                        tr = dict(
                            t=ts_win.t,
                            y=ts_win.x,
                            label=disp_label + " [raw]",
                            alpha=1.0,
                        )
                        traces.append(tr)
                        curves.append(dict(t=ts_win.t, y=ts_win.x, label="Raw", alpha=1.0))
                    if want_lp:
                        fc = float(self.lowpass_cutoff.text() or 0)
                        if fc > 0:
                            y_lp = qats.signal.lowpass(ts_win.x, dt, fc)
                            tr = dict(
                                t=ts_win.t,
                                y=y_lp,
                                label=disp_label + f" [LP {fc} Hz]",
                                alpha=1.0,
                            )
                            traces.append(tr)
                            curves.append(
                                dict(t=ts_win.t, y=y_lp, label=f"LP {fc} Hz", alpha=1.0)
                            )
                    if want_hp:
                        fc = float(self.highpass_cutoff.text() or 0)
                        if fc > 0:
                            y_hp = qats.signal.highpass(ts_win.x, dt, fc)
                            tr = dict(
                                t=ts_win.t,
                                y=y_hp,
                                label=disp_label + f" [HP {fc} Hz]",
                                alpha=1.0,
                            )
                            traces.append(tr)
                            curves.append(
                                dict(t=ts_win.t, y=y_hp, label=f"HP {fc} Hz", alpha=1.0)
                            )
                    continue  # nothing else to do for time-domain loop
                elif mode == "rolling":
                    y_roll = pd.Series(ts_win.x).rolling(window=roll_window, min_periods=1).mean().to_numpy()
                    traces.append(
                        dict(
                            t=ts_win.t,
                            y=y_roll,
                            label=self._trim_label(f"{fname_disp}: {var}", left, right),
                            alpha=1.0,
                        )
                    )
                    continue

                # -----------------------------------------------------------------
                #  All other modes → call the corresponding TimeSeries.plot_* once
                # -----------------------------------------------------------------
                # inside the loop, after ts_win has been prepared
                if mode == "psd":
                    dt_arr = np.diff(ts_win.t)
                    if dt_arr.size:
                        dt = np.median(dt_arr)
                        if dt > 0:
                            var_ratio = np.max(np.abs(dt_arr - dt)) / dt
                            if var_ratio > 0.01:
                                t_r, x_r = self._resample(ts_win.t, ts_win.x, dt)
                                ts_win = TimeSeries(ts_win.name, t_r, x_r)
                    fig = ts_win.plot_psd(show=False)  # store=False is NOT valid
                elif mode == "cycle":
                    fig = ts_win.plot_cycle_range(show=False)
                elif mode == "cycle_rm":
                    fig = ts_win.plot_cycle_rangemean(show=False)
                elif mode == "cycle_rm3d":
                    # Matplotlib >= 3.7 removed the 'projection' keyword from
                    # Figure.gca().  Older versions of qats still call
                    # ``fig.gca(projection='3d')`` which raises a TypeError.
                    # To maintain compatibility, temporarily patch ``gca`` to
                    # support the projection argument if it's missing.
                    import inspect
                    import matplotlib.figure as mpl_fig

                    orig_gca = mpl_fig.Figure.gca
                    needs_patch = (
                        "projection" not in inspect.signature(orig_gca).parameters
                    )

                    def _gca_with_projection(self, *args, **kwargs):
                        if "projection" in kwargs:
                            proj = kwargs.pop("projection")
                            if not args:
                                args = (111,)
                            return self.add_subplot(*args, projection=proj, **kwargs)
                        return orig_gca(self, *args, **kwargs)

                    if needs_patch:
                        mpl_fig.Figure.gca = _gca_with_projection
                    try:
                        fig = ts_win.plot_cycle_rangemean3d(show=False)
                    finally:
                        if needs_patch:
                            mpl_fig.Figure.gca = orig_gca
                else:
                    QMessageBox.critical(self, "Unknown plot mode", mode)
                    return

                # NEW – recover the figure if the helper returned None
                if fig is None:
                    fig = plt.gcf()

                fig_per_file.setdefault(fname_disp, []).append(fig)

        # ======================================================================
        #  DISPLAY
        # ======================================================================
        import matplotlib.pyplot as plt  # make sure this import is at top

        if mode == "time" and grid:
            if not grid_traces:
                QMessageBox.warning(
                    self,
                    "Nothing to plot",
                    "No series matched the selection.",
                )
                return

            engine = (
                self.plot_engine_combo.currentText()
                if hasattr(self, "plot_engine_combo")
                else ""
            ).lower()

            n = len(grid_traces)
            ncols = int(np.ceil(np.sqrt(n)))
            nrows = int(np.ceil(n / ncols))

            same_axes = (
                hasattr(self, "plot_same_axes_cb")
                and self.plot_same_axes_cb.isChecked()
            )
            if same_axes:
                x_min = min(
                    min(c["t"]) for v in grid_traces.values() for c in v["curves"]
                )
                x_max = max(
                    max(c["t"]) for v in grid_traces.values() for c in v["curves"]
                )
                y_min = min(
                    np.min(c["y"]) for v in grid_traces.values() for c in v["curves"]
                )
                y_max = max(
                    np.max(c["y"]) for v in grid_traces.values() for c in v["curves"]
                )

            items = list(grid_traces.items())

            # ───────────────────────── 1.  Bokeh branch ──────────────────────────
            if engine == "bokeh":
                from bokeh.plotting import figure, show
                from bokeh.layouts import gridplot
                from bokeh.models import HoverTool, ColumnDataSource, Range1d
                from bokeh.palettes import Category10_10
                from bokeh.io import curdoc
                from bokeh.embed import file_html
                from bokeh.resources import INLINE
                import itertools, tempfile
                import numpy as np

                curdoc().theme = (
                    "dark_minimal" if self.theme_switch.isChecked() else "light_minimal"
                )

                figs = []
                color_cycle = itertools.cycle(Category10_10)
                for _, data in items:
                    lbl = data["label"]
                    curves = data["curves"]
                    p = figure(
                        width=450,
                        height=300,
                        title=lbl,
                        x_axis_label="Time",
                        y_axis_label=self.yaxis_label.text() or "Value",
                        tools="pan,wheel_zoom,box_zoom,reset,save",
                        sizing_mode="stretch_both",
                    )
                    if self.theme_switch.isChecked():
                        p.background_fill_color = "#2b2b2b"
                        p.border_fill_color = "#2b2b2b"
                    hover = HoverTool(
                        tooltips=[("Series", "@label"), ("Time", "@x"), ("Value", "@y")]
                    )
                    p.add_tools(hover)
                    for c in curves:
                        color = next(color_cycle)
                        cds = ColumnDataSource(
                            dict(x=c["t"], y=c["y"], label=[c["label"]] * len(c["t"]))
                        )
                        p.line(
                            "x",
                            "y",
                            source=cds,
                            line_alpha=c.get("alpha", 1.0),
                            color=color,
                            legend_label=c["label"],
                            muted_alpha=0.0,
                        )
                    if mark_extrema and curves:
                        all_t = np.concatenate([np.asarray(c["t"]) for c in curves])
                        all_y = np.concatenate([np.asarray(c["y"]) for c in curves])
                        max_idx = np.argmax(all_y)
                        min_idx = np.argmin(all_y)
                        p.circle([all_t[max_idx]], [all_y[max_idx]], size=6, color="red")
                        p.circle([all_t[min_idx]], [all_y[min_idx]], size=6, color="blue")
                    if same_axes:
                        p.x_range = Range1d(x_min, x_max)
                        p.y_range = Range1d(y_min, y_max)
                    p.legend.click_policy = "mute"
                    p.add_layout(p.legend[0], "right")
                    figs.append(p)

                layout = gridplot(figs, ncols=ncols, sizing_mode="stretch_both")
                if self.theme_switch.isChecked():
                    layout.background = "#2b2b2b"

                if getattr(self, "embed_plot_cb", None) and self.embed_plot_cb.isChecked():
                    html = file_html(layout, INLINE, "Time-series Grid", theme=curdoc().theme)
                    if self.theme_switch.isChecked():
                        html = html.replace(
                            "<body>",
                            "<body style=\"background-color:#2b2b2b;\">",
                        )
                    if self._temp_plot_file and os.path.exists(self._temp_plot_file):
                        try:
                            os.remove(self._temp_plot_file)
                        except Exception:
                            pass
                    tmp = tempfile.NamedTemporaryFile(delete=False, suffix=".html")
                    with open(tmp.name, "w", encoding="utf-8") as fh:
                        fh.write(html)
                    self._temp_plot_file = tmp.name
                    self.plot_view.load(QUrl.fromLocalFile(tmp.name))
                    self.plot_view.show()
                    self._remember_plot_call(
                        self.plot_selected, mode=mode, grid=grid
                    )
                else:
                    self.plot_view.hide()
                    show(layout)
                return

            # ───────────────────────── 2.  Plotly branch ─────────────────────────
            if engine == "plotly":
                import plotly.graph_objects as go
                from plotly.subplots import make_subplots
                from plotly.io import to_html
                import tempfile
                import numpy as np

                fig = make_subplots(
                    rows=nrows,
                    cols=ncols,
                    subplot_titles=[data["label"] for _, data in items],
                )
                for idx, (_, data) in enumerate(items, start=1):
                    curves = data["curves"]
                    r = (idx - 1) // ncols + 1
                    c = (idx - 1) % ncols + 1
                    for curve in curves:
                        fig.add_trace(
                            go.Scatter(
                                x=curve["t"],
                                y=curve["y"],
                                mode="lines",
                                name=curve["label"],
                                opacity=curve.get("alpha", 1.0),
                            ),
                            row=r,
                            col=c,
                        )
                    if mark_extrema and curves:
                        all_t = np.concatenate([np.asarray(curve["t"]) for curve in curves])
                        all_y = np.concatenate([np.asarray(curve["y"]) for curve in curves])
                        max_idx = np.argmax(all_y)
                        min_idx = np.argmin(all_y)
                        fig.add_trace(
                            go.Scatter(
                                x=[all_t[max_idx]],
                                y=[all_y[max_idx]],
                                mode="markers",
                                marker=dict(color="red", size=8),
                                showlegend=False,
                            ),
                            row=r,
                            col=c,
                        )
                        fig.add_trace(
                            go.Scatter(
                                x=[all_t[min_idx]],
                                y=[all_y[min_idx]],
                                mode="markers",
                                marker=dict(color="blue", size=8),
                                showlegend=False,
                            ),
                            row=r,
                            col=c,
                        )

                if same_axes:
                    fig.update_xaxes(range=[x_min, x_max])
                    fig.update_yaxes(range=[y_min, y_max])
                fig.update_layout(
                    title="Time-series Grid",
                    showlegend=True,
                    template="plotly_dark" if self.theme_switch.isChecked() else "plotly",
                )
                if self.theme_switch.isChecked():
                    fig.update_layout(
                        paper_bgcolor="#2b2b2b",
                        plot_bgcolor="#2b2b2b",
                    )

                if getattr(self, "embed_plot_cb", None) and self.embed_plot_cb.isChecked():
                    if self._temp_plot_file and os.path.exists(self._temp_plot_file):
                        try:
                            os.remove(self._temp_plot_file)
                        except Exception:
                            pass
                    html = to_html(fig, include_plotlyjs=True, full_html=True)
                    tmp = tempfile.NamedTemporaryFile(delete=False, suffix=".html")
                    with open(tmp.name, "w", encoding="utf-8") as fh:
                        fh.write(html)
                    self._temp_plot_file = tmp.name
                    self.plot_view.load(QUrl.fromLocalFile(tmp.name))
                    self.plot_view.show()
                    self._remember_plot_call(
                        self.plot_selected, mode=mode, grid=grid
                    )
                else:
                    self.plot_view.hide()
                    fig.show(renderer="browser")
                return

            # ───────────────────────── 3.  Matplotlib branch ─────────────────────
            import matplotlib.pyplot as plt
            import numpy as np
            fig, axes = plt.subplots(nrows, ncols, squeeze=False)
            for ax, (_, data) in zip(axes.flat, items):
                lbl = data["label"]
                curves = data["curves"]
                for c in curves:
                    ax.plot(c["t"], c["y"], alpha=c.get("alpha", 1.0), label=c["label"])
                if mark_extrema and curves:
                    all_t = np.concatenate([np.asarray(c["t"]) for c in curves])
                    all_y = np.concatenate([np.asarray(c["y"]) for c in curves])
                    max_idx = np.argmax(all_y)
                    min_idx = np.argmin(all_y)
                    ax.scatter(all_t[max_idx], all_y[max_idx], color="red", label="Max")
                    ax.scatter(all_t[min_idx], all_y[min_idx], color="blue", label="Min")
                ax.set_title(lbl)
                ax.legend()
                if same_axes:
                    ax.set_xlim(x_min, x_max)
                    ax.set_ylim(y_min, y_max)
            for ax in axes.flat[n:]:
                ax.set_visible(False)
            fig.suptitle("Time-series Grid")
            fig.tight_layout()

            if getattr(self, "embed_plot_cb", None) and self.embed_plot_cb.isChecked():
                if self._mpl_canvas is not None:
                    self.right_outer_layout.removeWidget(self._mpl_canvas)
                    self._mpl_canvas.setParent(None)
                from matplotlib.backends.backend_qtagg import FigureCanvasQTAgg

                self._mpl_canvas = FigureCanvasQTAgg(fig)
                self._mpl_canvas.setSizePolicy(QSizePolicy.Expanding, QSizePolicy.Expanding)
                self.right_outer_layout.addWidget(self._mpl_canvas)
                self._mpl_canvas.show()
                self.plot_view.hide()
            else:
                if self._mpl_canvas is not None:
                    self.right_outer_layout.removeWidget(self._mpl_canvas)
                    self._mpl_canvas.setParent(None)
                    self._mpl_canvas = None
                self.plot_view.hide()
                fig.show()
            return
        if mode in ("time", "rolling"):
            if not traces:
                QMessageBox.warning(
                    self,
                    "Nothing to plot",
                    "No series matched the selection.",
                )
                return
            engine = (
                self.plot_engine_combo.currentText()
                if hasattr(self, "plot_engine_combo")
                else ""
            ).lower()
            self._plot_lines(
                traces,
                title="Rolling Mean" if mode == "rolling" else "Time-series Plot",
                y_label=self.yaxis_label.text() or "Value",
                mark_extrema=mark_extrema,
            )
            embed_cb = getattr(self, "embed_plot_cb", None)
            if (
                embed_cb is not None
                and embed_cb.isChecked()
                and engine in {"plotly", "bokeh"}
            ):
                self._remember_plot_call(self.plot_selected, mode=mode, grid=grid)
            return

        # ----------------------------------------------------------------------
        # All non-time modes (PSD / cycle-range / …)
        # ----------------------------------------------------------------------
        if not fig_per_file:
            QMessageBox.warning(
                self,
                "Nothing to plot",
                "No series matched the selection.",
            )
            return

        # --- show every collected Matplotlib figure ---
        for figs in fig_per_file.values():
            for fig in figs:
                if fig is None:  # QATS returned None → active fig
                    fig = plt.gcf()
                # Optional: give window a nicer title
                try:
                    fname = (
                        fig.canvas.get_window_title()
                    )  # may fail in headless back-ends
                    if "<Figure" in fname:
                        fig.canvas.manager.set_window_title("AnyTimeSeries plot")
                except Exception:
                    pass
                fig.show()

    @staticmethod
    def _resample(t, y, dt, *, start=None, stop=None):
        """Return ``(t_resampled, y_resampled)`` on a uniform grid.

        ``start`` and ``stop`` may be provided to explicitly set the limits of
        the resampled signal.  If omitted, the limits of ``t`` are used.  The
        function falls back to a NumPy-only implementation when ``qats`` is not
        available.
        """
        if start is None:
            start = t[0]
        if stop is None:
            stop = t[-1]
        if stop < start:
            start, stop = stop, start

        try:
            import anyqats as qats, numpy as _np

            try:
                # Preferred when available
                t_r, y_r = qats.signal.resample(y, t, dt)
                sel = (t_r >= start) & (t_r <= stop)
                t_r, y_r = t_r[sel], y_r[sel]
                if t_r.size == 0 or t_r[0] > start or t_r[-1] < stop:
                    raise ValueError
            except Exception:
                # Fallback to TimeSeries.resample or manual interpolation
                try:
                    ts_tmp = qats.TimeSeries("tmp", t, y)
                    y_r = ts_tmp.resample(dt=dt, t_min=start, t_max=stop)
                    t_r = _np.arange(start, stop + 0.5 * dt, dt)
                except Exception:
                    raise
            return t_r, y_r
        except Exception:
            import numpy as _np
            t_r = _np.arange(start, stop + 0.5 * dt, dt)
            y_r = _np.interp(t_r, t, y)
            return t_r, y_r


    def animate_xyz_scatter_many(self, *, dt_resample: float = 0.1):
        """
        Build an animated 3-D scatter for all (x,y,z) triplets found among the
        *checked* variables.

        Workflow
        --------
        1.  All checked keys are grouped per file.  “Common-tab” keys belong to
            every file.
        2.  Inside each file `_find_xyz_triples()` is used to discover unique
            (x,y,z) triplets.  If no perfect match is found the user is warned
            and that file is skipped.
        3.  Every component is filtered (according to the current GUI settings),
            resampled to **dt = 0.1 s** (default) and clipped to the active
            time-window.
        4.  The resulting DataFrame is fed to Plotly Express for an animated
            3-D scatter, one colour per triplet.
        """
        self._clear_last_plot_call()
        self.rebuild_var_lookup()
        import os, itertools, warnings
        import numpy as np
        import pandas as pd
        import plotly.express as px
        from PySide6.QtWidgets import QMessageBox as mb
        from anyqats import TimeSeries

        # ──────────────────────────────────────────────────────────────────
        # helper: filter + resample ONE series and return a *new* TimeSeries
        # ──────────────────────────────────────────────────────────────────
        def _prep(ts_src: TimeSeries, dt: float) -> TimeSeries:
            """filter → resample → wrap into fresh TimeSeries"""
            x_filt = self.apply_filters(ts_src)  # same length as original
            t_grid, x_res = self._resample(ts_src.t, x_filt, dt)
            return TimeSeries(f"{ts_src.name}_r{dt}", t_grid, x_res)

        # ──────────────────────────────────────────────────────────────────
        # 1) gather the checked keys for every file
        # ──────────────────────────────────────────────────────────────────
        per_file = {os.path.basename(fp): [] for fp in self.file_paths}

        for uk, chk in self.var_checkboxes.items():
            if not chk.isChecked():
                continue
            placed = False
            for fname in per_file:  # “File::<var>”?
                if uk.startswith(f"{fname}::"):
                    per_file[fname].append(uk.split("::", 1)[1])
                    placed = True
                    break
            if not placed:  # common / user tab
                for fname in per_file:
                    per_file[fname].append(uk)

        # ──────────────────────────────────────────────────────────────────
        # 2) for every file build DataFrame rows
        # ──────────────────────────────────────────────────────────────────
        rows = []
        skipped_any = False

        for fp, tsdb in zip(self.file_paths, self.tsdbs):
            fname = os.path.basename(fp)
            cand = list(dict.fromkeys(per_file[fname]))  # keep unique order
            if len(cand) < 3:
                continue

            triplets = _find_xyz_triples(cand)
            if not triplets:
                skipped_any = True
                continue

            tsdb_m = tsdb.getm()

            for tri in triplets:  # tri = (x_key, y_key, z_key)
                ts_x = tsdb_m.get(tri[0])
                ts_y = tsdb_m.get(tri[1])
                ts_z = tsdb_m.get(tri[2])
                if None in (ts_x, ts_y, ts_z):
                    continue

                # resample & filter
                ts_xr = _prep(ts_x, dt_resample)
                ts_yr = _prep(ts_y, dt_resample)
                ts_zr = _prep(ts_z, dt_resample)

                # common time-window mask (on the resampled grid!)
                mask = self.get_time_window(ts_xr)
                if isinstance(mask, slice):
                    t_win = ts_xr.t[mask]
                    x_val, y_val, z_val = ts_xr.x[mask], ts_yr.x[mask], ts_zr.x[mask]
                else:
                    if not mask.any():
                        continue
                    t_win = ts_xr.t[mask]
                    x_val, y_val, z_val = ts_xr.x[mask], ts_yr.x[mask], ts_zr.x[mask]

                # one “point” label = file name + compact triple for legend clarity
                base_lbl = "|".join(os.path.basename(v) for v in tri)
                rows.append(
                    pd.DataFrame(
                        dict(
                            time=t_win,
                            x=x_val,
                            y=y_val,
                            z=z_val,
                            point=f"{fname}:{base_lbl}",
                        )
                    )
                )

        if not rows:
            mb.warning(
                self,
                "No triplets",
                "Could not find any valid (x,y,z) triplets among the checked variables.",
            )
            return

        if skipped_any:
            mb.information(
                self,
                "Some files skipped",
                "One or more files yielded no unambiguous (x,y,z) triplet and were ignored.  See console output for details.",
            )

        df_all = pd.concat(rows, ignore_index=True)

        # ──────────────────────────────────────────────────────────────────
        # 3) Plotly Express animation
        # ──────────────────────────────────────────────────────────────────
        warnings.filterwarnings("ignore", category=FutureWarning)  # clean log

        fig = px.scatter_3d(
            df_all,
            x="x",
            y="y",
            z="z",
            color="point",
            animation_frame="time",
            animation_group="point",
            opacity=0.9,
            title="Animated 3-D Coordinate Scatter",
            template="plotly_dark" if self.theme_switch.isChecked() else "plotly",
        )
        fig.update_layout(
            scene_aspectmode="data",
            legend_title_text="Point / Triplet",
            margin=dict(l=0, r=0, t=30, b=0),
        )
        if self.theme_switch.isChecked():
            fig.update_layout(
                paper_bgcolor="rgba(0,0,0,0)",

                plot_bgcolor="#2b2b2b",

            )

        try:
            if getattr(self, "embed_plot_cb", None) and self.embed_plot_cb.isChecked():
                from plotly.io import to_html

                import tempfile, os
                if self._temp_plot_file and os.path.exists(self._temp_plot_file):
                    try:
                        os.remove(self._temp_plot_file)
                    except Exception:
                        pass
                html = to_html(fig, include_plotlyjs=True, full_html=True)
                tmp = tempfile.NamedTemporaryFile(delete=False, suffix=".html")
                with open(tmp.name, "w", encoding="utf-8") as fh:
                    fh.write(html)
                self._temp_plot_file = tmp.name
                self.plot_view.load(QUrl.fromLocalFile(tmp.name))

                self.plot_view.show()
                self._remember_plot_call(
                    self.animate_xyz_scatter_many, dt_resample=dt_resample
                )
            else:
                self.plot_view.hide()
                # Ensure Plotly opens in the system browser when not embedding
                fig.show(renderer="browser")
        except Exception:
            # fallback: dump to temp HTML
            import tempfile, pathlib, webbrowser

            tmp = pathlib.Path(tempfile.gettempdir()) / "xyz_anim.html"
            fig.write_html(tmp)
            webbrowser.open(str(tmp))

    def _plot_lines(self, traces, title, y_label, *, mark_extrema=False):
        """
        traces → list of dicts with keys
                 't', 'y', 'label', 'alpha', 'is_mean'
        """
        self._clear_last_plot_call()

        engine = (
            self.plot_engine_combo.currentText()
            if hasattr(self, "plot_engine_combo")
            else ""
        ).lower()

        if engine != "default" and self._mpl_canvas is not None:
            self.right_outer_layout.removeWidget(self._mpl_canvas)
            self._mpl_canvas.setParent(None)
            self._mpl_canvas = None

        # ───────────────────────── 1.  Bokeh branch ──────────────────────────
        if engine == "bokeh":
            from bokeh.plotting import figure, show
            from bokeh.models import Button, CustomJS, ColumnDataSource, HoverTool
            from bokeh.layouts import column
            from bokeh.palettes import Category10_10
            from bokeh.embed import file_html
            from bokeh.resources import INLINE
            from bokeh.io import curdoc

            import itertools, tempfile

            curdoc().theme = (
                "dark_minimal" if self.theme_switch.isChecked() else "light_minimal"
            )


            p = figure(
                width=900,
                height=450,
                title=title,
                x_axis_label="Time",
                y_axis_label=y_label,
                tools="pan,wheel_zoom,box_zoom,reset,save",
                sizing_mode="stretch_both",
            )
            if self.theme_switch.isChecked():
                p.background_fill_color = "#2b2b2b"
                p.border_fill_color = "#2b2b2b"

            hover = HoverTool(
                tooltips=[("Series", "@label"), ("Time", "@x"), ("Value", "@y")]
            )
            p.add_tools(hover)

            renderers = []
            color_cycle = itertools.cycle(Category10_10)

            for tr in traces:
                color = next(color_cycle)
                cds = ColumnDataSource(
                    dict(x=tr["t"], y=tr["y"], label=[tr["label"]] * len(tr["t"]))
                )
                r = p.line(
                    "x",
                    "y",
                    source=cds,
                    line_width=2 if tr.get("is_mean") else 1,
                    line_alpha=tr.get("alpha", 1.0),
                    color=color,
                    legend_label=tr["label"],
                    muted_alpha=0.0,
                )
                renderers.append(r)

            if mark_extrema and traces:
                import numpy as np
                all_t = np.concatenate([np.asarray(tr["t"]) for tr in traces])
                all_y = np.concatenate([np.asarray(tr["y"]) for tr in traces])
                max_idx = np.argmax(all_y)
                min_idx = np.argmin(all_y)
                r_max = p.circle([all_t[max_idx]], [all_y[max_idx]], size=6, color="red", legend_label="Max")
                r_min = p.circle([all_t[min_idx]], [all_y[min_idx]], size=6, color="blue", legend_label="Min")
                renderers.extend([r_max, r_min])

            p.legend.click_policy = "mute"
            p.add_layout(p.legend[0], "right")

            btn = Button(label="Hide All Lines", width=150, button_type="success")
            btn.js_on_click(
                CustomJS(
                    args=dict(lines=renderers, button=btn),
                    code="""
                const hide = button.label === 'Hide All Lines';
                lines.forEach(r => r.muted = hide);
                button.label = hide ? 'Show All Lines' : 'Hide All Lines';
            """,
                )
            )
            layout = column(btn, p, sizing_mode="stretch_both")
            if self.theme_switch.isChecked():
                layout.background = "#2b2b2b"
            if getattr(self, "embed_plot_cb", None) and self.embed_plot_cb.isChecked():

                html = file_html(layout, INLINE, title, theme=curdoc().theme)

                if self.theme_switch.isChecked():
                    html = html.replace(
                        "<body>",
                        "<body style=\"background-color:#2b2b2b;\">",
                    )

                if self._temp_plot_file and os.path.exists(self._temp_plot_file):
                    try:
                        os.remove(self._temp_plot_file)
                    except Exception:
                        pass
                tmp = tempfile.NamedTemporaryFile(delete=False, suffix=".html")
                with open(tmp.name, "w", encoding="utf-8") as fh:
                    fh.write(html)
                self._temp_plot_file = tmp.name
                self.plot_view.load(QUrl.fromLocalFile(tmp.name))

                self.plot_view.show()
                self._remember_plot_call(
                    self._plot_lines,
                    traces,
                    title,
                    y_label,
                    mark_extrema=mark_extrema,
                )
            else:
                self.plot_view.hide()
                show(layout)
            return

        # ───────────────────────── 2.  Plotly branch ─────────────────────────
        if engine == "plotly":
            import plotly.graph_objects as go

            fig = go.Figure()
            for tr in traces:
                fig.add_trace(
                    go.Scatter(
                        x=tr["t"],
                        y=tr["y"],
                        mode="lines",
                        name=tr["label"],
                        line=dict(width=2 if tr.get("is_mean") else 1),
                        opacity=tr.get("alpha", 1.0),
                    )
                )
            if mark_extrema and traces:
                import numpy as np
                all_t = np.concatenate([np.asarray(tr["t"]) for tr in traces])
                all_y = np.concatenate([np.asarray(tr["y"]) for tr in traces])
                max_idx = np.argmax(all_y)
                min_idx = np.argmin(all_y)
                fig.add_trace(
                    go.Scatter(
                        x=[all_t[max_idx]],
                        y=[all_y[max_idx]],
                        mode="markers",
                        marker=dict(color="red", size=8),
                        name="Max",
                    )
                )
                fig.add_trace(
                    go.Scatter(
                        x=[all_t[min_idx]],
                        y=[all_y[min_idx]],
                        mode="markers",
                        marker=dict(color="blue", size=8),
                        name="Min",
                    )
                )
            fig.update_layout(
                title=title,
                xaxis_title="Time",
                yaxis_title=y_label,
                showlegend=True,
                template="plotly_dark" if self.theme_switch.isChecked() else "plotly",
            )
            if self.theme_switch.isChecked():
                fig.update_layout(
                    paper_bgcolor="#2b2b2b",
                    plot_bgcolor="#2b2b2b",
                    margin=dict(t=0, b=0, l = 0, r=0)
                )
            if getattr(self, "embed_plot_cb", None) and self.embed_plot_cb.isChecked():
                from plotly.io import to_html

                import tempfile
                if self._temp_plot_file and os.path.exists(self._temp_plot_file):
                    try:
                        os.remove(self._temp_plot_file)
                    except Exception:
                        pass
                html = to_html(fig, include_plotlyjs=True, full_html=True)
                tmp = tempfile.NamedTemporaryFile(delete=False, suffix=".html")
                with open(tmp.name, "w", encoding="utf-8") as fh:
                    fh.write(html)
                self._temp_plot_file = tmp.name
                self.plot_view.load(QUrl.fromLocalFile(tmp.name))

                self.plot_view.show()
                self._remember_plot_call(
                    self._plot_lines,
                    traces,
                    title,
                    y_label,
                    mark_extrema=mark_extrema,
                )
            else:
                self.plot_view.hide()
                # Ensure Plotly opens in the system browser when not embedding
                fig.show(renderer="browser")
            return

        # ───────────────────────── 3.  Matplotlib fallback ────────────────────
        import matplotlib.pyplot as plt
        from itertools import cycle
        import numpy as np

        fig, ax = plt.subplots(figsize=(10, 5))
        palette = cycle(plt.rcParams["axes.prop_cycle"].by_key()["color"])
        for tr in traces:
            color = next(palette)
            ax.plot(
                tr["t"],
                tr["y"],
                label=tr["label"],
                linewidth=2 if tr.get("is_mean") else 1,
                alpha=tr.get("alpha", 1.0),
                color=color,
            )
        if mark_extrema and traces:
            all_t = np.concatenate([np.asarray(tr["t"]) for tr in traces])
            all_y = np.concatenate([np.asarray(tr["y"]) for tr in traces])
            max_idx = np.argmax(all_y)
            min_idx = np.argmin(all_y)
            ax.scatter(all_t[max_idx], all_y[max_idx], color="red", label="Max")
            ax.scatter(all_t[min_idx], all_y[min_idx], color="blue", label="Min")

        ax.set_title(title)
        ax.set_xlabel("Time")
        ax.set_ylabel(y_label)
        ax.legend(loc="best")
        fig.tight_layout()

        if getattr(self, "embed_plot_cb", None) and self.embed_plot_cb.isChecked():
            # Use a native Matplotlib canvas instead of the HTML viewer
            if self._mpl_canvas is not None:
                self.right_outer_layout.removeWidget(self._mpl_canvas)
                self._mpl_canvas.setParent(None)
            from matplotlib.backends.backend_qtagg import FigureCanvasQTAgg

            self._mpl_canvas = FigureCanvasQTAgg(fig)
            self._mpl_canvas.setSizePolicy(QSizePolicy.Expanding, QSizePolicy.Expanding)
            self.right_outer_layout.addWidget(self._mpl_canvas)

            self._mpl_canvas.show()
            self.plot_view.hide()
        else:
            if self._mpl_canvas is not None:
                self.right_outer_layout.removeWidget(self._mpl_canvas)
                self._mpl_canvas.setParent(None)
                self._mpl_canvas = None
            self.plot_view.hide()
            plt.show()

    def plot_mean(self):
        self.rebuild_var_lookup()
        import numpy as np

        traces = []
        sel = [k for k, v in self.var_checkboxes.items() if v.isChecked()]
        if not sel:
            QMessageBox.warning(self, "Nothing selected", "Select variables first.")
            return

        from collections import Counter

        fname_counts = Counter(os.path.basename(p) for p in self.file_paths)

        common_t = None
        stacks = []

        for unique_key in sel:
            ts, fname, disp = None, None, None
            # resolve exactly as in plot_selected:
            for file_idx, (tsdb, fp) in enumerate(
                zip(self.tsdbs, self.file_paths), start=1
            ):
                fname_ = os.path.basename(fp)
                if unique_key.startswith(f"{fname_}::"):
                    real = unique_key.split("::", 1)[1]
                    ts = tsdb.getm().get(real)
                    fname = fname_
                    disp = real
                elif unique_key.startswith(f"{fname_}:"):
                    real = unique_key.split(":", 1)[1]
                    ts = tsdb.getm().get(real)
                    fname = fname_
                    disp = real
                elif unique_key in tsdb.getm():
                    ts = tsdb.getm()[unique_key]
                    fname = fname_
                    disp = unique_key
                if ts:
                    break
            if not ts:
                continue

            fname_disp = fname if fname_counts[fname] == 1 else f"{fname} ({file_idx})"

            m = self.get_time_window(ts)
            t, y = ts.t[m], self.apply_filters(ts)[m]
            if common_t is None:
                common_t = t
            elif not np.array_equal(t, common_t):
                y = qats.TimeSeries("", t, y).resample(t=common_t)
            stacks.append(y)
            if self.include_raw_mean_cb.isChecked():
                traces.append(
                    dict(
                        t=common_t,
                        y=y,
                        label=f"{fname_disp}: {disp}",
                        alpha=0.4,
                    )
                )

        if not stacks:
            QMessageBox.warning(self, "Nothing to plot", "No valid data.")
            return

        mean_y = np.nanmean(np.vstack(stacks), axis=0)
        traces.append(dict(t=common_t, y=mean_y, label="Mean", is_mean=True))

        self._plot_lines(
            traces, "Mean of Selected Series", self.yaxis_label.text() or "Value"
        )

    def get_time_window(self, ts):
        """Return a boolean mask or slice for the user-specified time window."""
        t = ts.t
        if t.size == 0:
            return np.zeros(0, dtype=bool)

        def _safe_float(txt, default):
            try:
                return float(txt.strip()) if txt.strip() else default
            except Exception:
                return default

        tmin = _safe_float(self.time_start.text(), t[0])
        tmax = _safe_float(self.time_end.text(), t[-1])
        if tmax < tmin:
            tmin, tmax = tmax, tmin

        i0 = np.searchsorted(t, tmin, side="left")
        i1 = np.searchsorted(t, tmax, side="right")
        if i0 == 0 and i1 == len(t):
            return slice(None)
        if np.all(np.diff(t[i0:i1]) > 0):
            return slice(i0, i1)
        return (t >= tmin) & (t <= tmax)

    def apply_filters(self, ts):
        """Apply frequency filters according to the current settings."""
        mode = "none"
        if self.filter_lowpass_rb.isChecked():
            mode = "lowpass"
        elif self.filter_highpass_rb.isChecked():
            mode = "highpass"
        elif self.filter_bandpass_rb.isChecked():
            mode = "bandpass"
        elif self.filter_bandblock_rb.isChecked():
            mode = "bandblock"

        x = ts.x.copy()
        t = ts.t
        nanmask = ~np.isnan(x)
        if not np.any(nanmask):
            return x
        valid_idx = np.where(nanmask)[0]
        x_valid = x[valid_idx]
        t_valid = t[valid_idx]
        x_filt = x_valid
        try:
            dt = np.median(np.diff(t_valid))
            if mode == "lowpass":
                fc = float(self.lowpass_cutoff.text() or 0)
                if fc > 0 and len(x_valid) > 1:
                    x_filt = qats.signal.lowpass(x_valid, dt, fc)
            elif mode == "highpass":
                fc = float(self.highpass_cutoff.text() or 0)
                if fc > 0 and len(x_valid) > 1:
                    x_filt = qats.signal.highpass(x_valid, dt, fc)
            elif mode == "bandpass":
                flow = float(self.bandpass_low.text() or 0)
                fupp = float(self.bandpass_high.text() or 0)
                if flow > 0 and fupp > flow and len(x_valid) > 1:
                    x_filt = qats.signal.bandpass(x_valid, dt, flow, fupp)
            elif mode == "bandblock":
                flow = float(self.bandblock_low.text() or 0)
                fupp = float(self.bandblock_high.text() or 0)
                if flow > 0 and fupp > flow and len(x_valid) > 1:
                    x_filt = qats.signal.bandblock(x_valid, dt, flow, fupp)
        except Exception:
            pass

        x_out = np.full_like(x, np.nan)
        x_out[valid_idx] = x_filt
        return x_out

    @staticmethod
    def _time_vectors_match(ref, other):
        """Return True if two time axes share identical samples."""

        ref = np.asarray(ref)
        other = np.asarray(other)

        if ref.shape != other.shape:
            return False
        if ref.size == 0:
            return True

        if np.array_equal(ref, other):
            return True

        try:
            return np.allclose(ref, other, rtol=1e-9, atol=1e-9, equal_nan=True)
        except TypeError:
            return False

    def _group_series_by_timebase(self, tsdb):
        """Partition time series into groups that share a common time base."""

        groups = []
        names = list(getattr(tsdb, "register_keys", []))
        if not names:
            return groups

        used = set()
        for name in names:
            if name in used:
                continue

            ts_ref = tsdb.get(name=name)
            if ts_ref is None:
                continue

            group = [name]
            used.add(name)
            t_ref = ts_ref.t

            for other_name in names:
                if other_name in used:
                    continue

                ts_other = tsdb.get(name=other_name)
                if ts_other is None:
                    continue

                if self._time_vectors_match(t_ref, ts_other.t):
                    group.append(other_name)
                    used.add(other_name)

            groups.append(group)

        return groups

    def _filter_tag(self) -> str:
        """Return short text tag describing the active frequency filter."""
        if self.filter_lowpass_rb.isChecked():
            val = self.lowpass_cutoff.text().strip()
            return f"LF{val.replace('.', '_')}" if val else ""
        if self.filter_highpass_rb.isChecked():
            val = self.highpass_cutoff.text().strip()
            return f"HF{val.replace('.', '_')}" if val else ""
        if self.filter_bandpass_rb.isChecked():
            low = self.bandpass_low.text().strip()
            high = self.bandpass_high.text().strip()
            if low and high:
                return f"BAND_{low.replace('.', '_')}to{high.replace('.', '_')}"
        if self.filter_bandblock_rb.isChecked():
            low = self.bandblock_low.text().strip()
            high = self.bandblock_high.text().strip()
            if low and high:
                return f"BLOCK_{low.replace('.', '_')}to{high.replace('.', '_')}"
        return ""

    def _gather_entry_values(self):
        values = {}
        for key, entry in self.var_offsets.items():
            try:
                val = float(entry.text())
                if val != 0.0:
                    values[key] = val
            except ValueError:
                continue
        return values

    def save_files(self):
        if not getattr(self, "work_dir", None):
            self.work_dir = QFileDialog.getExistingDirectory(self, "Select Folder to Save .ts Files")
            if not self.work_dir:
                return
        for tsdb, path in zip(self.tsdbs, self.file_paths):
            name = os.path.splitext(os.path.basename(path))[0] + ".ts"
            save_path = os.path.join(self.work_dir, name)
            tsdb.export(save_path, names=list(tsdb.getm().keys()), force_common_time=True)
        QMessageBox.information(self, "Saved", "Files exported.")

    def save_entry_values(self):
        data = self._gather_entry_values()
        if not data:
            QMessageBox.information(self, "Nothing to save", "All entry-boxes are zero – nothing to save.")
            return
        path, _ = QFileDialog.getSaveFileName(self, "Save entry values", "", "JSON files (*.json)")
        if not path:
            return
        with open(path, "w", encoding="utf-8") as fp:
            json.dump(data, fp, indent=2)
        QMessageBox.information(self, "Saved", f"Saved {len(data)} value(s) to\n{os.path.basename(path)}")

    def load_entry_values(self):
        paths, _ = QFileDialog.getOpenFileNames(self, "Load entry values", "", "JSON files (*.json)")
        if not paths:
            return
        applied = 0
        skipped = 0
        for path in paths:
            try:
                with open(path, "r", encoding="utf-8") as fp:
                    data = json.load(fp)
            except Exception as e:
                QMessageBox.warning(self, "Load error", f"Could not read {os.path.basename(path)}:\n{e}")
                continue
            for key, val in data.items():
                targets = []
                if key in self.var_offsets:
                    targets = [key]
                else:
                    for k in self.var_offsets:
                        if k.endswith(f"::{key}") or k.endswith(f":{key}") or k == key:
                            targets.append(k)
                if not targets:
                    skipped += 1
                    continue
                for tkey in targets:
                    self.var_offsets[tkey].setText(str(val))
                    applied += 1
        QMessageBox.information(self, "Loaded", f"Applied {applied} value(s) (skipped {skipped}).")

    def export_selected_to_csv(self):
        """Export all checked variables to a single CSV file."""
        self.rebuild_var_lookup()
        sel_keys = [k for k, ck in self.var_checkboxes.items() if ck.isChecked()]
        if not sel_keys:
            QMessageBox.warning(self, "No selection", "Select variables to export.")
            return

        try:
            dt = float(self.export_dt_input.text())
        except ValueError:
            dt = 0.0


        def _parse_f(txt):
            try:
                return float(txt.strip()) if txt.strip() else None
            except Exception:
                return None

        t_start = _parse_f(self.time_start.text())
        t_stop = _parse_f(self.time_end.text())
        if t_start is not None and t_stop is not None and t_stop < t_start:
            t_start, t_stop = t_stop, t_start


        path, _ = QFileDialog.getSaveFileName(self, "Export selected to CSV", "", "CSV files (*.csv)")
        if not path:
            return

        series_list = []
        for tsdb, fp in zip(self.tsdbs, self.file_paths):
            fname = os.path.basename(fp)
            tsdb_map = tsdb.getm()
            for key in sel_keys:
                if key.startswith(f"{fname}::"):
                    var = key.split("::", 1)[1]
                elif key.startswith(f"{fname}:"):
                    var = key.split(":", 1)[1]
                elif key in tsdb_map:
                    var = key
                else:
                    continue
                ts = tsdb_map.get(var)
                if ts is None:
                    continue
                mask = self.get_time_window(ts)
                if isinstance(mask, slice):
                    t = ts.t[mask]
                    y = self.apply_filters(ts)[mask]
                else:
                    if not mask.any():
                        continue
                    t = ts.t[mask]
                    y = self.apply_filters(ts)[mask]

                if dt > 0:

                    start = t_start if t_start is not None else t[0]
                    stop = t_stop if t_stop is not None else t[-1]
                    t, y = self._resample(t, y, dt, start=start, stop=stop)


                series_list.append(pd.Series(t, name=f"{key}_t"))
                series_list.append(pd.Series(y, name=key))

        if not series_list:
            QMessageBox.warning(self, "No data", "No data found for the selected variables.")
            return

        df = pd.concat(series_list, axis=1)
        df.to_csv(path, index=False)
        QMessageBox.information(self, "Exported", f"Exported {len(sel_keys)} series to\n{os.path.basename(path)}")

    def launch_qats(self):
        if not getattr(self, "work_dir", None):
            self.work_dir = QFileDialog.getExistingDirectory(self, "Select Work Folder for AnyQATS Export")
            if not self.work_dir:
                return
        ts_paths = []
        for i, (tsdb, original_path) in enumerate(zip(self.tsdbs, self.file_paths), start=1):
            groups = self._group_series_by_timebase(tsdb)
            if not groups:
                continue

            base_label = os.path.splitext(os.path.basename(original_path))[0] or f"file_{i}"

            for group_idx, names in enumerate(groups, start=1):
                temp_db = TsDB()
                copied = []
                for key in names:
                    ts_obj = tsdb.get(name=key)
                    if ts_obj is None:
                        continue
                    clone = ts_obj.__copy__()
                    temp_db.add(clone)
                    copied.append(clone)

                if not copied:
                    continue

                is_user_group = all(ts.name in getattr(self, "user_variables", set()) for ts in copied)

                if len(groups) == 1:
                    filename = f"temp_{i}.ts"
                else:
                    suffix = "_user" if is_user_group else f"_part{group_idx}"
                    filename = f"temp_{i}_{base_label}{suffix}.ts"

                ts_path = os.path.join(self.work_dir, filename)

                # Group members share the same time base – enforce a shared grid per file only.
                temp_db.export(ts_path, names=list(temp_db.getm().keys()), force_common_time=True)
                ts_paths.append(ts_path)
        try:
            cmd = [sys.executable, "-m", "anyqats.cli", "app", "-f"] + ts_paths
            subprocess.Popen(cmd)
        except FileNotFoundError:
            QMessageBox.critical(self, "Error", "AnyQATS could not be launched using the current Python environment.")

    def open_evm_tool(self):
        """Launch the Extreme Value Analysis tool for the first checked variable."""

        # Build list of checked variable keys using the unique lookup table
        self.rebuild_var_lookup()
        selected_keys = [k for k, cb in self.var_checkboxes.items() if cb.isChecked()]

        if not selected_keys:
            QMessageBox.warning(self, "No Variables", "Please select at least one variable.")
            return

        if len(selected_keys) > 1:
            QMessageBox.information(self, "Multiple Variables", "Only the first selected variable will be used for EVA.")

        selected = selected_keys[0]

        index = None
        raw_key = selected

        for i, fp in enumerate(self.file_paths):
            fname = os.path.basename(fp)
            if selected.startswith(f"{fname}::"):
                raw_key = selected.split("::", 1)[1]
                index = i
                break
            if selected.startswith(f"{fname}:"):
                raw_key = selected.split(":", 1)[1]
                index = i
                break

        if index is None:
            if ":" in selected or "::" in selected:
                QMessageBox.critical(self, "EVA Error", f"Could not locate the file for: {selected}")
                return
            index = 0

        if index >= len(self.tsdbs):
            QMessageBox.critical(self, "EVA Error", f"Could not locate the file for: {selected}")
            return

        tsdb = self.tsdbs[index]
        ts = tsdb.getm().get(raw_key)
        if ts is None:
            QMessageBox.critical(self, "EVA Error", f"Variable not found in file:\n{raw_key}")
            return
        mask = self.get_time_window(ts)
        if mask is not None and np.any(mask):
            x = self.apply_filters(ts)[mask]
            t = ts.t[mask]
            ts_for_evm = TimeSeries(ts.name, t, x)
            local_db = TsDB()
            local_db.add(ts_for_evm)
        else:
            local_db = tsdb
        dlg = EVMWindow(local_db, ts.name, self)
        dlg.exec()

    def open_fatigue_tool(self) -> None:
        """Launch the fatigue dialog using all checked variables."""

        from collections import Counter

        self.rebuild_var_lookup()
        selected_keys = [k for k, cb in self.var_checkboxes.items() if cb.isChecked()]
        if not selected_keys:
            QMessageBox.warning(self, "No Variables", "Please select at least one variable.")
            return

        series_entries: list[FatigueSeries] = []
        fname_counts = Counter(os.path.basename(p) for p in self.file_paths)

        for file_idx, (tsdb, fp) in enumerate(zip(self.tsdbs, self.file_paths), start=1):
            fname = os.path.basename(fp)
            fname_disp = fname if fname_counts[fname] == 1 else f"{fname} ({file_idx})"

            for key in selected_keys:
                if key.startswith(f"{fname}::"):
                    var_name = key.split("::", 1)[1]
                elif key.startswith(f"{fname}:"):
                    var_name = key.split(":", 1)[1]
                elif key in tsdb.getm():
                    var_name = key
                else:
                    continue

                ts = tsdb.getm().get(var_name)
                if ts is None:
                    continue

                filtered = self.apply_filters(ts)
                mask = self.get_time_window(ts)
                if isinstance(mask, slice):
                    t_window = ts.t[mask]
                    x_window = filtered[mask]
                else:
                    if mask is None or not np.any(mask):
                        continue
                    t_window = ts.t[mask]
                    x_window = filtered[mask]

                if t_window.size == 0:
                    continue

                valid = np.isfinite(x_window)
                if not np.any(valid):
                    continue

                t_valid = t_window[valid]
                x_valid = x_window[valid]
                duration = float(t_valid[-1] - t_valid[0]) if t_valid.size > 1 else 0.0
                label = f"{fname_disp}: {var_name}"
                series_entries.append(FatigueSeries(label, x_valid, duration, fname, var_name))

        if not series_entries:
            QMessageBox.warning(
                self,
                "No valid data",
                "Could not find any valid samples for the selected variables.",
            )
            return

        dlg = FatigueDialog(series_entries, self)
        dlg.exec()

    def apply_dark_palette(self):

        app = QApplication.instance()
        # Reuse the stored Fusion style to avoid Qt owning temporary objects
        app.setStyle(self._fusion_style)
        # Apply to this window as well so existing widgets refresh
        self.setStyle(self._fusion_style)


        dark_palette = QPalette()
        dark_palette.setColor(QPalette.Window, QColor("#31363b"))
        dark_palette.setColor(QPalette.WindowText, QColor("#eff0f1"))
        dark_palette.setColor(QPalette.Base, QColor("#232629"))
        dark_palette.setColor(QPalette.AlternateBase, QColor("#31363b"))
        dark_palette.setColor(QPalette.ToolTipBase, QColor("#eff0f1"))
        dark_palette.setColor(QPalette.ToolTipText, QColor("#31363b"))
        dark_palette.setColor(QPalette.Text, QColor("#eff0f1"))
        dark_palette.setColor(QPalette.Button, QColor("#31363b"))
        dark_palette.setColor(QPalette.ButtonText, QColor("#eff0f1"))
        dark_palette.setColor(QPalette.BrightText, Qt.white)
        dark_palette.setColor(QPalette.Link, QColor("#3daee9"))
        dark_palette.setColor(QPalette.Highlight, QColor("#3daee9"))
        dark_palette.setColor(QPalette.HighlightedText, QColor("#31363b"))



        app.setPalette(dark_palette)
        self.setPalette(dark_palette)
        app.setStyleSheet(
            "QToolTip { color: #31363b; background-color: #3daee9; border: 1px solid #31363b; }"
        )
        
        import matplotlib.pyplot as plt
        plt.style.use("dark_background")

        # Keep the embedded Plotly background dark to avoid a light border
        self.plot_view.page().setBackgroundColor(QColor("#31363b"))
        self.plot_view.setStyleSheet("background-color:#31363b;border:0px;")

    def apply_light_palette(self):
        app = QApplication.instance()
        if app is None:  # safety net
            raise RuntimeError("No QApplication running")

        app.setStyle(self._fusion_style)
        self.setStyle(self._fusion_style)


        light_palette = QPalette()
        light_palette.setColor(QPalette.Window, QColor("#eff0f1"))
        light_palette.setColor(QPalette.WindowText, QColor("#31363b"))
        light_palette.setColor(QPalette.Base, QColor("#fcfcfc"))
        light_palette.setColor(QPalette.AlternateBase, QColor("#e5e5e5"))
        light_palette.setColor(QPalette.ToolTipBase, QColor("#31363b"))
        light_palette.setColor(QPalette.ToolTipText, QColor("#eff0f1"))
        light_palette.setColor(QPalette.Text, QColor("#31363b"))
        light_palette.setColor(QPalette.Button, QColor("#e5e5e5"))
        light_palette.setColor(QPalette.ButtonText, QColor("#31363b"))
        light_palette.setColor(QPalette.BrightText, Qt.white)
        light_palette.setColor(QPalette.Link, QColor("#2a82da"))
        light_palette.setColor(QPalette.Highlight, QColor("#2a82da"))
        light_palette.setColor(QPalette.HighlightedText, QColor("#ffffff"))

        app.setPalette(light_palette)
        self.setPalette(light_palette)
        app.setStyleSheet(
            "QToolTip { color: #31363b; background-color: #2a82da; border: 1px solid #31363b; }"
        )

        # And if you also use matplotlib in the same process:
        import matplotlib.pyplot as plt
        plt.style.use("default")

        # Restore the web view background for the light theme
        self.plot_view.page().setBackgroundColor(QColor("#eff0f1"))
        self.plot_view.setStyleSheet("background-color:#eff0f1;border:0px;")


    def _clear_last_plot_call(self) -> None:
        self._last_plot_call = None


    def _remember_plot_call(
        self, callback: Callable[..., None], /, *args, **kwargs
    ) -> None:
        self._last_plot_call = (callback, args, kwargs)


    def _refresh_embedded_plot(self) -> None:
        if self._last_plot_call is None:
            return
        embed_cb = getattr(self, "embed_plot_cb", None)
        if embed_cb is None or not embed_cb.isChecked():
            return
        if not self.plot_view.isVisible():
            return
        engine = (
            self.plot_engine_combo.currentText().lower()
            if hasattr(self, "plot_engine_combo")
            else ""
        )
        if engine not in {"plotly", "bokeh"}:
            return
        callback, args, kwargs = self._last_plot_call
        if callback is None or self._refreshing_plot:
            return
        self._refreshing_plot = True
        try:
            callback(*args, **kwargs)
        except Exception:
            traceback.print_exc()
        finally:
            self._refreshing_plot = False


    def toggle_dark_theme(self, state):

        # ``state`` comes from the checkbox signal but using ``isChecked`` is
        # more robust across Qt bindings.
        if self.theme_switch.isChecked():
            self.apply_dark_palette()
        else:
            self.apply_light_palette()
        # Refresh any open Matplotlib canvases so the new palette is used
        for canvas in self.findChildren(FigureCanvasQTAgg):
            # ``draw_idle`` schedules a redraw without blocking the UI thread,
            # keeping the theme toggle responsive even when large Matplotlib
            # figures are embedded. Fall back to ``draw`` for older backends
            # that might not provide the idle variant.
            draw_fn = getattr(canvas, "draw_idle", None)
            if callable(draw_fn):
                draw_fn()
            else:
                canvas.draw()

        # Refresh embedded HTML-based plots (Plotly/Bokeh) so their templates
        # follow the new palette.
        self._refresh_embedded_plot()

    def _on_engine_changed(self, text):
        """Update layout when the plotting engine selection changes."""
        engine = text.lower()
        if engine != "default" and self._mpl_canvas is not None:
            self.right_outer_layout.removeWidget(self._mpl_canvas)
            self._mpl_canvas.setParent(None)
            self._mpl_canvas = None
        if self.embed_plot_cb.isChecked():
            # Refresh layout so the appropriate widget is shown
            self.toggle_embed_layout(True)

    def toggle_embed_layout(self, state):
        """Re-arrange layout when the embed checkbox is toggled."""
        checked = self.embed_plot_cb.isChecked()

        # Widgets that are moved between the main controls column and the
        # additional column when the plot is embedded.
        extra_groups = [
            self.calc_group,
            self.freq_group,
            self.tools_group,
        ]

        if checked:
            if self.extra_widget.parent() is None:
                self.top_row_layout.addWidget(self.extra_widget)

            if self.progress.parent() is self.controls_widget:
                self.controls_layout.removeWidget(self.progress)
            if self.progress.parent() is self.progress_transform_row:
                self.progress_transform_row.removeWidget(self.progress)
            if self.file_ctrls_layout.indexOf(self.progress) == -1:

                idx = self.file_ctrls_layout.indexOf(self.theme_embed_widget)
                if idx == -1:
                    self.file_ctrls_layout.addWidget(self.progress)
                else:
                    self.file_ctrls_layout.insertWidget(idx, self.progress)


            if self.transform_group.parent() is self.controls_widget:
                self.controls_layout.removeWidget(self.transform_group)
            if self.progress_transform_row.indexOf(self.transform_group) == -1:
                self.progress_transform_row.addWidget(self.transform_group)
            if self.extra_layout.indexOf(self.progress_transform_row) == -1:
                self.extra_layout.insertLayout(0, self.progress_transform_row)

            if self.extra_layout.indexOf(self.extra_stretch) != -1:
                self.extra_layout.removeItem(self.extra_stretch)

            idx_freq = self.controls_layout.indexOf(self.freq_group)
            idx_tools = self.controls_layout.indexOf(self.tools_group)

            for g in extra_groups:
                if g.parent() is self.controls_widget:
                    self.controls_layout.removeWidget(g)
                    self.extra_layout.addWidget(g)

            if self.analysis_group.parent() is self.extra_widget:
                self.extra_layout.removeWidget(self.analysis_group)
            if idx_freq == -1:
                idx_freq = self.controls_layout.count()
            self.controls_layout.insertWidget(idx_freq, self.analysis_group)

            if self.plot_group.parent() is self.extra_widget:
                self.extra_layout.removeWidget(self.plot_group)
            if idx_tools == -1:
                idx_tools = self.controls_layout.count()
            self.controls_layout.insertWidget(idx_tools, self.plot_group)




            self.extra_layout.addItem(self.extra_stretch)
            if self.plot_engine_combo.currentText().lower() == "default" and self._mpl_canvas is not None:
                self._mpl_canvas.show()
                self.plot_view.hide()
            else:
                self.plot_view.show()
                if self._mpl_canvas is not None:
                    self._mpl_canvas.hide()
        else:
            self.plot_view.hide()
            if self._mpl_canvas is not None:
                self._mpl_canvas.hide()
            if self.plot_view.parent() is self.extra_widget:
                self.extra_layout.removeWidget(self.plot_view)
                self.right_outer_layout.addWidget(self.plot_view)
            if self.extra_widget.parent() is not None:
                self.top_row_layout.removeWidget(self.extra_widget)
                self.extra_widget.setParent(None)


            if self.extra_layout.indexOf(self.progress_transform_row) != -1:
                self.extra_layout.removeItem(self.progress_transform_row)
            if self.progress_transform_row.indexOf(self.transform_group) != -1:
                self.progress_transform_row.removeWidget(self.transform_group)

            if self.file_ctrls_layout.indexOf(self.progress) != -1:
                self.file_ctrls_layout.removeWidget(self.progress)
            self.controls_layout.insertWidget(1, self.progress)

            for g in [self.freq_group, self.tools_group, self.transform_group, self.calc_group]:
                if g.parent() is self.extra_widget:
                    self.extra_layout.removeWidget(g)
                    g.setParent(self.controls_widget)
                    self.controls_layout.addWidget(g)

            if self.controls_layout.indexOf(self.analysis_group) != -1:
                self.controls_layout.removeWidget(self.analysis_group)
            self.controls_layout.addWidget(self.analysis_group)

            if self.controls_layout.indexOf(self.plot_group) != -1:
                self.controls_layout.removeWidget(self.plot_group)
            self.controls_layout.addWidget(self.plot_group)


            if self.extra_layout.indexOf(self.extra_stretch) != -1:
                self.extra_layout.removeItem(self.extra_stretch)
            self.extra_layout.addItem(self.extra_stretch)

__all__ = ['TimeSeriesEditorQt']
<|MERGE_RESOLUTION|>--- conflicted
+++ resolved
@@ -2006,7 +2006,6 @@
             )
             return
 
-<<<<<<< HEAD
         trig_value = trig_func(np.deg2rad(angle_deg))
 
         def _apply_trig(y: np.ndarray, factor: float = trig_value) -> np.ndarray:
@@ -2015,17 +2014,7 @@
         suffix = f"*{func_name}({angle_deg:g})"
         self._apply_transformation(_apply_trig, suffix, True)
 
-=======
-
-        def _apply_trig(y: np.ndarray, offset_deg: float = angle_deg) -> np.ndarray:
-            radians = np.deg2rad(np.asarray(y, dtype=float) + offset_deg)
-            return trig_func(radians)
-
-        suffix = f"{func_name}(deg+{angle_deg:g})"
-        self._apply_transformation(_apply_trig, suffix, True)
-
-
->>>>>>> ed00fa0b
+
     def shift_min_to_zero(self):
         """Shift series so its minimum becomes zero **only** when that minimum is negative."""
         import numpy as np

# AnytimeSeries PySide6 with universal FileLoader
import sys
import os

# Use software rendering for QtWebEngine to avoid "context lost" errors on
# systems without proper GPU support. Respect existing environment variables
# if they are already defined by the user.
os.environ.setdefault("QTWEBENGINE_DISABLE_GPU", "1")
os.environ.setdefault("QTWEBENGINE_CHROMIUM_FLAGS", "--disable-gpu")
os.environ.setdefault("QT_QUICK_BACKEND", "software")

import re
import numpy as np
import pandas as pd
import scipy.io
import json
import subprocess
import anyqats as qats
from anyqats import TimeSeries, TsDB
from collections.abc import Sequence
from array import array
from PySide6.QtWidgets import (
    QMainWindow, QWidget, QHBoxLayout, QVBoxLayout, QGridLayout,
    QListWidget, QTabWidget, QLabel, QLineEdit, QCheckBox, QRadioButton,
    QFileDialog, QProgressBar, QTextEdit, QGroupBox, QSplitter, QComboBox,
    QSpinBox, QScrollArea, QDoubleSpinBox, QListWidgetItem, QAbstractItemView,
    QListWidget, QMessageBox, QDialog, QVBoxLayout, QPlainTextEdit, QPushButton,
    QInputDialog, QApplication, QTableWidget, QTableWidgetItem, QHeaderView,

    QStyleFactory, QSizePolicy, QSpacerItem,

)

from PySide6.QtCore import Qt, Slot, Signal, QEvent, QTimer, QUrl
from PySide6.QtGui import (
    QTextCursor, QKeySequence, QGuiApplication, QPalette, QColor, QKeyEvent
)
from PySide6.QtWebEngineWidgets import QWebEngineView
from matplotlib.backends.backend_qtagg import FigureCanvasQTAgg
from matplotlib.figure import Figure


"""
FileLoader for TimeSeriesEditorQt
Supports generic (csv, mat, h5, etc) and OrcaFlex .sim files with Qt-based variable selection dialog.
"""


# You should provide these in your app context:
# from anyqats import TsDB, TimeSeries
# import OrcFxAPI (for .sim files)
class SortableTableWidgetItem(QTableWidgetItem):
    def __lt__(self, other):
        my = self.data(Qt.ItemDataRole.UserRole)
        other_val = other.data(Qt.ItemDataRole.UserRole)
        if isinstance(my, (int, float)) and isinstance(other_val, (int, float)):
            return my < other_val
        return super().__lt__(other)

ORCAFLEX_VARIABLE_MAP = {'Vessel': ['X', 'Y', 'Z', 'Dynamic x', 'Dynamic y', 'Dynamic z', 'Rotation 1', 'Rotation 2', 'Rotation 3', 'Dynamic Rx', 'Dynamic Ry', 'Dynamic Rz', 'Sea surface Z', 'Sea surface clearance', 'Sea velocity', 'Sea X velocity', 'Sea Y velocity', 'Sea Z velocity', 'Sea acceleration', 'Sea X acceleration', 'Sea Y acceleration', 'Sea Z acceleration', 'Disturbed sea surface Z', 'Disturbed sea surface clearance', 'Disturbed sea velocity', 'Disturbed sea X velocity', 'Disturbed sea Y velocity', 'Disturbed sea Z velocity', 'Disturbed sea acceleration', 'Disturbed sea X acceleration', 'Disturbed sea Y acceleration', 'Disturbed sea Z acceleration', 'Air gap', 'Velocity', 'GX velocity', 'GY velocity', 'GZ velocity', 'x velocity', 'y velocity', 'z velocity', 'Angular velocity', 'x angular velocity', 'y angular velocity', 'z angular velocity', 'Acceleration', 'GX acceleration', 'GY acceleration', 'GZ acceleration', 'x acceleration', 'y acceleration', 'z acceleration', 'Acceleration rel. g', 'x acceleration rel. g', 'y acceleration rel. g', 'z acceleration rel. g', 'Angular acceleration', 'x angular acceleration', 'y angular acceleration', 'z angular acceleration', 'Primary X', 'Primary Y', 'Primary Z', 'Primary rotation 1', 'Primary rotation 2', 'Primary rotation 3', 'Primary velocity', 'Primary x velocity', 'Primary y velocity', 'Primary z velocity', 'Primary angular velocity', 'Primary x angular velocity', 'Primary y angular velocity', 'Primary z angular velocity', 'Primary acceleration', 'Primary x acceleration', 'Primary y acceleration', 'Primary z acceleration', 'Primary angular acceleration', 'Primary x angular acceleration', 'Primary y angular acceleration', 'Primary z angular acceleration', 'Primary LF X', 'Primary LF Y', 'Primary LF Z', 'Primary LF rotation 1', 'Primary LF rotation 2', 'Primary LF rotation 3', 'Primary WF surge', 'Primary WF sway', 'Primary WF heave', 'Primary WF roll', 'Primary WF pitch', 'Primary WF yaw', 'Total force', 'Total Lx force', 'Total Ly force', 'Total Lz force', 'Total moment', 'Total Lx moment', 'Total Ly moment', 'Total Lz moment', 'Connections force', 'Connections Lx force', 'Connections Ly force', 'Connections Lz force', 'Connections moment', 'Connections Lx moment', 'Connections Ly moment', 'Connections Lz moment', 'Connections GX force', 'Connections GY force', 'Connections GZ force', 'Connections GX moment', 'Connections GY moment', 'Connections GZ moment', 'Hydrostatic stiffness force', 'Hydrostatic stiffness Lx force', 'Hydrostatic stiffness Ly force', 'Hydrostatic stiffness Lz force', 'Hydrostatic stiffness moment', 'Hydrostatic stiffness Lx moment', 'Hydrostatic stiffness Ly moment', 'Hydrostatic stiffness Lz moment', 'Morison elements force', 'Morison elements Lx force', 'Morison elements Ly force', 'Morison elements Lz force', 'Morison elements moment', 'Morison elements Lx moment', 'Morison elements Ly moment', 'Morison elements Lz moment', 'Morison element drag force', 'Morison element Lx drag force', 'Morison element Ly drag force', 'Morison element Lz drag force', 'Morison element fluid inertia force', 'Morison element Lx fluid inertia force', 'Morison element Ly fluid inertia force', 'Morison element Lz fluid inertia force', 'Morison element segment proportion wet', 'Morison element segment relative velocity', 'Morison element segment normal relative velocity', 'Morison element segment x relative velocity', 'Morison element segment y relative velocity', 'Morison element segment z relative velocity', 'Morison element segment x drag coefficient', 'Morison element segment y drag coefficient', 'Morison element segment z drag coefficient', 'Morison element segment drag force', 'Morison element segment x drag force', 'Morison element segment y drag force', 'Morison element segment z drag force', 'Morison element segment fluid inertia force', 'Morison element segment x fluid inertia force', 'Morison element segment y fluid inertia force', 'Morison element segment z fluid inertia force', 'Applied force', 'Applied Lx force', 'Applied Ly force', 'Applied Lz force', 'Applied moment', 'Applied Lx moment', 'Applied Ly moment', 'Applied Lz moment', 'Wave (1st order) force', 'Wave (1st order) Lx force', 'Wave (1st order) Ly force', 'Wave (1st order) Lz force', 'Wave (1st order) moment', 'Wave (1st order) Lx moment', 'Wave (1st order) Ly moment', 'Wave (1st order) Lz moment', 'Wave drift (2nd order) force', 'Wave drift (2nd order) Lx force', 'Wave drift (2nd order) Ly force', 'Wave drift (2nd order) Lz force', 'Wave drift (2nd order) moment', 'Wave drift (2nd order) Lx moment', 'Wave drift (2nd order) Ly moment', 'Wave drift (2nd order) Lz moment', 'Sum frequency force', 'Sum frequency Lx force', 'Sum frequency Ly force', 'Sum frequency Lz force', 'Sum frequency moment', 'Sum frequency Lx moment', 'Sum frequency Ly moment', 'Sum frequency Lz moment', 'Added mass & damping force', 'Added mass & damping Lx force', 'Added mass & damping Ly force', 'Added mass & damping Lz force', 'Added mass & damping moment', 'Added mass & damping Lx moment', 'Added mass & damping Ly moment', 'Added mass & damping Lz moment'], 'Constraint': ['Displacement', 'x', 'y', 'z', 'Angular displacement', 'Rx', 'Ry', 'Rz', 'Velocity', 'x velocity', 'y velocity', 'z velocity', 'Angular velocity', 'x angular velocity', 'y angular velocity', 'z angular velocity', 'Acceleration', 'x acceleration', 'y acceleration', 'z acceleration', 'Angular acceleration', 'x angular acceleration', 'y angular acceleration', 'z angular acceleration', 'In-frame X', 'In-frame Y', 'In-frame Z', 'In-frame dynamic x', 'In-frame dynamic y', 'In-frame dynamic z', 'In-frame azimuth', 'In-frame declination', 'In-frame gamma', 'In-frame dynamic Rx', 'In-frame dynamic Ry', 'In-frame dynamic Rz', 'In-frame velocity', 'In-frame GX velocity', 'In-frame GY velocity', 'In-frame GZ velocity', 'In-frame x velocity', 'In-frame y velocity', 'In-frame z velocity', 'In-frame angular velocity', 'In-frame x angular velocity', 'In-frame y angular velocity', 'In-frame z angular velocity', 'In-frame acceleration', 'In-frame GX acceleration', 'In-frame GY acceleration', 'In-frame GZ acceleration', 'In-frame x acceleration', 'In-frame y acceleration', 'In-frame z acceleration', 'In-frame angular acceleration', 'In-frame x angular acceleration', 'In-frame y angular acceleration', 'In-frame z angular acceleration', 'In-frame connection force', 'In-frame connection GX force', 'In-frame connection GY force', 'In-frame connection GZ force', 'In-frame connection Lx force', 'In-frame connection Ly force', 'In-frame connection Lz force', 'In-frame connection moment', 'In-frame connection GX moment', 'In-frame connection GY moment', 'In-frame connection GZ moment', 'In-frame connection Lx moment', 'In-frame connection Ly moment', 'In-frame connection Lz moment', 'Out-frame X', 'Out-frame Y', 'Out-frame Z', 'Out-frame dynamic x', 'Out-frame dynamic y', 'Out-frame dynamic z', 'Out-frame azimuth', 'Out-frame declination', 'Out-frame gamma', 'Out-frame dynamic Rx', 'Out-frame dynamic Ry', 'Out-frame dynamic Rz', 'Out-frame velocity', 'Out-frame GX velocity', 'Out-frame GY velocity', 'Out-frame GZ velocity', 'Out-frame x velocity', 'Out-frame y velocity', 'Out-frame z velocity', 'Out-frame angular velocity', 'Out-frame x angular velocity', 'Out-frame y angular velocity', 'Out-frame z angular velocity', 'Out-frame acceleration', 'Out-frame GX acceleration', 'Out-frame GY acceleration', 'Out-frame GZ acceleration', 'Out-frame x acceleration', 'Out-frame y acceleration', 'Out-frame z acceleration', 'Out-frame angular acceleration', 'Out-frame x angular acceleration', 'Out-frame y angular acceleration', 'Out-frame z angular acceleration', 'Out-frame connection force', 'Out-frame connection GX force', 'Out-frame connection GY force', 'Out-frame connection GZ force', 'Out-frame connection Lx force', 'Out-frame connection Ly force', 'Out-frame connection Lz force', 'Out-frame connection moment', 'Out-frame connection GX moment', 'Out-frame connection GY moment', 'Out-frame connection GZ moment', 'Out-frame connection Lx moment', 'Out-frame connection Ly moment', 'Out-frame connection Lz moment'], '6Dbuoy': ['X', 'Y', 'Z', 'Dynamic x', 'Dynamic y', 'Dynamic z', 'Rotation 1', 'Rotation 2', 'Rotation 3', 'Azimuth', 'Declination', 'Dynamic Rx', 'Dynamic Ry', 'Dynamic Rz', 'Velocity', 'GX velocity', 'GY velocity', 'GZ velocity', 'x velocity', 'y velocity', 'z velocity', 'Angular velocity', 'x angular velocity', 'y angular velocity', 'z angular velocity', 'Acceleration', 'GX acceleration', 'GY acceleration', 'GZ acceleration', 'x acceleration', 'y acceleration', 'z acceleration', 'Acceleration rel. g', 'x acceleration rel. g', 'y acceleration rel. g', 'z acceleration rel. g', 'Angular acceleration', 'x angular acceleration', 'y angular acceleration', 'z angular acceleration', 'Dry length', 'Wetted volume', 'Sea surface Z', 'Sea surface clearance', 'Sea velocity', 'Sea X velocity', 'Sea Y velocity', 'Sea Z velocity', 'Sea acceleration', 'Sea X acceleration', 'Sea Y acceleration', 'Sea Z acceleration', 'Applied force', 'Applied Lx force', 'Applied Ly force', 'Applied Lz force', 'Applied moment', 'Applied Lx moment', 'Applied Ly moment', 'Applied Lz moment', 'dummy'], 'Line': ['Tension per 50 mm', 'End force', 'End moment', 'End force Ez angle', 'End force Exy angle', 'End force Ezx angle', 'End force Ezy angle', 'End force azimuth', 'End force declination', 'No moment azimuth', 'No moment declination', 'End Ex force', 'End Ey force', 'End Ez force', 'End Ex moment', 'End Ey moment', 'End Ez moment', 'End Lx force', 'End Ly force', 'End Lz force', 'End Lx moment', 'End Ly moment', 'End Lz moment', 'End GX force', 'End GY force', 'End GZ force', 'End GX moment', 'End GY moment', 'End GZ moment', 'X', 'Y', 'Z', 'Dynamic x', 'Dynamic y', 'Dynamic z', 'Azimuth', 'Declination', 'Gamma', 'Twist', 'Node azimuth', 'Node declination', 'Node gamma', 'Dynamic Rx', 'Dynamic Ry', 'Dynamic Rz', 'Layback', 'Velocity', 'GX velocity', 'GY velocity', 'GZ velocity', 'x velocity', 'y velocity', 'z velocity', 'Acceleration', 'GX acceleration', 'GY acceleration', 'GZ acceleration', 'x acceleration', 'y acceleration', 'z acceleration', 'Acceleration rel. g', 'x acceleration rel. g', 'y acceleration rel. g', 'z acceleration rel. g', 'Effective tension', 'Wall tension', 'Normalised tension', 'Sidewall pressure', 'Total mean axial strain', 'Direct tensile strain', 'Max bending strain', 'Max pipelay von Mises strain', 'Worst ZZ strain', 'ZZ strain', 'Contents density', 'Contents temperature', 'Contents pressure', 'Contents flow rate', 'Contents flow velocity', 'Fluid incidence angle', 'Bend moment', 'x bend moment', 'y bend moment', 'Bend moment component', 'In plane bend moment', 'Out of plane bend moment', 'Curvature', 'Normalised curvature', 'x curvature', 'y curvature', 'Curvature component', 'In plane curvature', 'Out of plane curvature', 'Bend radius', 'x bend radius', 'y bend radius', 'Bend radius component', 'In plane bend radius', 'Out of plane bend radius', 'Shear force', 'x shear force', 'y shear force', 'Shear force component', 'In plane shear force', 'Out of plane shear force', 'Max von Mises stress', 'Bending stress', 'Max bending stress', 'Pm', 'Pb', 'Worst ZZ stress', 'Direct tensile stress', 'Worst hoop stress', 'Max xy shear stress', 'Internal pressure', 'External pressure', 'Net internal pressure', 'von Mises stress', 'RR stress', 'CC stress', 'ZZ stress', 'RC stress', 'RZ stress', 'CZ stress', 'API RP 2RD stress', 'API RP 2RD utilisation', 'API STD 2RD method 1', 'API STD 2RD method 2', 'API RP 1111 LLD', 'API RP 1111 CLD', 'API RP 1111 BEP', 'API RP 1111 max combined', 'DNV OS F101 disp. controlled', 'DNV OS F101 load controlled', 'DNV ST F101 disp. controlled', 'DNV ST F101 load controlled', 'DNV ST F101 simplified strain', 'DNV ST F101 simplified stress', 'DNV ST F101 tension utilisation', 'DNV OS F201 LRFD', 'DNV OS F201 WSD', 'PD 8010 allowable stress check', 'PD 8010 axial compression check', 'PD 8010 bending check', 'PD 8010 torsion check', 'PD 8010 load combinations check', 'PD 8010 bending strain check', 'Line clearance', 'Line centreline clearance', 'Line horizontal centreline clearance', 'Line vertical centreline clearance', 'Whole line clearance', 'Whole line centreline clearance', 'Whole line horizontal centreline clearance', 'Whole line vertical centreline clearance', 'Seabed clearance', 'Vertical seabed clearance', 'Line clash force', 'Line clash impulse', 'Line clash energy', 'Solid contact force', 'Seabed normal penetration/D', 'Seabed normal resistance', 'Seabed normal resistance/D', 'Arc length', 'Expansion factor', 'Ez angle', 'Exy angle', 'Ezx angle', 'Ezy angle', 'Relative velocity', 'Normal relative velocity', 'x relative velocity', 'y relative velocity', 'z relative velocity', 'Strouhal frequency', 'Reynolds number', 'x drag coefficient', 'y drag coefficient', 'z drag coefficient', 'Lift coefficient', 'Drag force', 'Normal drag force', 'x drag force', 'y drag force', 'z drag force', 'Lift force', 'Fluid inertia force', 'x fluid inertia force', 'y fluid inertia force', 'z fluid inertia force', 'Morison force', 'Normal Morison force', 'x Morison force', 'y Morison force', 'z Morison force', 'Sea surface Z', 'Depth', 'Sea surface clearance', 'Proportion wet', 'Sea velocity', 'Sea X velocity', 'Sea Y velocity', 'Sea Z velocity', 'Sea acceleration', 'Sea X acceleration', 'Sea Y acceleration', 'Sea Z acceleration'], 'Environment': ['Elevation', 'Velocity', 'X velocity', 'Y velocity', 'Z velocity', 'Acceleration', 'X acceleration', 'Y acceleration', 'Z acceleration', 'Current speed', 'Current direction', 'Current X velocity', 'Current Y velocity', 'Current Z velocity', 'Current acceleration', 'Current X acceleration', 'Current Y acceleration', 'Current Z acceleration', 'Wind speed', 'Wind direction', 'Wind X velocity', 'Wind Y velocity', 'Wind Z velocity', 'Static pressure', 'Density', 'Seabed Z'], 'General': ['Time', 'Ramp', 'Implicit solver iteration count', 'Implicit solver time step']}
MATH_FUNCTIONS = [
    "sin()", "cos()", "tan()", "sqrt()", "exp()", "log()", "abs()",
    "min()", "max()", "radians()", "degrees()", "pow(x, y)"
]

def _find_xyz_triples(
    varnames: list[str], warn_if_fallback: bool = True
) -> list[tuple[str, str, str]]:
    """
    Return a list of (x, y, z) triplets found in *varnames*.

    Strategy
    --------
    1.  Look for “perfect” matches that differ **only** by the axis token.
        • Tokens recognised (case-insensitive):
              x, y, z
              xpos, ypos, zpos
              posx, posy, posz
              <anything>_x, _y, _z               (trailing axis)
        • The remaining stem (with the axis part removed) must be identical.

    2.  Any variables not matched in step 1 are grouped naïvely in the
        original order (batch of 3).  If this fallback is used and
        *warn_if_fallback* is True, a warning dialog is shown.

    Returns
    -------
    list of (x_name, y_name, z_name)  – may be empty on failure.
    """
    import re, tkinter.messagebox as mb, itertools, collections as _C

    # ── regex for axis detection ───────────────────────────────────
    X_PAT = re.compile(r"(?:\b|_)(x|xpos|posx)(?:\b|_)?", re.I)
    Y_PAT = re.compile(r"(?:\b|_)(y|ypos|posy)(?:\b|_)?", re.I)
    Z_PAT = re.compile(r"(?:\b|_)(z|zpos|posz)(?:\b|_)?", re.I)

    def _axis(nm: str) -> str | None:
        if X_PAT.search(nm):
            return "x"
        if Y_PAT.search(nm):
            return "y"
        if Z_PAT.search(nm):
            return "z"
        return None

    # ── step 1  • perfect matches  ─────────────────────────────────
    stems: _C.defaultdict[str, dict[str, str]] = _C.defaultdict(dict)

    for nm in varnames:
        ax = _axis(nm)
        if not ax:
            continue
        # strip *only* the first axis occurrence to obtain a stem
        stem = X_PAT.sub("", nm, count=1)
        stem = Y_PAT.sub("", stem, count=1)
        stem = Z_PAT.sub("", stem, count=1)
        stems[stem][ax] = nm

    perfect = [
        (d["x"], d["y"], d["z"]) for d in stems.values() if {"x", "y", "z"} <= d.keys()
    ]

    matched = set(itertools.chain.from_iterable(perfect))
    leftovers = [nm for nm in varnames if nm not in matched]

    # ── step 2  • positional fallback  ─────────────────────────────
    fallback = []
    if leftovers:
        for i in range(0, len(leftovers), 3):
            trio = leftovers[i : i + 3]
            if len(trio) == 3:
                fallback.append(tuple(trio))

        if fallback and warn_if_fallback:
            mb.showwarning(
                "Ambiguous XYZ pairing",
                "One or more triplets were built by simple ordering because "
                "their axis letters could not be identified uniquely.\n\n"
                "Check that the colours / legends in the animation make sense!",
            )

    return perfect + fallback
# Patterns used to detect user-defined variables when loading files
_USER_PATTERNS = (
    r"_shift0$",
    r"_shiftNZ$",
    r"_shiftCommon",
    r"_f\d+$",
    r"\bmean\(",
    r"\bsqrt_sum_of_squares\(",
    r"×1000$",
    r"÷1000$",
    r"_rad$",
    r"_deg$",
    r"×10$",
    r"÷10$",
    r"×2",
    r"÷2$",
    # ── NEW:  apply-values “p / m / x / d” suffixes ───────────────
    r"_p\d+(?:\.\d+)?(?:_f\d+)?$",
    r"_m\d+(?:\.\d+)?(?:_f\d+)?$",
    r"_x\d+(?:\.\d+)?(?:_f\d+)?$",
    r"_d\d+(?:\.\d+)?(?:_f\d+)?$",
)
_user_regex = re.compile("|".join(_USER_PATTERNS))
_SAFE_RE = re.compile(r"\W")  # "not [A-Za-z0-9_]"

def _safe(name: str) -> str:
    """Return ``name`` converted to a valid Python identifier."""
    s = _SAFE_RE.sub("_", name)
    if s and s[0].isdigit():
        s = "_" + s
    return s

def _looks_like_user_var(name: str) -> bool:
    return bool(_user_regex.search(name))

def _parse_search_terms(text: str) -> list[list[str]]:
    """Return a list of search term groups from ``text``.

    The input may contain comma separated terms. If ``",,"`` occurs in the
    text, a literal comma is also included as a search term.  A term enclosed
    in ``!!`` is interpreted as a group of comma separated alternatives which
    will match if *any* of the alternatives are found.

    Example
    -------
    ``"coords, !!x,y,z!!, hor"`` results in ``[['coords'], ['x', 'y', 'z'],
    ['hor']]``.
    """

    text = text.lower()
    include_comma = ",," in text
    placeholders: dict[str, list[str]] = {}

    def _replace(match: re.Match) -> str:
        idx = len(placeholders)
        placeholder = f"\x00{idx}\x00"
        tokens = [t.strip() for t in match.group(1).split(',') if t.strip()]
        placeholders[placeholder] = tokens or [""]
        return placeholder

    # Temporarily replace !!..!! groups with placeholders to avoid splitting
    # them on commas
    text_no_groups = re.sub(r"!!(.*?)!!", _replace, text)

    groups: list[list[str]] = []
    for tok in [t.strip() for t in text_no_groups.split(',') if t.strip()]:
        if tok in placeholders:
            groups.append(placeholders[tok])
        else:
            groups.append([tok])

    if include_comma:
        groups.append([','])

    return groups

def _matches_terms(name: str, terms: list[list[str]]) -> bool:
    """Return ``True`` if ``name`` matches all search ``terms``.

    Each element in ``terms`` is a list of alternatives; at least one
    alternative must be present in ``name`` for the term to match.
    """

    if not terms:
        return True

    name_l = name.lower()
    return all(any(t in name_l for t in group) for group in terms)
# --------- Main Window ---------
class VariableRowWidget(QWidget):
    def __init__(self, var_key, display_label, parent=None):
        super().__init__(parent)

        # Checkbox
        self.checkbox = QCheckBox()

        # Entry field for numeric input
        self.value_entry = QLineEdit()
        self.value_entry.setFixedWidth(70)

        # Label for the variable name
        self.label = QLabel(display_label)

        # Layout setup: checkbox → entry field → label
        layout = QHBoxLayout(self)
        layout.addWidget(self.checkbox)
        layout.addWidget(self.value_entry)
        layout.addWidget(self.label)
        layout.addStretch(1)

        layout.setContentsMargins(2, 2, 2, 2)
        self.setLayout(layout)

class TimeSeriesEditorQt(QMainWindow):
    def __init__(self):
        super().__init__()
        self.setWindowTitle("AnytimeSeries - time series editor (Qt/PySide6)")



        # Palette and style for theme switching
        app = QApplication.instance()
        self.default_palette = app.palette()
        self.default_style = app.style().objectName()
        # Reuse a single style instance when toggling themes to avoid
        # crashes from Python garbage-collecting temporary QStyle objects
        self._fusion_style = QStyleFactory.create("Fusion")



        # =======================
        # DATA STRUCTURES
        # =======================
        self.tsdbs = []                # List of anyqats.TsDB instances (one per file)
        self.file_paths = []           # List of file paths (order matches tsdbs)
        self.user_variables = set()    # User-defined/calculated variables

        self.var_checkboxes = {}       # key: variable key → QCheckBox
        self.var_offsets = {}          # key: variable key → QLineEdit for numeric offset

        # These lists must be filled before refresh_variable_tabs()
        self.common_var_keys = []      # e.g. ["Heave", "Surge"]
        self.file_var_keys = {}        # dict: file name → [var1, var2, ...]
        self.user_var_keys = []        # e.g. ["result_var1", ...]
        self.var_labels = {}           # Optional: key → display label

        self.file_loader = FileLoader(
            orcaflex_varmap=ORCAFLEX_VARIABLE_MAP,
            parent_gui=self,
        )
        # Progress updates while loading files
        self.file_loader.progress_callback = self.update_progressbar

        # =======================
        # LAYOUT: MAIN SPLITTER
        # =======================
        main_splitter = QSplitter(Qt.Horizontal)

        # -----------------------
        # LEFT: Variable Tabs
        # -----------------------
        left_widget = QWidget()
        left_layout = QVBoxLayout(left_widget)

        # Quick navigation buttons
        btn_row = QHBoxLayout()
        self.goto_common_btn = QPushButton("Go to Common")
        self.goto_user_btn = QPushButton("Go to User Variables")
        self.unselect_all_btn = QPushButton("Unselect All")
        self.select_pos_btn = QPushButton("Select all by list pos.")
        btn_row.addWidget(self.goto_common_btn)
        btn_row.addWidget(self.goto_user_btn)
        btn_row.addWidget(self.unselect_all_btn)
        btn_row.addWidget(self.select_pos_btn)
        left_layout.addLayout(btn_row)

        # Tab widget for variables (common, per-file, user)
        self.tabs = QTabWidget()
        self.tabs.setMinimumWidth(380)  # Make the variable panel wider
        left_layout.addWidget(self.tabs)

        main_splitter.addWidget(left_widget)

        # -----------------------
        # RIGHT: Controls and Analysis
        # -----------------------
        right_widget = QWidget()
        # Use a vertical layout so an optional embedded plot can span

        # the full width below the control sections when embedded

        self.right_outer_layout = QVBoxLayout(right_widget)
        self.top_row_layout = QHBoxLayout()
        self.right_outer_layout.addLayout(self.top_row_layout)

        self.controls_widget = QWidget()
        self.controls_layout = QVBoxLayout(self.controls_widget)

        self.extra_widget = QWidget()
        self.extra_layout = QVBoxLayout(self.extra_widget)
        self.extra_stretch = QSpacerItem(0, 0, QSizePolicy.Minimum, QSizePolicy.Expanding)

        # ---- File controls ----
        self.file_ctrls_layout = QHBoxLayout()
        self.load_btn = QPushButton("Load time series file")
        self.save_btn = QPushButton("Save Files")
        self.clear_btn = QPushButton("Clear All")
        self.save_values_btn = QPushButton("Save Values…")
        self.load_values_btn = QPushButton("Load Values…")
        self.export_csv_btn = QPushButton("Export Selected to CSV")
        self.export_dt_input = QLineEdit("0")
        self.export_dt_input.setFixedWidth(50)
        self.export_dt_input.setToolTip("Resample dt (0 = no resample)")
        self.clear_orcaflex_btn = QPushButton("Clear OrcaFlex Selection")
        self.reselect_orcaflex_btn = QPushButton("Re-select OrcaFlex Variables")
        # Hidden until a .sim file is loaded
        self.clear_orcaflex_btn.hide()
        self.reselect_orcaflex_btn.hide()
        self.file_ctrls_layout.addWidget(self.load_btn)
        self.file_ctrls_layout.addWidget(self.save_btn)
        self.file_ctrls_layout.addWidget(self.clear_btn)
        self.file_ctrls_layout.addWidget(self.save_values_btn)
        self.file_ctrls_layout.addWidget(self.load_values_btn)
        self.file_ctrls_layout.addWidget(self.export_csv_btn)
        self.file_ctrls_layout.addWidget(self.export_dt_input)
        self.file_ctrls_layout.addWidget(self.clear_orcaflex_btn)
        self.file_ctrls_layout.addWidget(self.reselect_orcaflex_btn)
        self.file_ctrls_layout.addStretch(1)

        self.theme_embed_widget = QWidget()
        self.theme_embed_layout = QVBoxLayout(self.theme_embed_widget)
        self.theme_switch = QCheckBox("Dark Theme")
        self.embed_plot_cb = QCheckBox("Embed Plot")
        self.theme_embed_layout.addWidget(self.theme_switch)
        self.theme_embed_layout.addWidget(self.embed_plot_cb)
        self.file_ctrls_layout.addWidget(self.theme_embed_widget)
        self.controls_layout.addLayout(self.file_ctrls_layout)

        # Progress bar
        self.progress = QProgressBar()

        # --- Transformations ---
        self.transform_group = QGroupBox("Quick transformations")
        transform_layout = QVBoxLayout(self.transform_group)

        row1 = QHBoxLayout()
        self.mult_by_1000_btn = QPushButton("Multiply by 1000")
        self.div_by_1000_btn = QPushButton("Divide by 1000")
        self.mult_by_10_btn = QPushButton("Multiply by 10")
        self.div_by_10_btn = QPushButton("Divide by 10")
        self.mult_by_2_btn = QPushButton("Multiply by 2")
        self.div_by_2_btn = QPushButton("Divide by 2")
        self.mult_by_neg1_btn = QPushButton("Multiply by -1")
        row1.addWidget(self.mult_by_1000_btn)
        row1.addWidget(self.div_by_1000_btn)
        row1.addWidget(self.mult_by_10_btn)
        row1.addWidget(self.div_by_10_btn)
        row1.addWidget(self.mult_by_2_btn)
        row1.addWidget(self.div_by_2_btn)
        row1.addWidget(self.mult_by_neg1_btn)
        transform_layout.addLayout(row1)

        row2 = QHBoxLayout()
        self.radians_btn = QPushButton("Radians")
        self.degrees_btn = QPushButton("Degrees")
        row2.addWidget(self.radians_btn)
        row2.addWidget(self.degrees_btn)
        transform_layout.addLayout(row2)

        row3 = QHBoxLayout()
        self.shift_mean0_btn = QPushButton("Shift Mean → 0")
        self.shift_min0_btn = QPushButton("Shift Min to Zero")
        self.ignore_anomalies_cb = QCheckBox("Ignore anomalies (lowest 1%) for shifting.")
        row3.addWidget(self.shift_mean0_btn)
        row3.addWidget(self.shift_min0_btn)
        row3.addWidget(self.ignore_anomalies_cb)
        transform_layout.addLayout(row3)

        row4 = QHBoxLayout()
        self.sqrt_sum_btn = QPushButton("Sqrt(sum of squares)")
        self.mean_of_sel_btn = QPushButton("Mean")
        self.abs_btn = QPushButton("Absolute")
        self.rolling_avg_btn = QPushButton("Rolling Avg")
        row4.addWidget(self.sqrt_sum_btn)
        row4.addWidget(self.mean_of_sel_btn)
        row4.addWidget(self.abs_btn)
        row4.addWidget(self.rolling_avg_btn)
        transform_layout.addLayout(row4)

        row5 = QHBoxLayout()
        row5.addWidget(QLabel("Tol [%]:"))
        self.shift_tol_entry = QLineEdit("0.01")
        self.shift_tol_entry.setFixedWidth(60)
        row5.addWidget(self.shift_tol_entry)
        row5.addWidget(QLabel("Min count:"))
        self.shift_cnt_entry = QLineEdit("10")
        self.shift_cnt_entry.setFixedWidth(60)
        row5.addWidget(self.shift_cnt_entry)
        self.shift_min_nz_btn = QPushButton(
            "Shift Min -> 0 : if repeted minima as per input"
        )
        self.shift_common_max_btn = QPushButton(
            "Common Shift Min -> 0 : if repeted minima as per input"
        )
        row5.addWidget(self.shift_min_nz_btn)
        row5.addWidget(self.shift_common_max_btn)
        transform_layout.addLayout(row5)


        # Progress bar is shown by itself unless the plot is embedded
        self.controls_layout.addWidget(self.progress)
        # Row used when embedding the plot to move transformations next to the
        # progress bar
        self.progress_transform_row = QHBoxLayout()


        # ---- Offset Group ----
        offset_group = QGroupBox("Apply operation from variable input fields")
        offset_layout = QVBoxLayout(offset_group)
        offset_layout.addWidget(QLabel('Examples: add "+1 / 1" substract "-1" divide "/2" multiply "*2"'))
        self.apply_value_user_var_cb = QCheckBox("Create user variable instead of overwriting?")
        offset_layout.addWidget(self.apply_value_user_var_cb)
        self.apply_values_btn = QPushButton("Apply Values")
        offset_layout.addWidget(self.apply_values_btn)
        self.controls_layout.addWidget(offset_group)

        # ---- File list group ----
        file_group = QGroupBox("Loaded Files")
        file_list_layout = QVBoxLayout(file_group)
        self.file_list = QListWidget()
        self.file_list.setMinimumWidth(220)
        self.remove_file_btn = QPushButton("Remove File")
        file_list_layout.addWidget(self.file_list)
        file_list_layout.addWidget(self.remove_file_btn)
        self.controls_layout.addWidget(file_group)

        # ---- Time window controls ----
        time_group = QGroupBox("Time Window (for Plot/Stats/Transform)")
        time_layout = QHBoxLayout(time_group)
        time_layout.addWidget(QLabel("Start:"))
        self.time_start = QLineEdit()
        self.time_start.setFixedWidth(60)
        time_layout.addWidget(self.time_start)
        time_layout.addWidget(QLabel("End:"))
        self.time_end = QLineEdit()
        self.time_end.setFixedWidth(60)
        time_layout.addWidget(self.time_end)
        self.reset_time_window_btn = QPushButton("Reset")
        time_layout.addWidget(self.reset_time_window_btn)
        self.controls_layout.addWidget(time_group)

        # ---- Frequency filtering controls ----
        self.freq_group = QGroupBox("Apply frequency filter to transformations and calculations")
        freq_layout = QGridLayout(self.freq_group)
        self.filter_none_rb = QRadioButton("None")
        self.filter_lowpass_rb = QRadioButton("Low-pass")
        self.filter_highpass_rb = QRadioButton("High-pass")
        self.filter_bandpass_rb = QRadioButton("Band-pass")
        self.filter_bandblock_rb = QRadioButton("Band-block")
        self.filter_none_rb.setChecked(True)
        self.lowpass_cutoff = QLineEdit("0.01")
        self.highpass_cutoff = QLineEdit("0.1")
        self.bandpass_low = QLineEdit("0.0")
        self.bandpass_high = QLineEdit("0.0")
        self.bandblock_low = QLineEdit("0.0")
        self.bandblock_high = QLineEdit("0.0")

        row = 0
        freq_layout.addWidget(self.filter_none_rb, row, 0, 1, 2)
        row += 1
        freq_layout.addWidget(self.filter_lowpass_rb, row, 0)
        freq_layout.addWidget(QLabel("below"), row, 1)
        freq_layout.addWidget(self.lowpass_cutoff, row, 2)
        freq_layout.addWidget(QLabel("Hz"), row, 3)
        row += 1
        freq_layout.addWidget(self.filter_highpass_rb, row, 0)
        freq_layout.addWidget(QLabel("above"), row, 1)
        freq_layout.addWidget(self.highpass_cutoff, row, 2)
        freq_layout.addWidget(QLabel("Hz"), row, 3)
        row += 1
        freq_layout.addWidget(self.filter_bandpass_rb, row, 0)
        freq_layout.addWidget(QLabel("between"), row, 1)
        freq_layout.addWidget(self.bandpass_low, row, 2)
        freq_layout.addWidget(QLabel("Hz and"), row, 3)
        freq_layout.addWidget(self.bandpass_high, row, 4)
        freq_layout.addWidget(QLabel("Hz"), row, 5)
        row += 1
        freq_layout.addWidget(self.filter_bandblock_rb, row, 0)
        freq_layout.addWidget(QLabel("between"), row, 1)
        freq_layout.addWidget(self.bandblock_low, row, 2)
        freq_layout.addWidget(QLabel("Hz and"), row, 3)
        freq_layout.addWidget(self.bandblock_high, row, 4)
        freq_layout.addWidget(QLabel("Hz"), row, 5)

        self.controls_layout.addWidget(self.freq_group)

        # ---- Tools (EVA + QATS) ----
        self.tools_group = QGroupBox("Tools")
        tools_layout = QHBoxLayout(self.tools_group)
        self.launch_qats_btn = QPushButton("Open in AnyQATS")
        self.evm_tool_btn = QPushButton("Open Extreme Value Statistics Tool")
        tools_layout.addWidget(self.launch_qats_btn)
        tools_layout.addWidget(self.evm_tool_btn)
        self.controls_layout.addWidget(self.tools_group)


        # ---- Plot controls ----
        self.plot_group = QGroupBox("Plot Controls")

        plot_group = self.plot_group  # backward compatibility for older refs

        plot_layout = QVBoxLayout(self.plot_group)
        plot_btn_row = QHBoxLayout()
        self.plot_selected_btn = QPushButton("Plot Selected (one graph)")
        self.plot_side_by_side_btn = QPushButton("Plot Selected (side-by-side)")
        grid_col = QVBoxLayout()
        grid_col.addWidget(self.plot_side_by_side_btn)
        self.plot_same_axes_cb = QCheckBox("Same axes")
        grid_col.addWidget(self.plot_same_axes_cb)
        self.plot_mean_btn = QPushButton("Plot Mean")
        self.plot_rolling_btn = QPushButton("Rolling Mean")
        self.animate_xyz_btn = QPushButton("Animate XYZ scatter (all points)")

        selected_col = QVBoxLayout()
        selected_col.addWidget(self.plot_selected_btn)
        self.plot_extrema_cb = QCheckBox("Mark max/min")
        selected_col.addWidget(self.plot_extrema_cb)

        plot_btn_row.addLayout(selected_col)
        plot_btn_row.addLayout(grid_col)
        plot_btn_row.addWidget(self.plot_mean_btn)
        plot_btn_row.addWidget(self.plot_rolling_btn)
        plot_btn_row.addWidget(self.animate_xyz_btn)
        self.plot_selected_btn.clicked.connect(self.plot_selected)
        # Use an explicit slot for side-by-side plotting so that the optional
        # ``checked`` argument emitted by QPushButton.clicked() is ignored and
        # the ``grid`` flag is always forwarded correctly.
        self.plot_side_by_side_btn.clicked.connect(self.plot_selected_side_by_side)
        self.plot_mean_btn.clicked.connect(self.plot_mean)
        self.plot_rolling_btn.clicked.connect(lambda: self.plot_selected(mode="rolling"))
        self.animate_xyz_btn.clicked.connect(self.animate_xyz_scatter_many)
        self.plot_raw_cb = QCheckBox("Raw")
        self.plot_raw_cb.setChecked(True)
        self.plot_lowpass_cb = QCheckBox("Low-pass")
        self.plot_highpass_cb = QCheckBox("High-pass")
        plot_btn_row.addWidget(self.plot_raw_cb)
        plot_btn_row.addWidget(self.plot_lowpass_cb)
        plot_btn_row.addWidget(self.plot_highpass_cb)
        plot_btn_row.addWidget(QLabel("Engine:"))
        self.plot_engine_combo = QComboBox()
        self.plot_engine_combo.addItems(["plotly", "bokeh", "default"])
        plot_btn_row.addWidget(self.plot_engine_combo)
        self.include_raw_mean_cb = QCheckBox("Show components (used in mean)")
        plot_btn_row.addWidget(self.include_raw_mean_cb)
        plot_layout.addLayout(plot_btn_row)
        # Label trimming controls
        trim_row = QHBoxLayout()
        trim_row.addWidget(QLabel("Trim label to keep:"))
        trim_row.addWidget(QLabel("Left:"))
        self.label_trim_left = QSpinBox()
        self.label_trim_left.setMaximum(1000)
        self.label_trim_left.setValue(10)
        trim_row.addWidget(self.label_trim_left)
        trim_row.addWidget(QLabel("Right:"))
        self.label_trim_right = QSpinBox()
        self.label_trim_right.setMaximum(1000)
        self.label_trim_right.setValue(60)
        trim_row.addWidget(self.label_trim_right)
        plot_layout.addLayout(trim_row)
        # Y-axis label
        yaxis_row = QHBoxLayout()
        yaxis_row.addWidget(QLabel("Y-axis label (optional):"))
        self.yaxis_label = QLineEdit("Value")
        yaxis_row.addWidget(self.yaxis_label)
        plot_layout.addLayout(yaxis_row)

        # Rolling mean window
        rolling_row = QHBoxLayout()
        rolling_row.addWidget(QLabel("Rolling mean window:"))
        self.rolling_window = QSpinBox()
        self.rolling_window.setMinimum(1)
        self.rolling_window.setMaximum(1000000)

        self.rolling_window.setValue(1)
        rolling_row.addWidget(self.rolling_window)
        plot_layout.addLayout(rolling_row)

        self.controls_layout.addWidget(self.plot_group)
        self.controls_layout.addWidget(self.transform_group)


        # ---- Calculator ----
        self.calc_group = QGroupBox("Calculator")
        calc_layout = QVBoxLayout(self.calc_group)
        calc_layout.addWidget(QLabel(
            "Define a new variable (e.g., result_name = f1_var1 + f2_var2) where f1 and f2 refer to file IDs in the loaded list (c_ common var, u_ user var)."
        ))
        self.calc_entry = QTextEdit()
        calc_layout.addWidget(self.calc_entry)
        calc_btn_row = QHBoxLayout()
        self.calc_btn = QPushButton("Calculate")
        self.calc_help_btn = QPushButton("?")
        calc_btn_row.addWidget(self.calc_btn)
        calc_btn_row.addWidget(self.calc_help_btn)
        calc_layout.addLayout(calc_btn_row)
        self.controls_layout.addWidget(self.calc_group)

        # Autocomplete popup for the calculator
        self.autocomplete_popup = QListWidget(self)
        self.autocomplete_popup.setWindowFlags(Qt.Popup)

        self.autocomplete_popup.setFocusPolicy(Qt.NoFocus)
        self.autocomplete_popup.setFocusProxy(self.calc_entry)


        # Do not steal focus when shown so typing can continue
        self.autocomplete_popup.setAttribute(Qt.WA_ShowWithoutActivating)
        self.autocomplete_popup.hide()

        # Connect calculator signals
        self.calc_btn.clicked.connect(self.calculate_series)
        self.calc_help_btn.clicked.connect(self.show_calc_help)
        self.calc_entry.textChanged.connect(self._update_calc_suggestions)
        self.autocomplete_popup.itemClicked.connect(self._insert_calc_suggestion)
        self.calc_entry.installEventFilter(self)
        self.autocomplete_popup.installEventFilter(self)

        # ---- Analysis ----
        self.analysis_group = QGroupBox("Analysis")
        analysis_layout = QVBoxLayout(self.analysis_group)
        self.show_stats_btn = QPushButton("Show statistic for selected variables")
        self.show_stats_btn.clicked.connect(self.show_stats)
        analysis_layout.addWidget(self.show_stats_btn)
        analysis_btn_row = QHBoxLayout()
        self.psd_btn = QPushButton("PSD")
        self.cycle_range_btn = QPushButton("Cycle Range")
        self.cycle_mean_btn = QPushButton("Range-Mean")
        self.cycle_mean3d_btn = QPushButton("Range-Mean 3-D")
        analysis_btn_row.addWidget(self.psd_btn)
        analysis_btn_row.addWidget(self.cycle_range_btn)
        analysis_btn_row.addWidget(self.cycle_mean_btn)
        analysis_btn_row.addWidget(self.cycle_mean3d_btn)
        analysis_layout.addLayout(analysis_btn_row)
        self.controls_layout.addWidget(self.analysis_group)
        # Plot controls below analysis
        self.controls_layout.addWidget(plot_group)



        self.plot_view = QWebEngineView()
        self.plot_view.setMinimumHeight(300)
        self.plot_view.setSizePolicy(QSizePolicy.Expanding, QSizePolicy.Expanding)
        # Match the dark theme when embedding Plotly by removing the default
        # light border around the web view. Background color is updated when
        # themes toggle via ``apply_dark_palette``/``apply_light_palette``.
        self.plot_view.setStyleSheet("border:0px;")
        self._temp_plot_file = None  # temporary HTML used for embedded plots
        # Placeholder for embedded Matplotlib canvas
        self._mpl_canvas = None
        # plot_view is shown when the "Embed Plot" option is enabled

        self.controls_layout.addStretch(1)
        self.extra_layout.addItem(self.extra_stretch)

        self.top_row_layout.addWidget(self.controls_widget)
        # extra_widget will be inserted when embed is enabled
        # Plot view occupies full width below the top row
        self.right_outer_layout.addWidget(self.plot_view)
        self.right_outer_layout.setStretch(0, 0)
        self.right_outer_layout.setStretch(1, 1)
        self.plot_view.hide()
        main_splitter.addWidget(right_widget)
        main_splitter.setStretchFactor(0, 1)
        main_splitter.setStretchFactor(1, 2)

        # ---- Set main container ----
        container = QWidget()
        container.setAutoFillBackground(True)
        container_layout = QHBoxLayout(container)
        container_layout.addWidget(main_splitter)
        self.setCentralWidget(container)
        self.setAutoFillBackground(True)

        # =======================
        # SIGNALS AND ACTIONS
        # =======================
        self.load_btn.clicked.connect(self.load_files)
        self.remove_file_btn.clicked.connect(self.remove_selected_file)
        self.clear_btn.clicked.connect(self.clear_all_files)
        self.goto_common_btn.clicked.connect(lambda: self.tabs.setCurrentIndex(0))
        self.goto_user_btn.clicked.connect(lambda: self.tabs.setCurrentIndex(self.tabs.count() - 1))
        self.unselect_all_btn.clicked.connect(self._unselect_all_variables)
        self.select_pos_btn.clicked.connect(self._select_all_by_list_pos)
        self.file_list.currentRowChanged.connect(self.highlight_file_tab)
        self.apply_values_btn.clicked.connect(self.apply_values)
        self.mult_by_1000_btn.clicked.connect(self.multiply_by_1000)
        self.div_by_1000_btn.clicked.connect(self.divide_by_1000)
        self.mult_by_10_btn.clicked.connect(self.multiply_by_10)
        self.div_by_10_btn.clicked.connect(self.divide_by_10)
        self.mult_by_2_btn.clicked.connect(self.multiply_by_2)
        self.div_by_2_btn.clicked.connect(self.divide_by_2)
        self.mult_by_neg1_btn.clicked.connect(self.multiply_by_neg1)
        self.mean_of_sel_btn.clicked.connect(self.mean_of_selected)
        self.sqrt_sum_btn.clicked.connect(self.sqrt_sum_of_squares)
        self.abs_btn.clicked.connect(self.abs_var)
        self.rolling_avg_btn.clicked.connect(self.rolling_average)
        self.radians_btn.clicked.connect(self.to_radians)
        self.degrees_btn.clicked.connect(self.to_degrees)
        self.shift_min0_btn.clicked.connect(self.shift_min_to_zero)
        self.shift_mean0_btn.clicked.connect(self.shift_mean_to_zero)
        self.save_btn.clicked.connect(self.save_files)
        self.save_values_btn.clicked.connect(self.save_entry_values)
        self.load_values_btn.clicked.connect(self.load_entry_values)
        self.export_csv_btn.clicked.connect(self.export_selected_to_csv)
        self.shift_min_nz_btn.clicked.connect(self.shift_repeated_neg_min)
        self.shift_common_max_btn.clicked.connect(self.shift_common_max)
        self.launch_qats_btn.clicked.connect(self.launch_qats)
        self.evm_tool_btn.clicked.connect(self.open_evm_tool)
        self.reselect_orcaflex_btn.clicked.connect(self.reselect_orcaflex_variables)
        self.psd_btn.clicked.connect(lambda: self.plot_selected(mode="psd"))
        self.cycle_range_btn.clicked.connect(lambda: self.plot_selected(mode="cycle"))
        self.cycle_mean_btn.clicked.connect(lambda: self.plot_selected(mode="cycle_rm"))
        self.cycle_mean3d_btn.clicked.connect(lambda: self.plot_selected(mode="cycle_rm3d"))
        self.plot_rolling_btn.clicked.connect(lambda: self.plot_selected(mode="rolling"))

        self.theme_switch.stateChanged.connect(self.toggle_dark_theme)
        self.embed_plot_cb.stateChanged.connect(self.toggle_embed_layout)
        self.plot_engine_combo.currentTextChanged.connect(self._on_engine_changed)


        # ==== Populate variable tabs on startup ====
        self.refresh_variable_tabs()
        # Apply the light palette by default
        self.apply_dark_palette()
        self.theme_switch.setChecked(True)
        self.toggle_embed_layout('')
        self.embed_plot_cb.setChecked(True)

    def eventFilter(self, obj, event):

        if obj is self.calc_entry and event.type() == QEvent.Type.KeyPress:
            if self.autocomplete_popup.isVisible():
                if event.key() in (Qt.Key_Up, Qt.Key_Down):
                    self._navigate_autocomplete(event)
                    return True
                if event.key() in (Qt.Key_Return, Qt.Key_Enter, Qt.Key_Tab):
                    self._insert_calc_suggestion()
                    return True
            if event.key() == Qt.Key_Escape:
                self.autocomplete_popup.hide()
                return True

        if obj is self.autocomplete_popup and event.type() == QEvent.Type.KeyPress:
            if event.key() in (Qt.Key_Up, Qt.Key_Down):
                self._navigate_autocomplete(event)
                return True
            if event.key() in (Qt.Key_Return, Qt.Key_Enter):
                self._insert_calc_suggestion()
                return True
            if event.key() == Qt.Key_Escape:
                self.autocomplete_popup.hide()
                return True

            # Forward other keystrokes to the calculator entry
            fwd = QKeyEvent(
                event.type(),
                event.key(),
                event.modifiers(),
                event.text(),
                event.isAutoRepeat(),
                event.count(),
            )
            QApplication.sendEvent(self.calc_entry, fwd)
            return True

        return super().eventFilter(obj, event)

    # ---- Calculator helpers -------------------------------------------------
    def _navigate_autocomplete(self, event):
        count = self.autocomplete_popup.count()
        if count == 0:
            return
        idx = self.autocomplete_popup.currentRow()
        if event.key() == Qt.Key_Down:
            idx = (idx + 1) % count
        elif event.key() == Qt.Key_Up:
            idx = (idx - 1) % count
        self.autocomplete_popup.setCurrentRow(idx)

    def _insert_calc_suggestion(self):
        import re

        item = self.autocomplete_popup.currentItem()
        if not item:
            return
        token = self._calc_match_lookup.get(item.text(), "")
        cursor = self.calc_entry.textCursor()
        text_before = self.calc_entry.toPlainText()[: cursor.position()]
        m = re.search(r"([A-Za-z0-9_]+)$", text_before)
        if m:
            cursor.movePosition(QTextCursor.Left, QTextCursor.KeepAnchor, len(m.group(1)))
        cursor.insertText(token)
        self.calc_entry.setTextCursor(cursor)
        self.autocomplete_popup.hide()
        self.calc_entry.setFocus()

    def _build_calc_variable_list(self):
        self.calc_variables = []
        self.calc_var_filemap = {}
        for i, tsdb in enumerate(self.tsdbs):
            tag = f"f{i + 1}"
            filename = os.path.basename(self.file_paths[i])
            for key in tsdb.getm().keys():
                safe = f"{tag}_{_safe(key)}"
                self.calc_variables.append(safe)
                self.calc_var_filemap[safe] = filename
        if self.tsdbs:
            common_set = set(self.tsdbs[0].getm().keys())
            for db in self.tsdbs[1:]:
                common_set &= set(db.getm().keys())
            for key in sorted(common_set):
                safe = f"c_{_safe(key)}"
                self.calc_variables.append(safe)
                self.calc_var_filemap[safe] = "common"
        for key in getattr(self, "user_variables", set()):
            safe = f"c_{_safe(key)}"
            if safe not in self.calc_variables:
                filename = next((os.path.basename(fp) for tsdb, fp in zip(self.tsdbs, self.file_paths) if key in tsdb.getm()), "")
                self.calc_variables.append(safe)
                self.calc_var_filemap[safe] = filename

    def _update_calc_suggestions(self):
        import re

        text = self.calc_entry.toPlainText()
        text_until_cursor = self.calc_entry.toPlainText()[: self.calc_entry.textCursor().position()]
        if not text:
            self.autocomplete_popup.hide()
            return
        m = re.search(r"([A-Za-z0-9_]+)$", text_until_cursor)
        if not m:
            self.autocomplete_popup.hide()
            return
        token = m.group(1).lower()
        all_items = self.calc_variables + MATH_FUNCTIONS
        matches = [v for v in all_items if v.lower().startswith(token)]
        if not matches:
            self.autocomplete_popup.hide()
            return
        matches.sort(key=lambda v: (v not in self.calc_variables, v.lower()))
        self.autocomplete_popup.clear()
        self._calc_match_lookup = {}
        for item in matches:
            label = item if item not in self.calc_variables else f"{item}   ({self.calc_var_filemap.get(item, '')})"
            self._calc_match_lookup[label] = item
            self.autocomplete_popup.addItem(label)
        self.autocomplete_popup.setCurrentRow(0)
        pos = self.calc_entry.mapToGlobal(self.calc_entry.cursorRect().bottomLeft())
        self.autocomplete_popup.move(pos)
        self.autocomplete_popup.setFixedWidth(self.calc_entry.width())
        self.autocomplete_popup.setFixedHeight(min(6, len(matches)) * 22)
        self.autocomplete_popup.show()
        # Keep typing focus in the calculator entry
        self.calc_entry.setFocus()

    def calculate_series(self):
        """Evaluate the Calculator expression and create new series."""
        import traceback

        expr = self.calc_entry.toPlainText().strip()
        if not expr:
            QMessageBox.warning(self, "No Formula", "Please enter a formula.")
            return

        m_out = re.match(r"\s*([A-Za-z_]\w*)\s*=", expr)
        if not m_out:
            QMessageBox.critical(self, "No Assignment", "Write the formula like   result = <expression>")
            return
        base_output = m_out.group(1)

        t_window = None
        for tsdb in self.tsdbs:
            for ts in tsdb.getm().values():
                mask = self.get_time_window(ts)
                if mask is not None and np.any(mask):
                    t_window = ts.t[mask]
                    break
            if t_window is not None:
                break
        if t_window is None:
            QMessageBox.critical(self, "No Time Window", "Could not infer a valid time window.")
            return

        common_tokens = {m.group(1) for m in re.finditer(r"\bc_([\w\- ]+)\b", expr)}
        user_tokens = {m.group(1) for m in re.finditer(r"\bu_([\w\- ]+)", expr)}
        file_tags_used = {int(m.group(1)) for m in re.finditer(r"\bf(\d+)_", expr)}
        if not file_tags_used:
            file_tags_used = set(range(1, len(self.tsdbs) + 1))

        u_global = {u for u in user_tokens if not re.search(r"_f\d+$", u)}
        u_perfile = {u for u in user_tokens if re.search(r"_f\d+$", u)}

        known_user = getattr(self, "user_variables", set())
        missing = u_global - known_user
        if missing:
            QMessageBox.critical(self, "Unknown user variable", ", ".join(sorted(missing)))
            return

        def align_all_files(name):
            vecs = []
            for i, tsdb in enumerate(self.tsdbs):
                ts = tsdb.getm().get(name)
                if ts is None:
                    return None, f"'{name}' not in {os.path.basename(self.file_paths[i])}"
                idx = (ts.t >= t_window[0]) & (ts.t <= t_window[-1])
                t_part, x_part = ts.t[idx], ts.x[idx]
                if len(t_part) == 0:
                    vecs.append(np.full_like(t_window, np.nan))
                    continue
                if not np.array_equal(t_part, t_window):
                    t_common = t_window[(t_window >= t_part[0]) & (t_window <= t_part[-1])]
                    x_part = qats.TimeSeries(name, t_part, x_part).resample(t=t_common)
                    full = np.full_like(t_window, np.nan)
                    full[np.isin(t_window, t_common)] = x_part
                    x_part = full
                vecs.append(x_part.astype(float))
            return vecs, None

        aligned_common, aligned_u_global = {}, {}
        for k in common_tokens:
            v, err = align_all_files(k)
            if err:
                QMessageBox.critical(self, "Common variable error", err)
                return
            aligned_common[k] = v
        for k in u_global:
            v, err = align_all_files(k)
            if err:
                QMessageBox.critical(self, "User variable error", err)
                return
            aligned_u_global[k] = v

        aligned_u_perfile = {}
        for tok in u_perfile:
            m = re.match(r"(.+)_f(\d+)$", tok)
            if not m:
                continue
            src_idx = int(m.group(2)) - 1
            if src_idx >= len(self.tsdbs):
                QMessageBox.critical(self, "User variable error", f"File #{m.group(2)} does not exist.")
                return
            ts = self.tsdbs[src_idx].getm().get(tok)
            if ts is None:
                QMessageBox.critical(self, "User variable error", f"Variable '{tok}' not found in {os.path.basename(self.file_paths[src_idx])}")
                return
            idx = (ts.t >= t_window[0]) & (ts.t <= t_window[-1])
            t_part, x_part = ts.t[idx], ts.x[idx]
            if len(t_part) == 0:
                vec = np.full_like(t_window, np.nan)
            elif np.array_equal(t_part, t_window):
                vec = x_part.astype(float)
            else:
                t_common = t_window[(t_window >= t_part[0]) & (t_window <= t_part[-1])]
                vec = qats.TimeSeries(tok, t_part, x_part).resample(t=t_common)
                full = np.full_like(t_window, np.nan)
                full[np.isin(t_window, t_common)] = vec
                vec = full
            aligned_u_perfile[tok] = vec.astype(float)

        results = []
        for file_idx, tsdb in enumerate(self.tsdbs):
            f_no = file_idx + 1
            ctx = {}
            for i, db in enumerate(self.tsdbs):
                tag = f"f{i + 1}"
                for key, ts in db.getm().items():
                    idx = (ts.t >= t_window[0]) & (ts.t <= t_window[-1])
                    if not np.any(idx):
                        continue
                    t_part = ts.t[idx]
                    x_part = self.apply_filters(ts)[idx]
                    if not np.array_equal(t_part, t_window):
                        t_common = t_window[(t_window >= t_part[0]) & (t_window <= t_part[-1])]
                        x_part = qats.TimeSeries(key, t_part, x_part).resample(t=t_common)
                        full = np.full_like(t_window, np.nan)
                        full[np.isin(t_window, t_common)] = x_part
                        x_part = full
                    ctx[f"{tag}_{_safe(key)}"] = x_part.astype(float)

            for k, vecs in aligned_common.items():
                ctx[f"c_{_safe(k)}"] = vecs[file_idx]
            for k, vecs in aligned_u_global.items():
                ctx[f"c_{_safe(k)}"] = vecs[file_idx]
            for tok, vec in aligned_u_perfile.items():
                ctx[f"u_{tok}"] = vec

            ctx["time"] = t_window
            ctx.update({
                "np": np,
                "sin": np.sin,
                "cos": np.cos,
                "tan": np.tan,
                "exp": np.exp,
                "sqrt": np.sqrt,
                "log": np.log,
                "abs": np.abs,
                "min": np.min,
                "max": np.max,
                "power": np.power,
                "radians": np.radians,
                "degrees": np.degrees,
            })

            try:
                exec(expr, ctx)
                y = np.asarray(ctx[base_output], dtype=float)
                if y.ndim == 0:
                    y = np.full_like(t_window, y, dtype=float)
                if len(y) != len(t_window):
                    raise ValueError("Result length mismatch with time vector")

                create_common_output = len(file_tags_used) >= 2
                must_write_here = (create_common_output and f_no == min(file_tags_used)) or (not create_common_output and f_no in file_tags_used)
                if not must_write_here:
                    continue

                filt_tag = self._filter_tag()
                suffix = "" if create_common_output else f"_f{f_no}"
                out_name = base_output
                if filt_tag:
                    out_name += f"_{filt_tag}"
                out_name += suffix
                ts_new = qats.TimeSeries(out_name, t_window, y)

                tsdb.add(ts_new)

                if create_common_output:
                    for other_db in self.tsdbs:
                        if out_name not in other_db.getm():
                            other_db.add(ts_new.copy())

                self.user_variables = getattr(self, "user_variables", set())
                self.user_variables.add(out_name)
                results.append((tsdb, ts_new))

            except Exception as e:
                QMessageBox.critical(self, "Calculation Error", f"{os.path.basename(self.file_paths[file_idx])}:\n{e}\n\n{traceback.format_exc()}")
                return

        self.refresh_variable_tabs()

        if len(file_tags_used) >= 2:
            msg = base_output
        else:
            msg = ", ".join(f"{base_output}_f{n}" for n in sorted(file_tags_used))
        QMessageBox.information(self, "Success", f"New variable(s): {msg}")

    def show_calc_help(self):
        """Display calculator usage help in a message box."""

        if not self.tsdbs:
            QMessageBox.information(
                self,
                "Calculator Help",
                "No files loaded – load files to see available variable references.",
            )
            return

        lines = [
            "👁‍🗨  Calculator Help",
            "",
            "📌  Prefix cheat-sheet",
            "     fN_<var>    variable from file N   (N = 1, 2, …)",
            "     c_<var>     common variable (present in every file)",
            "     u_<var>     user-created variable (all files)",
            "     u_<var>_fN  user variable that lives only in file N",
            "",
            "📝  Examples",
            "     result = f1_AccX + f2_AccY",
            "     diff   = c_WAVE1 - u_MyVar_f1",
            "",
            "The file number N corresponds to the indices shown in the",
            "'Loaded Files' list:",
            "",
        ]

        for idx, path in enumerate(self.file_paths, start=1):
            lines.append(f"     {idx}. {os.path.basename(path)}")

        lines.extend(
            [
                "",
                "🧬  Built-in math helpers",
                "     sin, cos, tan, sqrt, exp, log",
                "     abs, min, max, power, radians, degrees",
                "",
                "💡  Tips",
                "  •  Any valid Python / NumPy expression works (np.mean, np.std, …).",
                "  •  Give the left-hand side any name you like – it becomes a new",
                "     user variable (and appears under the 'User Variables' tab).",
                "  •  Autocomplete suggests prefixes and math functions as you type.",
            ]
        )

        QMessageBox.information(self, "Calculator Help", "\n".join(lines))

    def populate_var_list(self, var_list_widget, variables):
        var_list_widget.clear()
        self.var_widgets = {}
        for varname in variables:
            row_widget = VariableRowWidget(varname)
            item = QListWidgetItem(var_list_widget)
            item.setSizeHint(row_widget.sizeHint())
            var_list_widget.addItem(item)
            var_list_widget.setItemWidget(item, row_widget)
            self.var_widgets[varname] = row_widget
        var_list_widget.setMinimumWidth(350)  # You can make it even wider if needed

    def show_selected(self):
        out = []
        for varname, row in self.var_widgets.items():
            if row.checkbox.isChecked():
                try:
                    val = float(row.input.text() or 0)
                except ValueError:
                    val = "Invalid"
                out.append(f"{varname}: checked, value = {val}")
            else:
                out.append(f"{varname}: not checked")
        from PySide6.QtWidgets import QMessageBox
        QMessageBox.information(self, "Selections", "\n".join(out))

    def make_variable_row(self, var_key, var_label, checked=False, initial_value=None):
        """Return a widget with checkbox, input field and variable label."""
        row = QWidget()
        layout = QHBoxLayout(row)
        layout.setContentsMargins(2, 2, 2, 2)

        chk = QCheckBox()
        chk.setChecked(checked)
        offset_edit = QLineEdit()
        offset_edit.setFixedWidth(60)
        if initial_value is not None:
            offset_edit.setText(str(initial_value))
        label = QLabel(var_label)

        layout.addWidget(chk)
        layout.addWidget(offset_edit)
        layout.addWidget(label)
        layout.addStretch(1)
        row.setLayout(layout)

        # Register in dictionaries for later access
        self.var_checkboxes[var_key] = chk
        self.var_offsets[var_key] = offset_edit
        return row

    def populate_variable_tab(self, tab_widget, var_keys, var_labels=None):
        layout = QVBoxLayout(tab_widget)
        for key in var_keys:
            label = var_labels[key] if var_labels and key in var_labels else key
            row = self.make_variable_row(key, label)
            layout.addWidget(row)
        layout.addStretch(1)
        tab_widget.setLayout(layout)

    def apply_values(self):
        """Apply numeric edits entered for each selected variable."""
        import os

        def _parse(txt: str):
            txt = txt.strip()
            if not txt:
                return None
            if txt[0] in "+-*/":
                op, num = txt[0], txt[1:].strip()
            else:
                op, num = "+", txt
            if not num:
                return None
            try:
                val = float(num)
            except ValueError:
                return None
            if op == "/" and abs(val) < 1e-12:
                return None
            return op, val

        common_ops, per_file_ops = {}, {}
        for ukey, entry in self.var_offsets.items():
            parsed = _parse(entry.text())
            if parsed is None:
                continue
            if "::" in ukey:
                f, v = ukey.split("::", 1)
                per_file_ops[(f, v)] = parsed
            elif ":" in ukey:
                f, v = ukey.split(":", 1)
                per_file_ops[(f, v)] = parsed
            else:
                common_ops[ukey] = parsed

        if not (common_ops or per_file_ops):
            QMessageBox.information(self, "Apply Values", "No valid edits were entered.")
            return

        make_new = self.apply_value_user_var_cb.isChecked()
        applied = 0
        conflicts = []
        self.user_variables = getattr(self, "user_variables", set())

        def _fmt_val(v: float) -> str:
            txt = f"{v:g}"
            return txt.replace(".", "p")

        for file_idx, (tsdb, fp) in enumerate(zip(self.tsdbs, self.file_paths), start=1):
            fname = os.path.basename(fp)
            local_per = {v: op for (f, v), op in per_file_ops.items() if f == fname}
            for var, ts in list(tsdb.getm().items()):
                has_c = var in common_ops
                has_p = var in local_per
                if not (has_c or has_p):
                    continue

                if has_c and has_p:
                    (opC, valC), (opP, valP) = common_ops[var], local_per[var]
                    if opC == opP and abs(valC - valP) < 1e-12:
                        op_use, val_use = opC, valC
                    elif all(op in "+-" for op in (opC, opP)):
                        zeroC, zeroP = abs(valC) < 1e-12, abs(valP) < 1e-12
                        if zeroC and not zeroP:
                            op_use, val_use = opP, valP
                        elif zeroP and not zeroC:
                            op_use, val_use = opC, valC
                        else:
                            conflicts.append(f"{fname}:{var}  (+{valC} vs +{valP})")
                            continue
                    else:
                        conflicts.append(f"{fname}:{var}  ({opC}{valC} vs {opP}{valP})")
                        continue
                else:
                    op_use, val_use = common_ops[var] if has_c else local_per[var]

                if make_new:
                    op_code = {"+": "p", "-": "m", "*": "x", "/": "d"}[op_use]
                    filt_tag = self._filter_tag()
                    base = f"{var}_{op_code}{_fmt_val(val_use)}"
                    if filt_tag:
                        base += f"_{filt_tag}"
                    base += f"_f{file_idx}"
                    name = base
                    n = 1
                    while name in tsdb.getm():
                        name = f"{base}_{n}"
                        n += 1
                    if op_use == "+":
                        data = ts.x + val_use
                    elif op_use == "-":
                        data = ts.x - val_use
                    elif op_use == "*":
                        data = ts.x * val_use
                    elif op_use == "/":
                        data = ts.x / val_use
                    new_ts = TimeSeries(name, ts.t.copy(), data)
                    tsdb.add(new_ts)
                    self.user_variables.add(name)
                else:
                    if op_use == "+":
                        ts.x = ts.x + val_use
                    elif op_use == "-":
                        ts.x = ts.x - val_use
                    elif op_use == "*":
                        ts.x = ts.x * val_use
                    elif op_use == "/":
                        ts.x = ts.x / val_use
                applied += 1

        self._populate_variables(None)
        summary = [f"{'Created' if make_new else 'Edited'} {applied} series."]
        if conflicts:
            summary.append("\nConflicts (skipped):")
            summary.extend(f"  • {c}" for c in conflicts)
        QMessageBox.information(self, "Apply Values", "\n".join(summary))

    def get_selected_keys(self):
        """Return all checked variables from all VariableTabs except User Variables."""
        keys = []
        for i in range(self.tabs.count()):
            tab = self.tabs.widget(i)
            # Only check variable tabs, not user variables
            # You can skip last tab if it's user vars, or check label if you want.
            if hasattr(tab, "selected_variables"):
                keys.extend(tab.selected_variables())
        return list(set(keys))

    def _apply_transformation(self, func, suffix, announce=True):
        """
        Apply *func* to every selected time-series and push the result back
        into the corresponding TsDB.

          new-name = <orig_name>_<suffix>_fN[_k]
                     └───────────────┘  └┘ └┘
                          copy        N  clash-counter
        """
        import os
        from PySide6.QtCore import QTimer
        from anyqats import TimeSeries

        self.rebuild_var_lookup()
        made = []
        fnames = [os.path.basename(p) for p in self.file_paths]

        def _has_file_prefix(key: str) -> bool:
            """Return True if *key* is prefixed with any loaded file name."""
            for name in fnames:
                if key.startswith(f"{name}::") or key.startswith(f"{name}:"):
                    return True
            return False

        for f_idx, (tsdb, path) in enumerate(zip(self.tsdbs, self.file_paths), start=1):
            fname = os.path.basename(path)

            for u_key, chk in self.var_checkboxes.items():
                if not chk.isChecked():
                    continue

                # ── resolve unique-key to var name inside *this* file ─────────
                if u_key.startswith(f"{fname}::"):
                    varname = u_key.split("::", 1)[1]
                elif u_key.startswith(f"{fname}:"):
                    varname = u_key.split(":", 1)[1]
                elif not _has_file_prefix(u_key):
                    varname = u_key
                else:
                    continue

                ts = tsdb.getm().get(varname)
                if ts is None:
                    continue

                mask = self.get_time_window(ts)

                # 📌── accept slice OR ndarray ────────────────────────────────
                if isinstance(mask, slice):  # full window
                    t_win = ts.t[mask]
                    y_src = self.apply_filters(ts)[mask]
                else:  # boolean ndarray
                    if not mask.any():  # completely empty
                        continue
                    t_win = ts.t[mask]
                    y_src = self.apply_filters(ts)[mask]
                # ----------------------------------------------------------------

                y_new = func(y_src)

                # ── unique name inside this file ─────────────────────────────
                filt_tag = self._filter_tag()
                base = f"{ts.name}_{suffix}"
                if filt_tag:
                    base += f"_{filt_tag}"
                base += f"_f{f_idx}"
                new_name = base
                k = 1
                while new_name in tsdb.getm():
                    new_name = f"{base}_{k}"
                    k += 1

                tsdb.add(TimeSeries(new_name, t_win, y_new))
                made.append(new_name)

                # mark global user-var
                self.user_variables = getattr(self, "user_variables", set())
                self.user_variables.add(new_name)

        # ── GUI refresh & popup ──────────────────────────────────────────────
        if made:
            QTimer.singleShot(0, lambda: self._populate_variables(None))
            if announce:

                def _ok():
                    show = 10
                    if len(made) <= show:
                        msg = "\n".join(sorted(made))
                    else:
                        msg = (
                            "\n".join(sorted(made)[:show])
                            + f"\n… and {len(made) - show} more"
                        )
                    QMessageBox.information(self, "Transformation complete", msg)

                QTimer.singleShot(0, _ok)
        elif announce:
            QTimer.singleShot(
                0,
                lambda: QMessageBox.warning(
                    self,
                    "Nothing new",
                    "All requested series already exist – no new series created.",
                ),
            )

    def abs_var(self):
        import numpy as np
        from PySide6.QtWidgets import QMessageBox

        self._apply_transformation(lambda y: np.abs(y), "abs", True)

    def rolling_average(self):
        """Apply rolling mean to all selected series."""
        import pandas as pd

        window = 1
        if hasattr(self, "rolling_window"):
            try:
                window = max(1, int(self.rolling_window.value()))
            except Exception:
                window = 1

        func = lambda y, w=window: pd.Series(y).rolling(window=w, min_periods=1).mean().to_numpy()
        self._apply_transformation(func, "rollMean", True)

    def sqrt_sum_of_squares(self):
        """
        √(Σ xi²) on the currently-selected variables.

        • If you pick only *Common-tab* variables, every file gets its own
          result, named  sqrt_sum_of_squares(varA+varB)_fN

        • If you select explicit per-file keys (filename::var), each file
          gets exactly one result (the filename part is already unique).
        """
        import numpy as np, os, re
        from anyqats import TimeSeries
        from PySide6.QtCore import QTimer
        from PySide6.QtWidgets import QMessageBox


        self.rebuild_var_lookup()

        sel_keys = [k for k, ck in self.var_checkboxes.items() if ck.isChecked()]
        if not sel_keys:
            QMessageBox.warning(
                self, "No selection", "Select variables to apply the transformation."
            )
            return

        # ── helper: strip one trailing “_f<number>” (if any) ──────────────────
        _re_f = re.compile(r"_f\d+$")

        def _strip_f_suffix(name: str) -> str:
            return _re_f.sub("", name)

        multi_file = len(self.tsdbs) > 1
        common_pick = all("::" not in k for k in sel_keys)
        created = []

        self.user_variables = getattr(self, "user_variables", set())

        # ───────────────────────── COMMON-TAB BRANCH ──────────────────────────
        if common_pick:
            for f_idx, (tsdb, fp) in enumerate(zip(self.tsdbs, self.file_paths), 1):
                values, t_ref = [], None
                for k in sel_keys:
                    ts = tsdb.getm().get(k)
                    if ts is None:
                        continue
                    if t_ref is None:
                        t_ref = ts.t
                    elif not np.allclose(ts.t, t_ref):
                        QMessageBox.critical(
                            self,
                            "Time mismatch",
                            f"Time mismatch in {os.path.basename(fp)} for '{k}'",
                        )
                        return
                    values.append(ts.x)
                if not values:
                    continue

                y = np.sqrt(np.sum(np.vstack(values) ** 2, axis=0))

                # build *clean* base name (no duplicate _fN tails inside)
                clean_keys = [_strip_f_suffix(k) for k in sel_keys]
                base = f"sqrt_sum_of_squares({'+'.join(clean_keys)})"
                suffix = f"_f{f_idx}" if multi_file else ""
                name = f"{base}{suffix}"

                n = 1
                while name in tsdb.getm():
                    name = f"{base}{suffix}_{n}"
                    n += 1

                tsdb.add(TimeSeries(name, t_ref, y))
                self.user_variables.add(name)
                created.append(name)

        # ──────────────────────── PER-FILE-KEY BRANCH ─────────────────────────
        else:
            per_file = {}
            for k in sel_keys:
                if "::" not in k:
                    QMessageBox.critical(
                        self,
                        "Mixed selection",
                        "Choose either only common-tab or only per-file keys.",
                    )
                    return
                fname, var = k.split("::", 1)
                per_file.setdefault(fname, []).append(var)

            for tsdb, fp in zip(self.tsdbs, self.file_paths):
                fname = os.path.basename(fp)
                if fname not in per_file:
                    continue

                values, t_ref = [], None
                for v in per_file[fname]:
                    ts = tsdb.getm().get(v)
                    if ts is None:
                        continue
                    if t_ref is None:
                        t_ref = ts.t
                    elif not np.allclose(ts.t, t_ref):
                        QMessageBox.critical(
                            self,
                            "Time mismatch",
                            f"Time mismatch in {fname} for '{v}'",
                        )
                        return
                    values.append(ts.x)
                if not values:
                    continue

                y = np.sqrt(np.sum(np.vstack(values) ** 2, axis=0))

                clean = [_strip_f_suffix(v) for v in per_file[fname]]
                base = f"sqrt_sum_of_squares({'+'.join(clean)})"
                suffix = f"_f{self.file_paths.index(fp) + 1}"
                name = f"{base}{suffix}"

                n = 1
                while name in tsdb.getm():
                    name = f"{base}{suffix}_{n}"
                    n += 1

                tsdb.add(TimeSeries(name, t_ref, y))
                self.user_variables.add(name)
                created.append(name)

        # ─────────────────────────── GUI refresh ───────────────────────────────
        if created:
            QTimer.singleShot(0, self._populate_variables)
            print("✅ Added:", created)
        else:
            QTimer.singleShot(
                0,
                lambda: QMessageBox.warning(
                    self,
                    "No new series",
                    "All requested series already exist — no new series created.",
                ),
            )

    def mean_of_selected(self):
        """
        Compute the arithmetic mean of every *checked* variable.

        ─ Selection rules ─────────────────────────────────────────────
        • If you chose only Common-tab keys → one mean per file:
            mean(varA+varB)_fN

        • If you picked any per-file key   → one mean per file using the
          keys that belong to that very file.  (The filename already
          distinguishes them, so no extra suffix is added.)
        """
        import numpy as np, os, re
        from anyqats import TimeSeries
        from PySide6.QtWidgets import QMessageBox

        sel_keys = [k for k, ck in self.var_checkboxes.items() if ck.isChecked()]
        if not sel_keys:
            QMessageBox.warning(
                self, "No selection", "Select variables to apply the transformation."
            )
            return

        # ── regex: strip exactly one trailing “_f<number>” (if any) ──────────
        _re_f = re.compile(r"_f\d+$")
        _clean = lambda s: _re_f.sub("", s)

        common_pick = all("::" not in k for k in sel_keys)
        multi_file = len(self.tsdbs) > 1
        created = []

        self.user_variables = getattr(self, "user_variables", set())

        # ───────────────────────── helper ─────────────────────────────
        def _store(tsdb, name_base, t_ref, vals):
            """Add a new TimeSeries, ensuring uniqueness inside *tsdb*."""
            y = np.mean(np.vstack(vals), axis=0)
            new = name_base
            n = 1
            while new in tsdb.getm():
                new = f"{name_base}_{n}"
                n += 1
            tsdb.add(TimeSeries(new, t_ref, y))
            self.user_variables.add(new)
            created.append(new)

        # ─────────────────── COMMON-TAB BRANCH ────────────────────────
        if common_pick:
            clean_keys = [_clean(k) for k in sel_keys]

            for f_idx, (tsdb, fp) in enumerate(zip(self.tsdbs, self.file_paths), 1):
                vals, t_ref = [], None
                for k in sel_keys:
                    ts = tsdb.getm().get(k)
                    if ts is None:
                        continue
                    if t_ref is None:
                        t_ref = ts.t
                    elif not np.allclose(ts.t, t_ref):
                        QMessageBox.critical(
                            self,
                            "Time mismatch",
                            f"Time mismatch in {os.path.basename(fp)} for '{k}'",
                        )
                        return
                    vals.append(self.apply_filters(ts)[self.get_time_window(ts)])

                if not vals:
                    continue

                suffix = f"_f{f_idx}" if multi_file else ""
                namebase = f"mean({'+'.join(clean_keys)}){suffix}"
                _store(tsdb, namebase, t_ref, vals)

        # ────────────────── PER-FILE-KEY BRANCH ───────────────────────
        else:
            per_file = {}
            for k in sel_keys:
                if "::" not in k:
                    QMessageBox.critical(
                        self,
                        "Mixed selection",
                        "Pick either only common-tab or only per-file keys.",
                    )
                    return
                fname, var = k.split("::", 1)
                per_file.setdefault(fname, []).append(var)

            for tsdb, fp in zip(self.tsdbs, self.file_paths):
                fname = os.path.basename(fp)
                vars_here = per_file.get(fname)
                if not vars_here:
                    continue

                vals, t_ref = [], None
                for v in vars_here:
                    ts = tsdb.getm().get(v)
                    if ts is None:
                        continue
                    if t_ref is None:
                        t_ref = ts.t
                    elif not np.allclose(ts.t, t_ref):
                        QMessageBox.critical(
                            self,
                            "Time mismatch",
                            f"Time mismatch in {fname} for '{v}'",
                        )
                        return
                    vals.append(self.apply_filters(ts)[self.get_time_window(ts)])

                if not vals:
                    continue

                clean = [_clean(v) for v in vars_here]
                namebase = f"mean({'+'.join(clean)})"  # ← no _fN here
                _store(tsdb, namebase, t_ref, vals)

        # ───────────────────── GUI refresh ────────────────────────────
        if created:
            QTimer.singleShot(0, self._populate_variables)
            print("✅ Added mean series:", created)
        else:
            QTimer.singleShot(
                0,
                lambda: QMessageBox.warning(
                    self,
                    "No new series",
                    "All requested series already exist — no new series created.",
                ),
            )

    def multiply_by_1000(self):
        self._apply_transformation(lambda y: y * 1000, "×1000", True)

    def divide_by_1000(self):
        self._apply_transformation(lambda y: y / 1000, "÷1000", True)

    def multiply_by_10(self):
        self._apply_transformation(lambda y: y * 10, "×10", True)

    def divide_by_10(self):
        self._apply_transformation(lambda y: y / 10, "÷10", True)

    def multiply_by_2(self):
        self._apply_transformation(lambda y: y * 2, "×2", True)

    def divide_by_2(self):
        self._apply_transformation(lambda y: y / 2, "÷2", True)

    def multiply_by_neg1(self):
        self._apply_transformation(lambda y: y * -1, "×-1", True)

    def to_radians(self):
        import numpy as np

        self._apply_transformation(lambda y: np.radians(y), "rad", True)

    def to_degrees(self):
        import numpy as np

        self._apply_transformation(lambda y: np.degrees(y), "deg", True)

    def shift_min_to_zero(self):
        """Shift series so its minimum becomes zero **only** when that minimum is negative."""
        import numpy as np

        def shift(y: np.ndarray) -> np.ndarray:
            # (1) Find the reference minimum – optionally ignoring the lowest 1 %
            if self.ignore_anomalies_cb.isChecked():
                lower = np.sort(y)[int(len(y) * 0.01)]  # 1 % quantile
            else:
                lower = np.min(y)

            # (2) Do nothing if the series is already non-negative
            if lower >= 0:
                return y

            # (3) Otherwise shift the whole series up
            return y - lower

        # Create a new series with suffix “…_shift0”
        self._apply_transformation(shift, "shift0", True)

    def shift_repeated_neg_min(self):
        """
        Shift a series upward so that a *repeated* negative minimum becomes 0.

        The user supplies two numbers in the toolbar:

            Tol [%]   →  self.shift_tol_entry   (e.g. 0.001 = 0.001 %)
            Min count →  self.shift_cnt_entry   (integer ≥ 1)

        A shift is applied **only if**
          • the minimum value is negative, **and**
          • at least *Min count* samples lie within ±Tol % of that minimum.

        The new series are named  “<oldname>_shiftNZ”  (NZ = non-zero).
        """

        import numpy as np
        from PySide6.QtWidgets import QMessageBox

        # ── read parameters from the two entry boxes ──────────────────────
        try:
            tol_pct = float(self.shift_tol_entry.text()) / 100.0  # % → fraction
        except ValueError:
            QMessageBox.critical(
                self, "Invalid tolerance", "Enter a number in the Tol [%] box."
            )
            return

        try:
            min_count = int(self.shift_cnt_entry.text())
            if min_count < 1:
                raise ValueError
        except ValueError:
            QMessageBox.critical(
                self, "Invalid count", "Enter a positive integer in the Min count box."
            )
            return

        self.rebuild_var_lookup()

        # ── helper that is executed on every selected y-vector ────────────
        def _shift_if_plateau(y):
            y = np.asarray(y, dtype=float)
            if y.size == 0:
                return y

            ymin, ymax = y.min(), y.max()
            if ymin >= 0:
                return y  # already non-negative

            tol_abs = abs(ymin) * tol_pct  # absolute tolerance

            plate_cnt = np.count_nonzero(np.abs(y - ymin) <= tol_abs)
            print(plate_cnt, min_count, tol_pct, tol_abs)
            if plate_cnt >= min_count:
                return y - ymin  # shift so ymin → 0
            return y  # leave unchanged

        # reuse the generic helper (takes care of naming, user_variables, refresh)
        self._apply_transformation(_shift_if_plateau, "shiftNZ", True)

    def shift_common_max(self):
        """
        For each selected *common* variable (one that exists in ALL files),
        compute the negative‐minimum plateau‐based shift (if any) in each file,
        then take the LARGEST of those shifts and apply it to every selected common
        variable in every file.  New series are named "<oldname>_shiftCommon_fN".
        """

        import numpy as np

        # 1) Read tolerance [%] and minimum count
        try:
            tol_pct = float(self.shift_tol_entry.text()) / 100.0
        except ValueError:
            QMessageBox.critical(
                self, "Invalid tolerance", "Enter a number in the Tol [%] box."
            )
            return

        try:
            min_count = int(self.shift_cnt_entry.text())
            if min_count < 1:
                raise ValueError
        except ValueError:
            QMessageBox.critical(
                self, "Invalid count", "Enter a positive integer in the Min count box."
            )
            return

        # 2) Gather all currently selected common keys
        selected_common = [
            key
            for key, var in self.var_checkboxes.items()
            if var.isChecked() and "::" not in key and ":" not in key
        ]
        if not selected_common:
            QMessageBox.warning(
                self,
                "No Common Variables",
                "Select one or more common variables (in the Common tab) to shift.",
            )
            return

        # 3) Compute each file's candidate shift for each key
        all_shifts = []
        for key in selected_common:
            for tsdb in self.tsdbs:
                ts = tsdb.getm().get(key)
                if ts is None:
                    continue  # shouldn’t happen for a “common” key
                mask = self.get_time_window(ts)
                if mask is None or not np.any(mask):
                    continue
                y = self.apply_filters(ts)[mask]
                if y.size == 0:
                    continue

                ymin = np.min(y)
                if ymin >= 0:
                    continue

                tol_abs = abs(ymin) * tol_pct
                count = np.count_nonzero(np.abs(y - ymin) <= tol_abs)
                if count >= min_count:
                    all_shifts.append(-ymin)

        # 4) Find the largest shift
        if not all_shifts:
            QMessageBox.information(
                self,
                "No Shift Needed",
                "No common variable met the plateau criteria.",
            )
            return

        max_shift = max(all_shifts)
        if max_shift <= 0:
            QMessageBox.information(
                self,
                "No Shift Needed",
                "All selected series are already ≥ 0 or don't meet the count.",
            )
            return

        # 5) Temporarily turn OFF any per‐file checkboxes; leave only common‐keys ON:
        saved_state = {k: var.isChecked() for k, var in self.var_checkboxes.items()}
        try:
            # Turn OFF any per‐file or user‐variable checkboxes
            for unique_key in list(self.var_checkboxes.keys()):
                if "::" in unique_key or ":" in unique_key:
                    self.var_checkboxes[unique_key].setChecked(False)

            # Ensure each common key remains selected
            for key in selected_common:
                self.var_checkboxes[key].setChecked(True)

            # Call _apply_transformation (this will add one “_shiftCommon_fN” per file)
            self._apply_transformation(
                lambda y: y + max_shift, "shiftCommon", print_it=False
            )
        finally:
            # Restore the original check states
            for k, v in saved_state.items():
                self.var_checkboxes[k].setChecked(v)

        num_files = len(self.tsdbs)
        QMessageBox.information(
            self,
            "Success",
            f"Shifted {len(selected_common)} common variable(s) by {max_shift:.4g} across {num_files} files.",
        )

    def shift_mean_to_zero(self):
        """
        Shift each selected time-series vertically so that its *mean* becomes 0.

        ‣ If *Ignore anomalies* (self.ignore_anomalies_cb) is ticked,
          the mean is computed on the central 98 % (1-99 % percentiles) to
          reduce the influence of outliers — consistent with your other tools.

        Saved as:  <origName>_shiftMean0   (or _shiftMean0_1, _2, … if needed)
        """
        import numpy as np

        def _demean(y: np.ndarray) -> np.ndarray:
            if self.ignore_anomalies_cb.isChecked():
                # robust mean: trim 1 % at both ends
                p01, p99 = np.percentile(y, [1, 99])
                mask = (y >= p01) & (y <= p99)
                m = np.mean(y[mask]) if np.any(mask) else np.mean(y)
            else:
                m = np.mean(y)
            return y - m

        # suffix “shiftMean0” keeps the style of “shift0”, “shiftNZ”, …
        self._apply_transformation(_demean, "shiftMean0", True)

    @Slot()
    def load_files(self):
        files, _ = QFileDialog.getOpenFileNames(self, "Open time series files", "", "All Files (*)")
        if not files:
            return
        self.update_progressbar(0, len(files))
        self.file_loader.progress_callback = self.update_progressbar
        sim_files = [fp for fp in files if fp.lower().endswith(".sim")]
        if sim_files:
            self.file_loader.preload_sim_models(sim_files)
        tsdbs, errors = self.file_loader.load_files(files)

        def _true_index(fp: str) -> int:
            if fp in self.file_paths:
                return self.file_paths.index(fp) + 1
            return len(self.file_paths) + 1

        for path, tsdb in zip(files, tsdbs):
            idx = _true_index(path)
            rename_map = {}
            for key in list(tsdb.getm().keys()):
                if not _looks_like_user_var(key):
                    continue
                m = re.search(r"_f(\d+)$", key)
                if m and int(m.group(1)) == idx:
                    continue
                base = re.sub(r"_f\d+$", "", key)
                new_key = f"{base}_f{idx}"
                dup = 1
                while new_key in tsdb.getm() or new_key in rename_map.values():
                    new_key = f"{base}_f{idx}_{dup}"
                    dup += 1
                rename_map[key] = new_key

            for old, new in rename_map.items():
                ts = tsdb.getm().pop(old)
                ts.name = new
                tsdb.getm()[new] = ts

            for k in tsdb.getm():
                if _looks_like_user_var(k):
                    self.user_variables.add(k)

            self.tsdbs.append(tsdb)
            self.file_paths.append(path)
            self.file_list.addItem(os.path.basename(path))
            #print(f"Loaded {path}: variables = {list(tsdb.getm().keys())}")
        if errors:
            QMessageBox.warning(self, "Errors occurred", "\n".join([f"{f}: {e}" for f, e in errors]))
        self.refresh_variable_tabs()

    def remove_selected_file(self):
        idx = self.file_list.currentRow()
        if idx < 0:
            return
        del self.tsdbs[idx]
        del self.file_paths[idx]
        self.file_list.takeItem(idx)
        self.refresh_variable_tabs()

    def clear_all_files(self):
        self.tsdbs.clear()
        self.file_paths.clear()
        self.file_list.clear()
        self.refresh_variable_tabs()

    def reselect_orcaflex_variables(self):
        """Re-open the OrcaFlex picker for currently loaded .sim files."""
        self.file_loader.reuse_orcaflex_selection = False
        sim_paths = [p for p in self.file_paths if p.lower().endswith(".sim")]
        if not sim_paths:
            return

        tsdb_map = self.file_loader.open_orcaflex_picker(sim_paths)
        if not tsdb_map:
            return

        for path in sim_paths:
            if path not in tsdb_map:
                continue
            tsdb = tsdb_map[path]
            idx = self.file_paths.index(path) + 1

            rename_map = {}
            for key in list(tsdb.getm().keys()):
                if not _looks_like_user_var(key):
                    continue
                m = re.search(r"_f(\d+)$", key)
                if m and int(m.group(1)) == idx:
                    continue
                base = re.sub(r"_f\d+$", "", key)
                new_key = f"{base}_f{idx}"
                dup = 1
                while new_key in tsdb.getm() or new_key in rename_map.values():
                    new_key = f"{base}_f{idx}_{dup}"
                    dup += 1
                rename_map[key] = new_key

            for old, new in rename_map.items():
                ts = tsdb.getm().pop(old)
                ts.name = new
                tsdb.getm()[new] = ts

            for k in tsdb.getm():
                if _looks_like_user_var(k):
                    self.user_variables.add(k)

            self.tsdbs[self.file_paths.index(path)] = tsdb

        self.refresh_variable_tabs()

    def refresh_variable_tabs(self):
        """Rebuild all variable tabs and map checkboxes for later access."""
        # Remove existing tabs
        while self.tabs.count():
            self.tabs.removeTab(0)

        # Clear previous lookup tables
        self.var_checkboxes = {}
        self.var_offsets = {}

        user_vars = set(self.user_variables) if hasattr(self, "user_variables") else set()

        # ---- Common variables -------------------------------------------------
        if not self.tsdbs:
            common_keys = set()
        else:
            common_keys = set(self.tsdbs[0].getm().keys())
            for tsdb in self.tsdbs[1:]:
                common_keys &= set(tsdb.getm().keys())

        common_tab = VariableTab("Common", common_keys - user_vars)
        self.tabs.addTab(common_tab, "Common")
        self.common_tab_widget = common_tab
        for key, cb in common_tab.checkboxes.items():
            self.var_checkboxes[key] = cb
            self.var_offsets[key] = common_tab.inputs.get(key)

        # ---- Per-file variables ---------------------------------------------
        for i, (tsdb, path) in enumerate(zip(self.tsdbs, self.file_paths), start=1):
            label = f"File {i}: {os.path.basename(path)}"
            var_keys = tsdb.getm().keys()
            tab = VariableTab(label, var_keys, user_var_set=user_vars)
            self.tabs.addTab(tab, label)

            prefix = os.path.basename(path)
            for var, cb in tab.checkboxes.items():
                u_key = f"{prefix}::{var}"
                self.var_checkboxes[u_key] = cb
                self.var_offsets[u_key] = tab.inputs.get(var)

        # ---- User variables --------------------------------------------------
        user_tab = VariableTab(
            "User Variables",
            user_vars,
            allow_rename=True,
            rename_callback=self.rename_user_variable,
        )
        self.tabs.addTab(user_tab, "User Variables")
        self.user_tab_widget = user_tab
        for key, cb in user_tab.checkboxes.items():
            self.var_checkboxes[key] = cb
            self.var_offsets[key] = user_tab.inputs.get(key)

        # Update lookup whenever tabs rebuild
        for tab in (common_tab, *[
            self.tabs.widget(i) for i in range(1, self.tabs.count() - 1)
        ], user_tab):
            if hasattr(tab, "checklist_updated"):
                tab.checklist_updated.connect(self.rebuild_var_lookup)

        # initial build
        self.rebuild_var_lookup()
        self._build_calc_variable_list()
        self._update_orcaflex_buttons()

    def rebuild_var_lookup(self):
        """Reconstruct the checkbox lookup after a tab refresh/search."""
        self.var_checkboxes = {}
        self.var_offsets = {}
        if not self.tabs.count():
            return

        # Common tab (index 0)
        common = self.tabs.widget(0)
        if hasattr(common, "checkboxes"):
            for k, cb in common.checkboxes.items():
                self.var_checkboxes[k] = cb
                if hasattr(common, "inputs"):
                    self.var_offsets[k] = common.inputs.get(k)

        # Per-file tabs
        for idx, path in enumerate(self.file_paths, start=1):
            if idx >= self.tabs.count():
                break
            tab = self.tabs.widget(idx)
            if not hasattr(tab, "checkboxes"):
                continue
            prefix = os.path.basename(path)
            for k, cb in tab.checkboxes.items():
                u_key = f"{prefix}::{k}"
                self.var_checkboxes[u_key] = cb
                if hasattr(tab, "inputs"):
                    self.var_offsets[u_key] = tab.inputs.get(k)

        # User variables tab (last)
        last = self.tabs.widget(self.tabs.count() - 1)
        if hasattr(last, "checkboxes"):
            for k, cb in last.checkboxes.items():
                self.var_checkboxes[k] = cb
                if hasattr(last, "inputs"):
                    self.var_offsets[k] = last.inputs.get(k)


    # ------------------------------------------------------------------
    # Compatibility helper -------------------------------------------------
    def _populate_variables(self, *_):
        """Backward‑compatible wrapper used by older callbacks."""
        self.refresh_variable_tabs()

    def highlight_file_tab(self, row):
        if row >= 0 and row+1 < self.tabs.count():
            self.tabs.setCurrentIndex(row+1)

    def update_progressbar(self, value, maximum=None):
        """Update the progress bar during lengthy operations."""
        if maximum is not None:
            self.progress.setMaximum(maximum)
        self.progress.setValue(value)
        QApplication.processEvents()

    def _unselect_all_variables(self):
        """Uncheck every variable checkbox in all tabs."""
        for cb in self.var_checkboxes.values():
            cb.setChecked(False)

    def _select_all_by_list_pos(self):

        """Select variables in all per-file tabs based on list positions."""

        idx = self.tabs.currentIndex()
        # Valid per-file tabs live between the common tab (0) and the user tab (last)

        if idx <= 0 or idx >= self.tabs.count() - 1:
            return

        current_tab = self.tabs.widget(idx)
        if not hasattr(current_tab, "all_vars"):
            return


        # Build filtered variable list for the active tab
        terms = _parse_search_terms(current_tab.search_box.text())
        if not terms:
            src_vars = current_tab.all_vars
        else:
            src_vars = [v for v in current_tab.all_vars if _matches_terms(v, terms)]

        positions = [i for i, var in enumerate(src_vars)

                     if current_tab.checkboxes.get(var) and current_tab.checkboxes[var].isChecked()]
        if not positions:
            return


        # Apply the same positions to every other per-file tab assuming the same filter

        for j in range(1, self.tabs.count() - 1):
            if j == idx:
                continue
            tab = self.tabs.widget(j)
            if not hasattr(tab, "all_vars"):
                continue


            # Determine which variables would be visible with the same search terms
            if not terms:
                tgt_vars = tab.all_vars
            else:
                tgt_vars = [v for v in tab.all_vars if _matches_terms(v, terms)]

            for pos in positions:
                if pos < len(tgt_vars):
                    var = tgt_vars[pos]

                    cb = tab.checkboxes.get(var)
                    if cb:
                        cb.setChecked(True)

    def _update_orcaflex_buttons(self):
        """Show or hide OrcaFlex-specific buttons based on loaded files."""
        has_sim = any(fp.lower().endswith(".sim") for fp in self.file_paths)
        self.clear_orcaflex_btn.setVisible(has_sim)
        self.reselect_orcaflex_btn.setVisible(has_sim)

    def rename_user_variable(self, old_name: str, new_name: str):

        """Rename ``old_name`` to ``new_name`` across all loaded files."""

        if not new_name:
            return

        new_name = new_name.strip()
        if not new_name:
            return

        exists = any(new_name in tsdb.getm() for tsdb in self.tsdbs)
        if exists or new_name in self.user_variables:
            QMessageBox.warning(self, "Name exists", f"Variable '{new_name}' already exists.")
            return

        was_checked = False
        if old_name in self.var_checkboxes:
            was_checked = self.var_checkboxes[old_name].isChecked()


        renamed = False
        for tsdb in self.tsdbs:
            if old_name in tsdb.getm():
                ts = tsdb.getm().pop(old_name)
                ts.name = new_name
                tsdb.getm()[new_name] = ts
                renamed = True


        if not renamed:
            return

        if old_name in self.user_variables:
            self.user_variables.remove(old_name)
        self.user_variables.add(new_name)

        self.refresh_variable_tabs()

        if was_checked and new_name in self.var_checkboxes:
            self.var_checkboxes[new_name].setChecked(True)


    def _trim_label(self, label, left_chars, right_chars):
        try:
            left = int(left_chars)
            right = int(right_chars)
        except Exception:
            left, right = 10, 50  # fallback defaults
        if left <= 0 and right <= 0:
            return label
        if left <= 0:
            return label if len(label) <= right else label[-right:]
        if right <= 0:
            return label if len(label) <= left else label[:left]
        if len(label) <= left + right + 3:
            return label
        return f"{label[:left]}...{label[-right:]}"

    def show_stats(self):
        """Show descriptive statistics for all selected variables."""

        import os
        import numpy as np
        from PySide6.QtWidgets import QMessageBox as mb

        # Refresh user variables (labels loaded from disk)
        self.user_variables = getattr(self, "user_variables", set())
        for tsdb in self.tsdbs:
            for k in tsdb.getm():
                if "[User]" in k:
                    self.user_variables.add(k)

        self.rebuild_var_lookup()

        def _uniq(paths):
            names = [os.path.basename(p) for p in paths]
            if len(names) <= 1:
                return [""] * len(names)
            pre = os.path.commonprefix(names)
            suf = os.path.commonprefix([n[::-1] for n in names])[::-1]
            out = []
            for n in names:
                u = n[len(pre):] if pre else n
                u = u[:-len(suf)] if suf and u.endswith(suf) else u
                out.append(u or "(all)")
            return out

        fnames = [os.path.basename(p) for p in self.file_paths]
        uniq_map = dict(zip(fnames, _uniq(self.file_paths)))

        series_info = []
        for file_idx, (tsdb, fp) in enumerate(zip(self.tsdbs, self.file_paths), start=1):
            fname = os.path.basename(fp)
            for uk, ck in self.var_checkboxes.items():
                if not ck.isChecked():
                    continue
                if uk.startswith(f"{fname}::"):
                    key = uk.split("::", 1)[1]
                elif uk.startswith(f"{fname}:"):
                    key = uk.split(":", 1)[1]
                else:
                    key = uk
                    if key not in tsdb.getm():
                        alt = f"{key}_f{file_idx}"
                        if alt in tsdb.getm():
                            key = alt
                        else:
                            continue
                ts = tsdb.getm().get(key)
                if ts is None:
                    continue
                mask = self.get_time_window(ts)
                t_win = ts.t[mask]
                x_win = ts.x[mask]
                series_info.append({
                    "file": fname,
                    "uniq_file": uniq_map.get(fname, ""),
                    "file_idx": file_idx,
                    "var": key,
                    "t": t_win,
                    "x": x_win,
                })

        if not series_info:
            mb.warning(self, "No selection", "Select variables then retry.")
            return

        dlg = StatsDialog(series_info, self)
        dlg.exec()

    def plot_selected_side_by_side(self, checked: bool = False):
        """Plot all selected series in a grid of subplots.

        This wrapper slot is used for the "Plot Selected (side-by-side)" button
        to ensure the ``grid`` argument is always passed with ``True`` even
        though ``QPushButton.clicked`` emits a boolean ``checked`` parameter.
        """
        # Forward the call to ``plot_selected`` with ``grid`` enabled.
        self.plot_selected(grid=True)

    def plot_selected(self, *, mode: str = "time", grid: bool = False):
        """
        Plot all ticked variables.

        Parameters
        ----------
        mode : {"time", "psd", "cycle", "cycle_rm", "cycle_rm3d", "rolling"}
            * time       – original raw / LP / HP line plot
            * psd        – TimeSeries.plot_psd()
            * cycle      – TimeSeries.plot_cycle_range()
            * cycle_rm   – TimeSeries.plot_cycle_rangemean()
            * cycle_rm3d – TimeSeries.plot_cycle_rangemean3d()
            * rolling    – time plot using rolling mean
        """


        self.rebuild_var_lookup()

        mark_extrema = (
            hasattr(self, "plot_extrema_cb") and self.plot_extrema_cb.isChecked()
        )

        import numpy as np, anyqats as qats, os
        from PySide6.QtWidgets import QMessageBox
        import matplotlib.pyplot as plt
        from anyqats import TimeSeries

        roll_window = 1
        if hasattr(self, "rolling_window"):
            try:
                roll_window = max(1, int(self.rolling_window.value()))
            except Exception:
                roll_window = 1

        # ---------- sanity for raw / LP / HP check-boxes (time-plot only) -------
        want_raw = self.plot_raw_cb.isChecked()
        want_lp = self.plot_lowpass_cb.isChecked()
        want_hp = self.plot_highpass_cb.isChecked()

        if mode == "time" and not (want_raw or want_lp or want_hp):
            QMessageBox.warning(
                self,
                "Nothing to plot",
                "Tick at least one of Raw / Low-pass / High-pass.",
            )
            return

        # keep a Figure per file (except for time-domain where we merge)
        fig_per_file = {}

        # =======================================================================
        #  MAIN LOOP   (file ⨯ selected key)
        # =======================================================================
        traces = []  # for the time-domain case
        # ``grid_traces`` keeps the original, untrimmed label as key to avoid
        # accidental merging when two trimmed labels become identical.  Each
        # value stores the display label and the collected curve data.
        grid_traces = {}
        left, right = self.label_trim_left.value(), self.label_trim_right.value()

        from collections import Counter

        fname_counts = Counter(os.path.basename(p) for p in self.file_paths)

        for file_idx, (tsdb, fp) in enumerate(
            zip(self.tsdbs, self.file_paths), start=1
        ):
            fname = os.path.basename(fp)
            fname_disp = fname if fname_counts[fname] == 1 else f"{fname} ({file_idx})"
            tsdb_name = os.path.splitext(fname)[0]

            for key, sel in self.var_checkboxes.items():
                if not sel.isChecked():
                    continue

                # 1) resolve key → variable inside *this* tsdb
                if key.startswith(f"{fname}::"):
                    var = key.split("::", 1)[1]
                elif key.startswith(f"{fname}:"):
                    var = key.split(":", 1)[1]
                elif key in tsdb.getm():
                    var = key
                else:
                    continue

                ts = tsdb.getm().get(var)
                if ts is None:
                    continue

                # 2) apply current time window
                mask = self.get_time_window(ts)
                if isinstance(mask, slice):
                    ts_win = TimeSeries(ts.name, ts.t[mask], ts.x[mask])
                else:
                    if not mask.any():
                        continue
                    ts_win = TimeSeries(ts.name, ts.t[mask], ts.x[mask])

                # 3) optional pre-filtering for time-domain plot
                if mode == "time":
                    dt = np.median(np.diff(ts.t))
                    raw_label = f"{fname_disp}: {var}"
                    disp_label = self._trim_label(raw_label, left, right)
                    entry = grid_traces.setdefault(
                        raw_label, {"label": disp_label, "curves": []}
                    )
                    curves = entry["curves"]
                    if want_raw:
                        tr = dict(
                            t=ts_win.t,
                            y=ts_win.x,
                            label=disp_label + " [raw]",
                            alpha=1.0,
                        )
                        traces.append(tr)
                        curves.append(dict(t=ts_win.t, y=ts_win.x, label="Raw", alpha=1.0))
                    if want_lp:
                        fc = float(self.lowpass_cutoff.text() or 0)
                        if fc > 0:
                            y_lp = qats.signal.lowpass(ts_win.x, dt, fc)
                            tr = dict(
                                t=ts_win.t,
                                y=y_lp,
                                label=disp_label + f" [LP {fc} Hz]",
                                alpha=1.0,
                            )
                            traces.append(tr)
                            curves.append(
                                dict(t=ts_win.t, y=y_lp, label=f"LP {fc} Hz", alpha=1.0)
                            )
                    if want_hp:
                        fc = float(self.highpass_cutoff.text() or 0)
                        if fc > 0:
                            y_hp = qats.signal.highpass(ts_win.x, dt, fc)
                            tr = dict(
                                t=ts_win.t,
                                y=y_hp,
                                label=disp_label + f" [HP {fc} Hz]",
                                alpha=1.0,
                            )
                            traces.append(tr)
                            curves.append(
                                dict(t=ts_win.t, y=y_hp, label=f"HP {fc} Hz", alpha=1.0)
                            )
                    continue  # nothing else to do for time-domain loop
                elif mode == "rolling":
                    y_roll = pd.Series(ts_win.x).rolling(window=roll_window, min_periods=1).mean().to_numpy()
                    traces.append(
                        dict(
                            t=ts_win.t,
                            y=y_roll,
                            label=self._trim_label(f"{fname_disp}: {var}", left, right),
                            alpha=1.0,
                        )
                    )
                    continue

                # -----------------------------------------------------------------
                #  All other modes → call the corresponding TimeSeries.plot_* once
                # -----------------------------------------------------------------
                # inside the loop, after ts_win has been prepared
                if mode == "psd":
                    dt_arr = np.diff(ts_win.t)
                    if dt_arr.size:
                        dt = np.median(dt_arr)
                        if dt > 0:
                            var_ratio = np.max(np.abs(dt_arr - dt)) / dt
                            if var_ratio > 0.01:
                                t_r, x_r = self._resample(ts_win.t, ts_win.x, dt)
                                ts_win = TimeSeries(ts_win.name, t_r, x_r)
                    fig = ts_win.plot_psd(show=False)  # store=False is NOT valid
                elif mode == "cycle":
                    fig = ts_win.plot_cycle_range(show=False)
                elif mode == "cycle_rm":
                    fig = ts_win.plot_cycle_rangemean(show=False)
                elif mode == "cycle_rm3d":
                    # Matplotlib >= 3.7 removed the 'projection' keyword from
                    # Figure.gca().  Older versions of qats still call
                    # ``fig.gca(projection='3d')`` which raises a TypeError.
                    # To maintain compatibility, temporarily patch ``gca`` to
                    # support the projection argument if it's missing.
                    import inspect
                    import matplotlib.figure as mpl_fig

                    orig_gca = mpl_fig.Figure.gca
                    needs_patch = (
                        "projection" not in inspect.signature(orig_gca).parameters
                    )

                    def _gca_with_projection(self, *args, **kwargs):
                        if "projection" in kwargs:
                            proj = kwargs.pop("projection")
                            if not args:
                                args = (111,)
                            return self.add_subplot(*args, projection=proj, **kwargs)
                        return orig_gca(self, *args, **kwargs)

                    if needs_patch:
                        mpl_fig.Figure.gca = _gca_with_projection
                    try:
                        fig = ts_win.plot_cycle_rangemean3d(show=False)
                    finally:
                        if needs_patch:
                            mpl_fig.Figure.gca = orig_gca
                else:
                    QMessageBox.critical(self, "Unknown plot mode", mode)
                    return

                # NEW – recover the figure if the helper returned None
                if fig is None:
                    fig = plt.gcf()

                fig_per_file.setdefault(fname_disp, []).append(fig)

        # ======================================================================
        #  DISPLAY
        # ======================================================================
        import matplotlib.pyplot as plt  # make sure this import is at top

        if mode == "time" and grid:
            if not grid_traces:
                QMessageBox.warning(
                    self,
                    "Nothing to plot",
                    "No series matched the selection.",
                )
                return

            engine = (
                self.plot_engine_combo.currentText()
                if hasattr(self, "plot_engine_combo")
                else ""
            ).lower()

            n = len(grid_traces)
            ncols = int(np.ceil(np.sqrt(n)))
            nrows = int(np.ceil(n / ncols))

            same_axes = (
                hasattr(self, "plot_same_axes_cb")
                and self.plot_same_axes_cb.isChecked()
            )
            if same_axes:
                x_min = min(
                    min(c["t"]) for v in grid_traces.values() for c in v["curves"]
                )
                x_max = max(
                    max(c["t"]) for v in grid_traces.values() for c in v["curves"]
                )
                y_min = min(
                    np.min(c["y"]) for v in grid_traces.values() for c in v["curves"]
                )
                y_max = max(
                    np.max(c["y"]) for v in grid_traces.values() for c in v["curves"]
                )

            items = list(grid_traces.items())

            # ───────────────────────── 1.  Bokeh branch ──────────────────────────
            if engine == "bokeh":
                from bokeh.plotting import figure, show
                from bokeh.layouts import gridplot
                from bokeh.models import HoverTool, ColumnDataSource, Range1d
                from bokeh.palettes import Category10_10
                from bokeh.io import curdoc
                from bokeh.embed import file_html
                from bokeh.resources import INLINE
                import itertools, tempfile
                import numpy as np

                curdoc().theme = (
                    "dark_minimal" if self.theme_switch.isChecked() else "light_minimal"
                )

                figs = []
                color_cycle = itertools.cycle(Category10_10)
                for _, data in items:
                    lbl = data["label"]
                    curves = data["curves"]
                    p = figure(
                        width=450,
                        height=300,
                        title=lbl,
                        x_axis_label="Time",
                        y_axis_label=self.yaxis_label.text() or "Value",
                        tools="pan,wheel_zoom,box_zoom,reset,save",
                        sizing_mode="stretch_both",
                    )
                    if self.theme_switch.isChecked():
                        p.background_fill_color = "#2b2b2b"
                        p.border_fill_color = "#2b2b2b"
                    hover = HoverTool(
                        tooltips=[("Series", "@label"), ("Time", "@x"), ("Value", "@y")]
                    )
                    p.add_tools(hover)
                    for c in curves:
                        color = next(color_cycle)
                        cds = ColumnDataSource(
                            dict(x=c["t"], y=c["y"], label=[c["label"]] * len(c["t"]))
                        )
                        p.line(
                            "x",
                            "y",
                            source=cds,
                            line_alpha=c.get("alpha", 1.0),
                            color=color,
                            legend_label=c["label"],
                            muted_alpha=0.0,
                        )
                    if mark_extrema and curves:
                        all_t = np.concatenate([np.asarray(c["t"]) for c in curves])
                        all_y = np.concatenate([np.asarray(c["y"]) for c in curves])
                        max_idx = np.argmax(all_y)
                        min_idx = np.argmin(all_y)
                        p.circle([all_t[max_idx]], [all_y[max_idx]], size=6, color="red")
                        p.circle([all_t[min_idx]], [all_y[min_idx]], size=6, color="blue")
                    if same_axes:
                        p.x_range = Range1d(x_min, x_max)
                        p.y_range = Range1d(y_min, y_max)
                    p.legend.click_policy = "mute"
                    p.add_layout(p.legend[0], "right")
                    figs.append(p)

                layout = gridplot(figs, ncols=ncols, sizing_mode="stretch_both")
                if self.theme_switch.isChecked():
                    layout.background = "#2b2b2b"

                if getattr(self, "embed_plot_cb", None) and self.embed_plot_cb.isChecked():
                    html = file_html(layout, INLINE, "Time-series Grid", theme=curdoc().theme)
                    if self.theme_switch.isChecked():
                        html = html.replace(
                            "<body>",
                            "<body style=\"background-color:#2b2b2b;\">",
                        )
                    if self._temp_plot_file and os.path.exists(self._temp_plot_file):
                        try:
                            os.remove(self._temp_plot_file)
                        except Exception:
                            pass
                    tmp = tempfile.NamedTemporaryFile(delete=False, suffix=".html")
                    with open(tmp.name, "w", encoding="utf-8") as fh:
                        fh.write(html)
                    self._temp_plot_file = tmp.name
                    self.plot_view.load(QUrl.fromLocalFile(tmp.name))
                    self.plot_view.show()
                else:
                    self.plot_view.hide()
                    show(layout)
                return

            # ───────────────────────── 2.  Plotly branch ─────────────────────────
            if engine == "plotly":
                import plotly.graph_objects as go
                from plotly.subplots import make_subplots
                from plotly.io import to_html
                import tempfile
                import numpy as np

                fig = make_subplots(
                    rows=nrows,
                    cols=ncols,
                    subplot_titles=[data["label"] for _, data in items],
                )
                for idx, (_, data) in enumerate(items, start=1):
                    curves = data["curves"]
                    r = (idx - 1) // ncols + 1
                    c = (idx - 1) % ncols + 1
                    for curve in curves:
                        fig.add_trace(
                            go.Scatter(
                                x=curve["t"],
                                y=curve["y"],
                                mode="lines",
                                name=curve["label"],
                                opacity=curve.get("alpha", 1.0),
                            ),
                            row=r,
                            col=c,
                        )
                    if mark_extrema and curves:
                        all_t = np.concatenate([np.asarray(curve["t"]) for curve in curves])
                        all_y = np.concatenate([np.asarray(curve["y"]) for curve in curves])
                        max_idx = np.argmax(all_y)
                        min_idx = np.argmin(all_y)
                        fig.add_trace(
                            go.Scatter(
                                x=[all_t[max_idx]],
                                y=[all_y[max_idx]],
                                mode="markers",
                                marker=dict(color="red", size=8),
                                showlegend=False,
                            ),
                            row=r,
                            col=c,
                        )
                        fig.add_trace(
                            go.Scatter(
                                x=[all_t[min_idx]],
                                y=[all_y[min_idx]],
                                mode="markers",
                                marker=dict(color="blue", size=8),
                                showlegend=False,
                            ),
                            row=r,
                            col=c,
                        )

                if same_axes:
                    fig.update_xaxes(range=[x_min, x_max])
                    fig.update_yaxes(range=[y_min, y_max])
                fig.update_layout(
                    title="Time-series Grid",
                    showlegend=True,
                    template="plotly_dark" if self.theme_switch.isChecked() else "plotly",
                )
                if self.theme_switch.isChecked():
                    fig.update_layout(
                        paper_bgcolor="#2b2b2b",
                        plot_bgcolor="#2b2b2b",
                    )

                if getattr(self, "embed_plot_cb", None) and self.embed_plot_cb.isChecked():
                    if self._temp_plot_file and os.path.exists(self._temp_plot_file):
                        try:
                            os.remove(self._temp_plot_file)
                        except Exception:
                            pass
                    html = to_html(fig, include_plotlyjs=True, full_html=True)
                    tmp = tempfile.NamedTemporaryFile(delete=False, suffix=".html")
                    with open(tmp.name, "w", encoding="utf-8") as fh:
                        fh.write(html)
                    self._temp_plot_file = tmp.name
                    self.plot_view.load(QUrl.fromLocalFile(tmp.name))
                    self.plot_view.show()
                else:
                    self.plot_view.hide()
                    fig.show(renderer="browser")
                return

            # ───────────────────────── 3.  Matplotlib branch ─────────────────────
            import matplotlib.pyplot as plt
            import numpy as np
            fig, axes = plt.subplots(nrows, ncols, squeeze=False)
            for ax, (_, data) in zip(axes.flat, items):
                lbl = data["label"]
                curves = data["curves"]
                for c in curves:
                    ax.plot(c["t"], c["y"], alpha=c.get("alpha", 1.0), label=c["label"])
                if mark_extrema and curves:
                    all_t = np.concatenate([np.asarray(c["t"]) for c in curves])
                    all_y = np.concatenate([np.asarray(c["y"]) for c in curves])
                    max_idx = np.argmax(all_y)
                    min_idx = np.argmin(all_y)
                    ax.scatter(all_t[max_idx], all_y[max_idx], color="red", label="Max")
                    ax.scatter(all_t[min_idx], all_y[min_idx], color="blue", label="Min")
                ax.set_title(lbl)
                ax.legend()
                if same_axes:
                    ax.set_xlim(x_min, x_max)
                    ax.set_ylim(y_min, y_max)
            for ax in axes.flat[n:]:
                ax.set_visible(False)
            fig.suptitle("Time-series Grid")
            fig.tight_layout()

            if getattr(self, "embed_plot_cb", None) and self.embed_plot_cb.isChecked():
                if self._mpl_canvas is not None:
                    self.right_outer_layout.removeWidget(self._mpl_canvas)
                    self._mpl_canvas.setParent(None)
                from matplotlib.backends.backend_qtagg import FigureCanvasQTAgg

                self._mpl_canvas = FigureCanvasQTAgg(fig)
                self._mpl_canvas.setSizePolicy(QSizePolicy.Expanding, QSizePolicy.Expanding)
                self.right_outer_layout.addWidget(self._mpl_canvas)
                self._mpl_canvas.show()
                self.plot_view.hide()
            else:
                if self._mpl_canvas is not None:
                    self.right_outer_layout.removeWidget(self._mpl_canvas)
                    self._mpl_canvas.setParent(None)
                    self._mpl_canvas = None
                self.plot_view.hide()
                fig.show()
            return
        if mode in ("time", "rolling"):
            if not traces:
                QMessageBox.warning(
                    self,
                    "Nothing to plot",
                    "No series matched the selection.",
                )
                return
            self._plot_lines(
                traces,
                title="Rolling Mean" if mode == "rolling" else "Time-series Plot",
                y_label=self.yaxis_label.text() or "Value",
                mark_extrema=mark_extrema,
            )
            return

        # ----------------------------------------------------------------------
        # All non-time modes (PSD / cycle-range / …)
        # ----------------------------------------------------------------------
        if not fig_per_file:
            QMessageBox.warning(
                self,
                "Nothing to plot",
                "No series matched the selection.",
            )
            return

        # --- show every collected Matplotlib figure ---
        for figs in fig_per_file.values():
            for fig in figs:
                if fig is None:  # QATS returned None → active fig
                    fig = plt.gcf()
                # Optional: give window a nicer title
                try:
                    fname = (
                        fig.canvas.get_window_title()
                    )  # may fail in headless back-ends
                    if "<Figure" in fname:
                        fig.canvas.manager.set_window_title("AnyTimeSeries plot")
                except Exception:
                    pass
                fig.show()

    @staticmethod
    def _resample(t, y, dt, *, start=None, stop=None):
        """Return ``(t_resampled, y_resampled)`` on a uniform grid.

        ``start`` and ``stop`` may be provided to explicitly set the limits of
        the resampled signal.  If omitted, the limits of ``t`` are used.  The
        function falls back to a NumPy-only implementation when ``qats`` is not
        available.
        """
        if start is None:
            start = t[0]
        if stop is None:
            stop = t[-1]
        if stop < start:
            start, stop = stop, start

        try:
            import anyqats as qats, numpy as _np

            try:
                # Preferred when available
                t_r, y_r = qats.signal.resample(y, t, dt)
                sel = (t_r >= start) & (t_r <= stop)
                t_r, y_r = t_r[sel], y_r[sel]
                if t_r.size == 0 or t_r[0] > start or t_r[-1] < stop:
                    raise ValueError
            except Exception:
                # Fallback to TimeSeries.resample or manual interpolation
                try:
                    ts_tmp = qats.TimeSeries("tmp", t, y)
                    y_r = ts_tmp.resample(dt=dt, t_min=start, t_max=stop)
                    t_r = _np.arange(start, stop + 0.5 * dt, dt)
                except Exception:
                    raise
            return t_r, y_r
        except Exception:
            import numpy as _np
            t_r = _np.arange(start, stop + 0.5 * dt, dt)
            y_r = _np.interp(t_r, t, y)
            return t_r, y_r


    def animate_xyz_scatter_many(self, *, dt_resample: float = 0.1):
        """
        Build an animated 3-D scatter for all (x,y,z) triplets found among the
        *checked* variables.

        Workflow
        --------
        1.  All checked keys are grouped per file.  “Common-tab” keys belong to
            every file.
        2.  Inside each file `_find_xyz_triples()` is used to discover unique
            (x,y,z) triplets.  If no perfect match is found the user is warned
            and that file is skipped.
        3.  Every component is filtered (according to the current GUI settings),
            resampled to **dt = 0.1 s** (default) and clipped to the active
            time-window.
        4.  The resulting DataFrame is fed to Plotly Express for an animated
            3-D scatter, one colour per triplet.
        """
        self.rebuild_var_lookup()
        import os, itertools, warnings
        import numpy as np
        import pandas as pd
        import plotly.express as px
        from PySide6.QtWidgets import QMessageBox as mb
        from anyqats import TimeSeries

        # ──────────────────────────────────────────────────────────────────
        # helper: filter + resample ONE series and return a *new* TimeSeries
        # ──────────────────────────────────────────────────────────────────
        def _prep(ts_src: TimeSeries, dt: float) -> TimeSeries:
            """filter → resample → wrap into fresh TimeSeries"""
            x_filt = self.apply_filters(ts_src)  # same length as original
            t_grid, x_res = self._resample(ts_src.t, x_filt, dt)
            return TimeSeries(f"{ts_src.name}_r{dt}", t_grid, x_res)

        # ──────────────────────────────────────────────────────────────────
        # 1) gather the checked keys for every file
        # ──────────────────────────────────────────────────────────────────
        per_file = {os.path.basename(fp): [] for fp in self.file_paths}

        for uk, chk in self.var_checkboxes.items():
            if not chk.isChecked():
                continue
            placed = False
            for fname in per_file:  # “File::<var>”?
                if uk.startswith(f"{fname}::"):
                    per_file[fname].append(uk.split("::", 1)[1])
                    placed = True
                    break
            if not placed:  # common / user tab
                for fname in per_file:
                    per_file[fname].append(uk)

        # ──────────────────────────────────────────────────────────────────
        # 2) for every file build DataFrame rows
        # ──────────────────────────────────────────────────────────────────
        rows = []
        skipped_any = False

        for fp, tsdb in zip(self.file_paths, self.tsdbs):
            fname = os.path.basename(fp)
            cand = list(dict.fromkeys(per_file[fname]))  # keep unique order
            if len(cand) < 3:
                continue

            triplets = _find_xyz_triples(cand)
            if not triplets:
                skipped_any = True
                continue

            tsdb_m = tsdb.getm()

            for tri in triplets:  # tri = (x_key, y_key, z_key)
                ts_x = tsdb_m.get(tri[0])
                ts_y = tsdb_m.get(tri[1])
                ts_z = tsdb_m.get(tri[2])
                if None in (ts_x, ts_y, ts_z):
                    continue

                # resample & filter
                ts_xr = _prep(ts_x, dt_resample)
                ts_yr = _prep(ts_y, dt_resample)
                ts_zr = _prep(ts_z, dt_resample)

                # common time-window mask (on the resampled grid!)
                mask = self.get_time_window(ts_xr)
                if isinstance(mask, slice):
                    t_win = ts_xr.t[mask]
                    x_val, y_val, z_val = ts_xr.x[mask], ts_yr.x[mask], ts_zr.x[mask]
                else:
                    if not mask.any():
                        continue
                    t_win = ts_xr.t[mask]
                    x_val, y_val, z_val = ts_xr.x[mask], ts_yr.x[mask], ts_zr.x[mask]

                # one “point” label = file name + compact triple for legend clarity
                base_lbl = "|".join(os.path.basename(v) for v in tri)
                rows.append(
                    pd.DataFrame(
                        dict(
                            time=t_win,
                            x=x_val,
                            y=y_val,
                            z=z_val,
                            point=f"{fname}:{base_lbl}",
                        )
                    )
                )

        if not rows:
            mb.warning(
                self,
                "No triplets",
                "Could not find any valid (x,y,z) triplets among the checked variables.",
            )
            return

        if skipped_any:
            mb.information(
                self,
                "Some files skipped",
                "One or more files yielded no unambiguous (x,y,z) triplet and were ignored.  See console output for details.",
            )

        df_all = pd.concat(rows, ignore_index=True)

        # ──────────────────────────────────────────────────────────────────
        # 3) Plotly Express animation
        # ──────────────────────────────────────────────────────────────────
        warnings.filterwarnings("ignore", category=FutureWarning)  # clean log

        fig = px.scatter_3d(
            df_all,
            x="x",
            y="y",
            z="z",
            color="point",
            animation_frame="time",
            animation_group="point",
            opacity=0.9,
            title="Animated 3-D Coordinate Scatter",
            template="plotly_dark" if self.theme_switch.isChecked() else "plotly",
        )
        fig.update_layout(
            scene_aspectmode="data",
            legend_title_text="Point / Triplet",
            margin=dict(l=0, r=0, t=30, b=0),
        )
        if self.theme_switch.isChecked():
            fig.update_layout(
                paper_bgcolor="rgba(0,0,0,0)",

                plot_bgcolor="#2b2b2b",

            )

        try:
            if getattr(self, "embed_plot_cb", None) and self.embed_plot_cb.isChecked():
                from plotly.io import to_html

                import tempfile, os
                if self._temp_plot_file and os.path.exists(self._temp_plot_file):
                    try:
                        os.remove(self._temp_plot_file)
                    except Exception:
                        pass
                html = to_html(fig, include_plotlyjs=True, full_html=True)
                tmp = tempfile.NamedTemporaryFile(delete=False, suffix=".html")
                with open(tmp.name, "w", encoding="utf-8") as fh:
                    fh.write(html)
                self._temp_plot_file = tmp.name
                self.plot_view.load(QUrl.fromLocalFile(tmp.name))

                self.plot_view.show()
            else:
                self.plot_view.hide()
                # Ensure Plotly opens in the system browser when not embedding
                fig.show(renderer="browser")
        except Exception:
            # fallback: dump to temp HTML
            import tempfile, pathlib, webbrowser

            tmp = pathlib.Path(tempfile.gettempdir()) / "xyz_anim.html"
            fig.write_html(tmp)
            webbrowser.open(str(tmp))

    def _plot_lines(self, traces, title, y_label, *, mark_extrema=False):
        """
        traces → list of dicts with keys
                 't', 'y', 'label', 'alpha', 'is_mean'
        """
        engine = (
            self.plot_engine_combo.currentText()
            if hasattr(self, "plot_engine_combo")
            else ""
        ).lower()

        if engine != "default" and self._mpl_canvas is not None:
            self.right_outer_layout.removeWidget(self._mpl_canvas)
            self._mpl_canvas.setParent(None)
            self._mpl_canvas = None

        # ───────────────────────── 1.  Bokeh branch ──────────────────────────
        if engine == "bokeh":
            from bokeh.plotting import figure, show
            from bokeh.models import Button, CustomJS, ColumnDataSource, HoverTool
            from bokeh.layouts import column
            from bokeh.palettes import Category10_10
            from bokeh.embed import file_html
            from bokeh.resources import INLINE
            from bokeh.io import curdoc

            import itertools, tempfile

            curdoc().theme = (
                "dark_minimal" if self.theme_switch.isChecked() else "light_minimal"
            )


            p = figure(
                width=900,
                height=450,
                title=title,
                x_axis_label="Time",
                y_axis_label=y_label,
                tools="pan,wheel_zoom,box_zoom,reset,save",
                sizing_mode="stretch_both",
            )
            if self.theme_switch.isChecked():
                p.background_fill_color = "#2b2b2b"
                p.border_fill_color = "#2b2b2b"

            hover = HoverTool(
                tooltips=[("Series", "@label"), ("Time", "@x"), ("Value", "@y")]
            )
            p.add_tools(hover)

            renderers = []
            color_cycle = itertools.cycle(Category10_10)

            for tr in traces:
                color = next(color_cycle)
                cds = ColumnDataSource(
                    dict(x=tr["t"], y=tr["y"], label=[tr["label"]] * len(tr["t"]))
                )
                r = p.line(
                    "x",
                    "y",
                    source=cds,
                    line_width=2 if tr.get("is_mean") else 1,
                    line_alpha=tr.get("alpha", 1.0),
                    color=color,
                    legend_label=tr["label"],
                    muted_alpha=0.0,
                )
                renderers.append(r)

            if mark_extrema and traces:
                import numpy as np
                all_t = np.concatenate([np.asarray(tr["t"]) for tr in traces])
                all_y = np.concatenate([np.asarray(tr["y"]) for tr in traces])
                max_idx = np.argmax(all_y)
                min_idx = np.argmin(all_y)
                r_max = p.circle([all_t[max_idx]], [all_y[max_idx]], size=6, color="red", legend_label="Max")
                r_min = p.circle([all_t[min_idx]], [all_y[min_idx]], size=6, color="blue", legend_label="Min")
                renderers.extend([r_max, r_min])

            p.legend.click_policy = "mute"
            p.add_layout(p.legend[0], "right")

            btn = Button(label="Hide All Lines", width=150, button_type="success")
            btn.js_on_click(
                CustomJS(
                    args=dict(lines=renderers, button=btn),
                    code="""
                const hide = button.label === 'Hide All Lines';
                lines.forEach(r => r.muted = hide);
                button.label = hide ? 'Show All Lines' : 'Hide All Lines';
            """,
                )
            )
            layout = column(btn, p, sizing_mode="stretch_both")
            if self.theme_switch.isChecked():
                layout.background = "#2b2b2b"
            if getattr(self, "embed_plot_cb", None) and self.embed_plot_cb.isChecked():

                html = file_html(layout, INLINE, title, theme=curdoc().theme)

                if self.theme_switch.isChecked():
                    html = html.replace(
                        "<body>",
                        "<body style=\"background-color:#2b2b2b;\">",
                    )

                if self._temp_plot_file and os.path.exists(self._temp_plot_file):
                    try:
                        os.remove(self._temp_plot_file)
                    except Exception:
                        pass
                tmp = tempfile.NamedTemporaryFile(delete=False, suffix=".html")
                with open(tmp.name, "w", encoding="utf-8") as fh:
                    fh.write(html)
                self._temp_plot_file = tmp.name
                self.plot_view.load(QUrl.fromLocalFile(tmp.name))

                self.plot_view.show()
            else:
                self.plot_view.hide()
                show(layout)
            return

        # ───────────────────────── 2.  Plotly branch ─────────────────────────
        if engine == "plotly":
            import plotly.graph_objects as go

            fig = go.Figure()
            for tr in traces:
                fig.add_trace(
                    go.Scatter(
                        x=tr["t"],
                        y=tr["y"],
                        mode="lines",
                        name=tr["label"],
                        line=dict(width=2 if tr.get("is_mean") else 1),
                        opacity=tr.get("alpha", 1.0),
                    )
                )
            if mark_extrema and traces:
                import numpy as np
                all_t = np.concatenate([np.asarray(tr["t"]) for tr in traces])
                all_y = np.concatenate([np.asarray(tr["y"]) for tr in traces])
                max_idx = np.argmax(all_y)
                min_idx = np.argmin(all_y)
                fig.add_trace(
                    go.Scatter(
                        x=[all_t[max_idx]],
                        y=[all_y[max_idx]],
                        mode="markers",
                        marker=dict(color="red", size=8),
                        name="Max",
                    )
                )
                fig.add_trace(
                    go.Scatter(
                        x=[all_t[min_idx]],
                        y=[all_y[min_idx]],
                        mode="markers",
                        marker=dict(color="blue", size=8),
                        name="Min",
                    )
                )
            fig.update_layout(
                title=title,
                xaxis_title="Time",
                yaxis_title=y_label,
                showlegend=True,
                template="plotly_dark" if self.theme_switch.isChecked() else "plotly",
            )
            if self.theme_switch.isChecked():
                fig.update_layout(
                    paper_bgcolor="#2b2b2b",
                    plot_bgcolor="#2b2b2b",
                    margin=dict(t=0, b=0, l = 0, r=0)
                )
            if getattr(self, "embed_plot_cb", None) and self.embed_plot_cb.isChecked():
                from plotly.io import to_html

                import tempfile
                if self._temp_plot_file and os.path.exists(self._temp_plot_file):
                    try:
                        os.remove(self._temp_plot_file)
                    except Exception:
                        pass
                html = to_html(fig, include_plotlyjs=True, full_html=True)
                tmp = tempfile.NamedTemporaryFile(delete=False, suffix=".html")
                with open(tmp.name, "w", encoding="utf-8") as fh:
                    fh.write(html)
                self._temp_plot_file = tmp.name
                self.plot_view.load(QUrl.fromLocalFile(tmp.name))

                self.plot_view.show()
            else:
                self.plot_view.hide()
                # Ensure Plotly opens in the system browser when not embedding
                fig.show(renderer="browser")
            return

        # ───────────────────────── 3.  Matplotlib fallback ────────────────────
        import matplotlib.pyplot as plt
        from itertools import cycle
        import numpy as np

        fig, ax = plt.subplots(figsize=(10, 5))
        palette = cycle(plt.rcParams["axes.prop_cycle"].by_key()["color"])
        for tr in traces:
            color = next(palette)
            ax.plot(
                tr["t"],
                tr["y"],
                label=tr["label"],
                linewidth=2 if tr.get("is_mean") else 1,
                alpha=tr.get("alpha", 1.0),
                color=color,
            )
        if mark_extrema and traces:
            all_t = np.concatenate([np.asarray(tr["t"]) for tr in traces])
            all_y = np.concatenate([np.asarray(tr["y"]) for tr in traces])
            max_idx = np.argmax(all_y)
            min_idx = np.argmin(all_y)
            ax.scatter(all_t[max_idx], all_y[max_idx], color="red", label="Max")
            ax.scatter(all_t[min_idx], all_y[min_idx], color="blue", label="Min")

        ax.set_title(title)
        ax.set_xlabel("Time")
        ax.set_ylabel(y_label)
        ax.legend(loc="best")
        fig.tight_layout()

        if getattr(self, "embed_plot_cb", None) and self.embed_plot_cb.isChecked():
            # Use a native Matplotlib canvas instead of the HTML viewer
            if self._mpl_canvas is not None:
                self.right_outer_layout.removeWidget(self._mpl_canvas)
                self._mpl_canvas.setParent(None)
            from matplotlib.backends.backend_qtagg import FigureCanvasQTAgg

            self._mpl_canvas = FigureCanvasQTAgg(fig)
            self._mpl_canvas.setSizePolicy(QSizePolicy.Expanding, QSizePolicy.Expanding)
            self.right_outer_layout.addWidget(self._mpl_canvas)

            self._mpl_canvas.show()
            self.plot_view.hide()
        else:
            if self._mpl_canvas is not None:
                self.right_outer_layout.removeWidget(self._mpl_canvas)
                self._mpl_canvas.setParent(None)
                self._mpl_canvas = None
            self.plot_view.hide()
            plt.show()

    def plot_mean(self):
        self.rebuild_var_lookup()
        import numpy as np

        traces = []
        sel = [k for k, v in self.var_checkboxes.items() if v.isChecked()]
        if not sel:
            QMessageBox.warning(self, "Nothing selected", "Select variables first.")
            return

        from collections import Counter

        fname_counts = Counter(os.path.basename(p) for p in self.file_paths)

        common_t = None
        stacks = []

        for unique_key in sel:
            ts, fname, disp = None, None, None
            # resolve exactly as in plot_selected:
            for file_idx, (tsdb, fp) in enumerate(
                zip(self.tsdbs, self.file_paths), start=1
            ):
                fname_ = os.path.basename(fp)
                if unique_key.startswith(f"{fname_}::"):
                    real = unique_key.split("::", 1)[1]
                    ts = tsdb.getm().get(real)
                    fname = fname_
                    disp = real
                elif unique_key.startswith(f"{fname_}:"):
                    real = unique_key.split(":", 1)[1]
                    ts = tsdb.getm().get(real)
                    fname = fname_
                    disp = real
                elif unique_key in tsdb.getm():
                    ts = tsdb.getm()[unique_key]
                    fname = fname_
                    disp = unique_key
                if ts:
                    break
            if not ts:
                continue

            fname_disp = fname if fname_counts[fname] == 1 else f"{fname} ({file_idx})"

            m = self.get_time_window(ts)
            t, y = ts.t[m], self.apply_filters(ts)[m]
            if common_t is None:
                common_t = t
            elif not np.array_equal(t, common_t):
                y = qats.TimeSeries("", t, y).resample(t=common_t)
            stacks.append(y)
            if self.include_raw_mean_cb.isChecked():
                traces.append(
                    dict(
                        t=common_t,
                        y=y,
                        label=f"{fname_disp}: {disp}",
                        alpha=0.4,
                    )
                )

        if not stacks:
            QMessageBox.warning(self, "Nothing to plot", "No valid data.")
            return

        mean_y = np.nanmean(np.vstack(stacks), axis=0)
        traces.append(dict(t=common_t, y=mean_y, label="Mean", is_mean=True))

        self._plot_lines(
            traces, "Mean of Selected Series", self.yaxis_label.text() or "Value"
        )

    def get_time_window(self, ts):
        """Return a boolean mask or slice for the user-specified time window."""
        t = ts.t
        if t.size == 0:
            return np.zeros(0, dtype=bool)

        def _safe_float(txt, default):
            try:
                return float(txt.strip()) if txt.strip() else default
            except Exception:
                return default

        tmin = _safe_float(self.time_start.text(), t[0])
        tmax = _safe_float(self.time_end.text(), t[-1])
        if tmax < tmin:
            tmin, tmax = tmax, tmin

        i0 = np.searchsorted(t, tmin, side="left")
        i1 = np.searchsorted(t, tmax, side="right")
        if i0 == 0 and i1 == len(t):
            return slice(None)
        if np.all(np.diff(t[i0:i1]) > 0):
            return slice(i0, i1)
        return (t >= tmin) & (t <= tmax)

    def apply_filters(self, ts):
        """Apply frequency filters according to the current settings."""
        mode = "none"
        if self.filter_lowpass_rb.isChecked():
            mode = "lowpass"
        elif self.filter_highpass_rb.isChecked():
            mode = "highpass"
        elif self.filter_bandpass_rb.isChecked():
            mode = "bandpass"
        elif self.filter_bandblock_rb.isChecked():
            mode = "bandblock"

        x = ts.x.copy()
        t = ts.t
        nanmask = ~np.isnan(x)
        if not np.any(nanmask):
            return x
        valid_idx = np.where(nanmask)[0]
        x_valid = x[valid_idx]
        t_valid = t[valid_idx]
        x_filt = x_valid
        try:
            dt = np.median(np.diff(t_valid))
            if mode == "lowpass":
                fc = float(self.lowpass_cutoff.text() or 0)
                if fc > 0 and len(x_valid) > 1:
                    x_filt = qats.signal.lowpass(x_valid, dt, fc)
            elif mode == "highpass":
                fc = float(self.highpass_cutoff.text() or 0)
                if fc > 0 and len(x_valid) > 1:
                    x_filt = qats.signal.highpass(x_valid, dt, fc)
            elif mode == "bandpass":
                flow = float(self.bandpass_low.text() or 0)
                fupp = float(self.bandpass_high.text() or 0)
                if flow > 0 and fupp > flow and len(x_valid) > 1:
                    x_filt = qats.signal.bandpass(x_valid, dt, flow, fupp)
            elif mode == "bandblock":
                flow = float(self.bandblock_low.text() or 0)
                fupp = float(self.bandblock_high.text() or 0)
                if flow > 0 and fupp > flow and len(x_valid) > 1:
                    x_filt = qats.signal.bandblock(x_valid, dt, flow, fupp)
        except Exception:
            pass

        x_out = np.full_like(x, np.nan)
        x_out[valid_idx] = x_filt
        return x_out

    def _filter_tag(self) -> str:
        """Return short text tag describing the active frequency filter."""
        if self.filter_lowpass_rb.isChecked():
            val = self.lowpass_cutoff.text().strip()
            return f"LF{val.replace('.', '_')}" if val else ""
        if self.filter_highpass_rb.isChecked():
            val = self.highpass_cutoff.text().strip()
            return f"HF{val.replace('.', '_')}" if val else ""
        if self.filter_bandpass_rb.isChecked():
            low = self.bandpass_low.text().strip()
            high = self.bandpass_high.text().strip()
            if low and high:
                return f"BAND_{low.replace('.', '_')}to{high.replace('.', '_')}"
        if self.filter_bandblock_rb.isChecked():
            low = self.bandblock_low.text().strip()
            high = self.bandblock_high.text().strip()
            if low and high:
                return f"BLOCK_{low.replace('.', '_')}to{high.replace('.', '_')}"
        return ""

    def _gather_entry_values(self):
        values = {}
        for key, entry in self.var_offsets.items():
            try:
                val = float(entry.text())
                if val != 0.0:
                    values[key] = val
            except ValueError:
                continue
        return values

    def save_files(self):
        if not getattr(self, "work_dir", None):
            self.work_dir = QFileDialog.getExistingDirectory(self, "Select Folder to Save .ts Files")
            if not self.work_dir:
                return
        for tsdb, path in zip(self.tsdbs, self.file_paths):
            name = os.path.splitext(os.path.basename(path))[0] + ".ts"
            save_path = os.path.join(self.work_dir, name)
            tsdb.export(save_path, names=list(tsdb.getm().keys()), force_common_time=True)
        QMessageBox.information(self, "Saved", "Files exported.")

    def save_entry_values(self):
        data = self._gather_entry_values()
        if not data:
            QMessageBox.information(self, "Nothing to save", "All entry-boxes are zero – nothing to save.")
            return
        path, _ = QFileDialog.getSaveFileName(self, "Save entry values", "", "JSON files (*.json)")
        if not path:
            return
        with open(path, "w", encoding="utf-8") as fp:
            json.dump(data, fp, indent=2)
        QMessageBox.information(self, "Saved", f"Saved {len(data)} value(s) to\n{os.path.basename(path)}")

    def load_entry_values(self):
        paths, _ = QFileDialog.getOpenFileNames(self, "Load entry values", "", "JSON files (*.json)")
        if not paths:
            return
        applied = 0
        skipped = 0
        for path in paths:
            try:
                with open(path, "r", encoding="utf-8") as fp:
                    data = json.load(fp)
            except Exception as e:
                QMessageBox.warning(self, "Load error", f"Could not read {os.path.basename(path)}:\n{e}")
                continue
            for key, val in data.items():
                targets = []
                if key in self.var_offsets:
                    targets = [key]
                else:
                    for k in self.var_offsets:
                        if k.endswith(f"::{key}") or k.endswith(f":{key}") or k == key:
                            targets.append(k)
                if not targets:
                    skipped += 1
                    continue
                for tkey in targets:
                    self.var_offsets[tkey].setText(str(val))
                    applied += 1
        QMessageBox.information(self, "Loaded", f"Applied {applied} value(s) (skipped {skipped}).")

    def export_selected_to_csv(self):
        """Export all checked variables to a single CSV file."""
        self.rebuild_var_lookup()
        sel_keys = [k for k, ck in self.var_checkboxes.items() if ck.isChecked()]
        if not sel_keys:
            QMessageBox.warning(self, "No selection", "Select variables to export.")
            return

        try:
            dt = float(self.export_dt_input.text())
        except ValueError:
            dt = 0.0


        def _parse_f(txt):
            try:
                return float(txt.strip()) if txt.strip() else None
            except Exception:
                return None

        t_start = _parse_f(self.time_start.text())
        t_stop = _parse_f(self.time_end.text())
        if t_start is not None and t_stop is not None and t_stop < t_start:
            t_start, t_stop = t_stop, t_start


        path, _ = QFileDialog.getSaveFileName(self, "Export selected to CSV", "", "CSV files (*.csv)")
        if not path:
            return

        series_list = []
        for tsdb, fp in zip(self.tsdbs, self.file_paths):
            fname = os.path.basename(fp)
            tsdb_map = tsdb.getm()
            for key in sel_keys:
                if key.startswith(f"{fname}::"):
                    var = key.split("::", 1)[1]
                elif key.startswith(f"{fname}:"):
                    var = key.split(":", 1)[1]
                elif key in tsdb_map:
                    var = key
                else:
                    continue
                ts = tsdb_map.get(var)
                if ts is None:
                    continue
                mask = self.get_time_window(ts)
                if isinstance(mask, slice):
                    t = ts.t[mask]
                    y = self.apply_filters(ts)[mask]
                else:
                    if not mask.any():
                        continue
                    t = ts.t[mask]
                    y = self.apply_filters(ts)[mask]

                if dt > 0:

                    start = t_start if t_start is not None else t[0]
                    stop = t_stop if t_stop is not None else t[-1]
                    t, y = self._resample(t, y, dt, start=start, stop=stop)


                series_list.append(pd.Series(t, name=f"{key}_t"))
                series_list.append(pd.Series(y, name=key))

        if not series_list:
            QMessageBox.warning(self, "No data", "No data found for the selected variables.")
            return

        df = pd.concat(series_list, axis=1)
        df.to_csv(path, index=False)
        QMessageBox.information(self, "Exported", f"Exported {len(sel_keys)} series to\n{os.path.basename(path)}")

    def launch_qats(self):
        if not getattr(self, "work_dir", None):
            self.work_dir = QFileDialog.getExistingDirectory(self, "Select Work Folder for AnyQATS Export")
            if not self.work_dir:
                return
        ts_paths = []
        for i, (tsdb, original_path) in enumerate(zip(self.tsdbs, self.file_paths)):
            filename = f"temp_{i + 1}.ts"
            ts_path = os.path.join(self.work_dir, filename)
            tsdb.export(ts_path, names=list(tsdb.getm().keys()), force_common_time=True)
            ts_paths.append(ts_path)
        try:
            subprocess.Popen([sys.executable, "-m", "anyqats", "app", "-f"] + ts_paths)
        except FileNotFoundError:
            QMessageBox.critical(self, "Error", "AnyQATS could not be launched using the current Python environment.")

    def open_evm_tool(self):
        """Launch the Extreme Value Analysis tool for the first checked variable."""

        # Build list of checked variable keys using the unique lookup table
        self.rebuild_var_lookup()
        selected_keys = [k for k, cb in self.var_checkboxes.items() if cb.isChecked()]

        if not selected_keys:
            QMessageBox.warning(self, "No Variables", "Please select at least one variable.")
            return

        if len(selected_keys) > 1:
            QMessageBox.information(self, "Multiple Variables", "Only the first selected variable will be used for EVA.")

        selected = selected_keys[0]

        index = None
        raw_key = selected

        for i, fp in enumerate(self.file_paths):
            fname = os.path.basename(fp)
            if selected.startswith(f"{fname}::"):
                raw_key = selected.split("::", 1)[1]
                index = i
                break
            if selected.startswith(f"{fname}:"):
                raw_key = selected.split(":", 1)[1]
                index = i
                break

        if index is None:
            if ":" in selected or "::" in selected:
                QMessageBox.critical(self, "EVA Error", f"Could not locate the file for: {selected}")
                return
            index = 0

        if index >= len(self.tsdbs):
            QMessageBox.critical(self, "EVA Error", f"Could not locate the file for: {selected}")
            return

        tsdb = self.tsdbs[index]
        ts = tsdb.getm().get(raw_key)
        if ts is None:
            QMessageBox.critical(self, "EVA Error", f"Variable not found in file:\n{raw_key}")
            return
        mask = self.get_time_window(ts)
        if mask is not None and np.any(mask):
            x = self.apply_filters(ts)[mask]
            t = ts.t[mask]
            ts_for_evm = TimeSeries(ts.name, t, x)
            local_db = TsDB()
            local_db.add(ts_for_evm)
        else:
            local_db = tsdb
        dlg = EVMWindow(local_db, ts.name, self)
        dlg.exec()

    def apply_dark_palette(self):

        app = QApplication.instance()
        # Reuse the stored Fusion style to avoid Qt owning temporary objects
        app.setStyle(self._fusion_style)
        # Apply to this window as well so existing widgets refresh
        self.setStyle(self._fusion_style)


        dark_palette = QPalette()
        dark_palette.setColor(QPalette.Window, QColor("#31363b"))
        dark_palette.setColor(QPalette.WindowText, QColor("#eff0f1"))
        dark_palette.setColor(QPalette.Base, QColor("#232629"))
        dark_palette.setColor(QPalette.AlternateBase, QColor("#31363b"))
        dark_palette.setColor(QPalette.ToolTipBase, QColor("#eff0f1"))
        dark_palette.setColor(QPalette.ToolTipText, QColor("#31363b"))
        dark_palette.setColor(QPalette.Text, QColor("#eff0f1"))
        dark_palette.setColor(QPalette.Button, QColor("#31363b"))
        dark_palette.setColor(QPalette.ButtonText, QColor("#eff0f1"))
        dark_palette.setColor(QPalette.BrightText, Qt.white)
        dark_palette.setColor(QPalette.Link, QColor("#3daee9"))
        dark_palette.setColor(QPalette.Highlight, QColor("#3daee9"))
        dark_palette.setColor(QPalette.HighlightedText, QColor("#31363b"))



        app.setPalette(dark_palette)
        self.setPalette(dark_palette)
        app.setStyleSheet(
            "QToolTip { color: #31363b; background-color: #3daee9; border: 1px solid #31363b; }"
        )
        
        import matplotlib.pyplot as plt
        plt.style.use("dark_background")

        # Keep the embedded Plotly background dark to avoid a light border
        self.plot_view.page().setBackgroundColor(QColor("#31363b"))
        self.plot_view.setStyleSheet("background-color:#31363b;border:0px;")

    def apply_light_palette(self):
        app = QApplication.instance()
        if app is None:  # safety net
            raise RuntimeError("No QApplication running")

        app.setStyle(self._fusion_style)
        self.setStyle(self._fusion_style)


        light_palette = QPalette()
        light_palette.setColor(QPalette.Window, QColor("#eff0f1"))
        light_palette.setColor(QPalette.WindowText, QColor("#31363b"))
        light_palette.setColor(QPalette.Base, QColor("#fcfcfc"))
        light_palette.setColor(QPalette.AlternateBase, QColor("#e5e5e5"))
        light_palette.setColor(QPalette.ToolTipBase, QColor("#31363b"))
        light_palette.setColor(QPalette.ToolTipText, QColor("#eff0f1"))
        light_palette.setColor(QPalette.Text, QColor("#31363b"))
        light_palette.setColor(QPalette.Button, QColor("#e5e5e5"))
        light_palette.setColor(QPalette.ButtonText, QColor("#31363b"))
        light_palette.setColor(QPalette.BrightText, Qt.white)
        light_palette.setColor(QPalette.Link, QColor("#2a82da"))
        light_palette.setColor(QPalette.Highlight, QColor("#2a82da"))
        light_palette.setColor(QPalette.HighlightedText, QColor("#ffffff"))

        app.setPalette(light_palette)
        self.setPalette(light_palette)
        app.setStyleSheet(
            "QToolTip { color: #31363b; background-color: #2a82da; border: 1px solid #31363b; }"
        )

        # And if you also use matplotlib in the same process:
        import matplotlib.pyplot as plt
        plt.style.use("default")

        # Restore the web view background for the light theme
        self.plot_view.page().setBackgroundColor(QColor("#eff0f1"))
        self.plot_view.setStyleSheet("background-color:#eff0f1;border:0px;")


    def toggle_dark_theme(self, state):

        # ``state`` comes from the checkbox signal but using ``isChecked`` is
        # more robust across Qt bindings.
        if self.theme_switch.isChecked():
            self.apply_dark_palette()
        else:
            self.apply_light_palette()
        # Refresh any open Matplotlib canvases so the new palette is used
        for canvas in self.findChildren(FigureCanvasQTAgg):
            canvas.draw()

    def _on_engine_changed(self, text):
        """Update layout when the plotting engine selection changes."""
        engine = text.lower()
        if engine != "default" and self._mpl_canvas is not None:
            self.right_outer_layout.removeWidget(self._mpl_canvas)
            self._mpl_canvas.setParent(None)
            self._mpl_canvas = None
        if self.embed_plot_cb.isChecked():
            # Refresh layout so the appropriate widget is shown
            self.toggle_embed_layout(True)

    def toggle_embed_layout(self, state):
        """Re-arrange layout when the embed checkbox is toggled."""
        checked = self.embed_plot_cb.isChecked()

        # Widgets that are moved between the main controls column and the
        # additional column when the plot is embedded.
        extra_groups = [
            self.calc_group,
            self.freq_group,
            self.tools_group,
        ]

        if checked:
            if self.extra_widget.parent() is None:
                self.top_row_layout.addWidget(self.extra_widget)

            if self.progress.parent() is self.controls_widget:
                self.controls_layout.removeWidget(self.progress)
            if self.progress.parent() is self.progress_transform_row:
                self.progress_transform_row.removeWidget(self.progress)
            if self.file_ctrls_layout.indexOf(self.progress) == -1:

                idx = self.file_ctrls_layout.indexOf(self.theme_embed_widget)
                if idx == -1:
                    self.file_ctrls_layout.addWidget(self.progress)
                else:
                    self.file_ctrls_layout.insertWidget(idx, self.progress)


            if self.transform_group.parent() is self.controls_widget:
                self.controls_layout.removeWidget(self.transform_group)
            if self.progress_transform_row.indexOf(self.transform_group) == -1:
                self.progress_transform_row.addWidget(self.transform_group)
            if self.extra_layout.indexOf(self.progress_transform_row) == -1:
                self.extra_layout.insertLayout(0, self.progress_transform_row)

            if self.extra_layout.indexOf(self.extra_stretch) != -1:
                self.extra_layout.removeItem(self.extra_stretch)

            idx_freq = self.controls_layout.indexOf(self.freq_group)
            idx_tools = self.controls_layout.indexOf(self.tools_group)

            for g in extra_groups:
                if g.parent() is self.controls_widget:
                    self.controls_layout.removeWidget(g)
                    self.extra_layout.addWidget(g)

            if self.analysis_group.parent() is self.extra_widget:
                self.extra_layout.removeWidget(self.analysis_group)
            if idx_freq == -1:
                idx_freq = self.controls_layout.count()
            self.controls_layout.insertWidget(idx_freq, self.analysis_group)

            if self.plot_group.parent() is self.extra_widget:
                self.extra_layout.removeWidget(self.plot_group)
            if idx_tools == -1:
                idx_tools = self.controls_layout.count()
            self.controls_layout.insertWidget(idx_tools, self.plot_group)




            self.extra_layout.addItem(self.extra_stretch)
            if self.plot_engine_combo.currentText().lower() == "default" and self._mpl_canvas is not None:
                self._mpl_canvas.show()
                self.plot_view.hide()
            else:
                self.plot_view.show()
                if self._mpl_canvas is not None:
                    self._mpl_canvas.hide()
        else:
            self.plot_view.hide()
            if self._mpl_canvas is not None:
                self._mpl_canvas.hide()
            if self.plot_view.parent() is self.extra_widget:
                self.extra_layout.removeWidget(self.plot_view)
                self.right_outer_layout.addWidget(self.plot_view)
            if self.extra_widget.parent() is not None:
                self.top_row_layout.removeWidget(self.extra_widget)
                self.extra_widget.setParent(None)


            if self.extra_layout.indexOf(self.progress_transform_row) != -1:
                self.extra_layout.removeItem(self.progress_transform_row)
            if self.progress_transform_row.indexOf(self.transform_group) != -1:
                self.progress_transform_row.removeWidget(self.transform_group)

            if self.file_ctrls_layout.indexOf(self.progress) != -1:
                self.file_ctrls_layout.removeWidget(self.progress)
            self.controls_layout.insertWidget(1, self.progress)

            for g in [self.freq_group, self.tools_group, self.transform_group, self.calc_group]:
                if g.parent() is self.extra_widget:
                    self.extra_layout.removeWidget(g)
                    g.setParent(self.controls_widget)
                    self.controls_layout.addWidget(g)

            if self.controls_layout.indexOf(self.analysis_group) != -1:
                self.controls_layout.removeWidget(self.analysis_group)
            self.controls_layout.addWidget(self.analysis_group)

            if self.controls_layout.indexOf(self.plot_group) != -1:
                self.controls_layout.removeWidget(self.plot_group)
            self.controls_layout.addWidget(self.plot_group)


            if self.extra_layout.indexOf(self.extra_stretch) != -1:
                self.extra_layout.removeItem(self.extra_stretch)
            self.extra_layout.addItem(self.extra_stretch)

class VariableRowWidget(QWidget):
    rename_requested = Signal(str, str)

    def __init__(self, varname, allow_rename=False, parent=None):
        super().__init__(parent)
        self._name = varname

        layout = QHBoxLayout(self)
        self.checkbox = QCheckBox()
        self.input = QLineEdit()
        self.input.setFixedWidth(70)
        self.label = QLabel(varname)

        layout.addWidget(self.checkbox)
        layout.addWidget(self.input)
        layout.addWidget(self.label)

        if allow_rename:
            self.rename_btn = QPushButton("Rename")
            self.rename_btn.setFixedWidth(70)
            self.rename_btn.clicked.connect(self._prompt_rename)
            layout.addWidget(self.rename_btn)

        layout.addStretch(1)
        layout.setContentsMargins(2, 2, 2, 2)
        self.setLayout(layout)

    def _prompt_rename(self):
        new_name, ok = QInputDialog.getText(
            self,
            "Rename Variable",
            "New variable name",
            text=self._name,
        )
        if ok and new_name and new_name != self._name:
            self.rename_requested.emit(self._name, new_name)

class VariableTab(QWidget):
    """VariableTab with search and select-all functionality."""
    checklist_updated = Signal()

    def __init__(self, label, variables, user_var_set=None, allow_rename=False, rename_callback=None):
        super().__init__()
        self.all_vars = sorted(list(variables))
        self.user_var_set = user_var_set or set()
        self.allow_rename = allow_rename
        self.rename_callback = rename_callback
        self.checkboxes = {}
        self.inputs = {}
        self._checked_state = {}
        self._input_state = {}
        layout = QVBoxLayout(self)
        # -- Search and Select All row --
        top_row = QHBoxLayout()
        self.search_box = QLineEdit()
        self.search_box.setPlaceholderText("Search…")
        top_row.addWidget(self.search_box)
        self.select_all_btn = QPushButton("Select All")
        self.unselect_all_btn = QPushButton("Unselect All")
        top_row.addWidget(self.select_all_btn)
        top_row.addWidget(self.unselect_all_btn)
        layout.addLayout(top_row)
        # -- Scrollable area for variable checkboxes --
        scroll = QScrollArea()
        scroll.setWidgetResizable(True)
        self.inner = QWidget()
        self.inner_layout = QVBoxLayout(self.inner)
        self._populate_checkboxes(self.all_vars)
        scroll.setWidget(self.inner)
        layout.addWidget(scroll)
        # Connections
        self.select_all_btn.clicked.connect(lambda: self.set_all(True))
        self.unselect_all_btn.clicked.connect(lambda: self.set_all(False))
        self.search_box.textChanged.connect(self._search_update)
    def _populate_checkboxes(self, vars_to_show):
        """Populate the scroll area with VariableRowWidget entries."""
        # Preserve existing states
        for var, cb in self.checkboxes.items():
            self._checked_state[var] = cb.isChecked()
            self._input_state[var] = self.inputs[var].text()

        # Clear layout
        for i in reversed(range(self.inner_layout.count())):
            widget = self.inner_layout.takeAt(i).widget()
            if widget:
                widget.deleteLater()
        self.checkboxes.clear()
        self.inputs.clear()

        for var in vars_to_show:
            row = VariableRowWidget(var, allow_rename=self.allow_rename)
            if var in self.user_var_set:
                row.label.setStyleSheet("color: #2277bb;")
            if self.allow_rename and self.rename_callback:
                row.rename_requested.connect(self.rename_callback)
            self.inner_layout.addWidget(row)
            self.checkboxes[var] = row.checkbox
            self.inputs[var] = row.input
            if var in self._checked_state:
                row.checkbox.setChecked(self._checked_state[var])
            if var in self._input_state:
                row.input.setText(self._input_state[var])

        self.inner_layout.addStretch()
        self.checklist_updated.emit()
    def _search_update(self, text):
        terms = _parse_search_terms(text)
        if not terms:
            vars_to_show = self.all_vars
        else:
            vars_to_show = [v for v in self.all_vars if _matches_terms(v, terms)]
        self._populate_checkboxes(vars_to_show)
    def selected_variables(self):
        return [var for var, cb in self.checkboxes.items() if cb.isChecked()]
    def set_all(self, value):
        for cb in self.checkboxes.values():
            cb.setChecked(value)

class StatsDialog(QDialog):
    """Qt table dialog with copy and plotting features."""

    def __init__(self, series_info, parent=None):
        super().__init__(parent)
        self.setWindowTitle("Statistics Table")
        self.setWindowFlag(Qt.Window)
        # allow maximizing the statistics window
        self.setWindowFlags(self.windowFlags() | Qt.WindowMaximizeButtonHint)
        self.resize(900, 600)

        self.series_info = series_info
        self.ts_dict: dict[str, tuple[np.ndarray, np.ndarray]] = {}
        self.selected_columns: set[int] = set()

        main_layout = QVBoxLayout(self)

        order_layout = QHBoxLayout()
        order_layout.addWidget(QLabel("Load order:"))
        self.order_combo = QComboBox()
        self.order_combo.addItems(["Files → Variables", "Variables → Files"])
        order_layout.addWidget(self.order_combo)
        order_layout.addStretch()
        main_layout.addLayout(order_layout)

        # Frequency filter controls
        freq_group = QGroupBox("Frequency Filter")
        freq_layout = QGridLayout(freq_group)
        self.filter_none_rb = QRadioButton("None")
        self.filter_lowpass_rb = QRadioButton("Low-pass")
        self.filter_highpass_rb = QRadioButton("High-pass")
        self.filter_bandpass_rb = QRadioButton("Band-pass")
        self.filter_bandblock_rb = QRadioButton("Band-block")
        self.filter_none_rb.setChecked(True)
        self.lowpass_cutoff = QLineEdit("0.01")
        self.highpass_cutoff = QLineEdit("0.1")
        self.bandpass_low = QLineEdit("0.0")
        self.bandpass_high = QLineEdit("0.0")
        self.bandblock_low = QLineEdit("0.0")
        self.bandblock_high = QLineEdit("0.0")
        row = 0
        freq_layout.addWidget(self.filter_none_rb, row, 0, 1, 2)
        row += 1
        freq_layout.addWidget(self.filter_lowpass_rb, row, 0)
        freq_layout.addWidget(QLabel("below"), row, 1)
        freq_layout.addWidget(self.lowpass_cutoff, row, 2)
        freq_layout.addWidget(QLabel("Hz"), row, 3)
        row += 1
        freq_layout.addWidget(self.filter_highpass_rb, row, 0)
        freq_layout.addWidget(QLabel("above"), row, 1)
        freq_layout.addWidget(self.highpass_cutoff, row, 2)
        freq_layout.addWidget(QLabel("Hz"), row, 3)
        row += 1
        freq_layout.addWidget(self.filter_bandpass_rb, row, 0)
        freq_layout.addWidget(QLabel("between"), row, 1)
        freq_layout.addWidget(self.bandpass_low, row, 2)
        freq_layout.addWidget(QLabel("Hz and"), row, 3)
        freq_layout.addWidget(self.bandpass_high, row, 4)
        freq_layout.addWidget(QLabel("Hz"), row, 5)
        row += 1
        freq_layout.addWidget(self.filter_bandblock_rb, row, 0)
        freq_layout.addWidget(QLabel("between"), row, 1)
        freq_layout.addWidget(self.bandblock_low, row, 2)
        freq_layout.addWidget(QLabel("Hz and"), row, 3)
        freq_layout.addWidget(self.bandblock_high, row, 4)
        freq_layout.addWidget(QLabel("Hz"), row, 5)
        main_layout.addWidget(freq_group)

        hline_layout = QHBoxLayout()
        hline_layout.addWidget(QLabel("Histogram lines:"))
        self.hist_lines_edit = QLineEdit()
        self.hist_lines_edit.setPlaceholderText("e.g. 1.0, 2.5")
        hline_layout.addWidget(self.hist_lines_edit)
        self.hist_show_text_cb = QCheckBox("Show bar text")
        self.hist_show_text_cb.setChecked(True)
        hline_layout.addWidget(self.hist_show_text_cb)
        hline_layout.addStretch()
        main_layout.addLayout(hline_layout)

        self.table = QTableWidget()
        self.table.setSelectionBehavior(QAbstractItemView.SelectRows)
        self.table.setSelectionMode(QAbstractItemView.ExtendedSelection)
        # Sorting is enabled, but will be temporarily disabled while
        # populating the table to avoid row mixing
        self.table.setSortingEnabled(True)
        header = self.table.horizontalHeader()
        header.setSectionResizeMode(QHeaderView.Interactive)
        header.setStretchLastSection(True)
        header.setContextMenuPolicy(Qt.CustomContextMenu)
        header.customContextMenuRequested.connect(self._header_right_click)
        main_layout.addWidget(self.table, stretch=2)

        plot_layout = QVBoxLayout()
        self.line_fig = Figure(figsize=(5, 3))
        self.line_canvas = FigureCanvasQTAgg(self.line_fig)
        hist_layout = QHBoxLayout()
        self.hist_fig_rows = Figure(figsize=(4, 3))
        self.hist_canvas_rows = FigureCanvasQTAgg(self.hist_fig_rows)
        self.hist_fig_cols = Figure(figsize=(4, 3))
        self.hist_canvas_cols = FigureCanvasQTAgg(self.hist_fig_cols)
        plot_layout.addWidget(self.line_canvas)
        hist_layout.addWidget(self.hist_canvas_rows)
        hist_layout.addWidget(self.hist_canvas_cols)
        plot_layout.addLayout(hist_layout)
        main_layout.addLayout(plot_layout, stretch=3)

        btn_row = QHBoxLayout()
        btn_row.addStretch()
        self.copy_btn = QPushButton("Copy as TSV")
        self.copy_btn.clicked.connect(self.copy_as_tsv)
        btn_row.addWidget(self.copy_btn)
        main_layout.addLayout(btn_row)

        self._connect_signals()
        self.update_data()

    def _connect_signals(self):
        for w in [self.filter_none_rb, self.filter_lowpass_rb, self.filter_highpass_rb,
                  self.filter_bandpass_rb, self.filter_bandblock_rb]:
            w.toggled.connect(self.update_data)
        for e in [self.lowpass_cutoff, self.highpass_cutoff,
                   self.bandpass_low, self.bandpass_high,
                   self.bandblock_low, self.bandblock_high]:
            e.editingFinished.connect(self.update_data)
        self.hist_lines_edit.editingFinished.connect(self.update_plots)
        self.hist_show_text_cb.toggled.connect(self.update_plots)
        self.order_combo.currentIndexChanged.connect(self.update_data)
        self.table.selectionModel().selectionChanged.connect(self.update_plots)

    @staticmethod
    def _uniq(names: list[str]) -> list[str]:
        if len(names) <= 1:
            return [""] * len(names)
        pre = os.path.commonprefix(names)
        suf = os.path.commonprefix([n[::-1] for n in names])[::-1]
        out = []
        for n in names:
            u = n[len(pre):] if pre else n
            u = u[:-len(suf)] if suf and u.endswith(suf) else u
            out.append(u or "(all)")
        return out

    def _apply_filter(self, t: np.ndarray, x: np.ndarray) -> np.ndarray:
        mode = "none"
        if self.filter_lowpass_rb.isChecked():
            mode = "lowpass"
        elif self.filter_highpass_rb.isChecked():
            mode = "highpass"
        elif self.filter_bandpass_rb.isChecked():
            mode = "bandpass"
        elif self.filter_bandblock_rb.isChecked():
            mode = "bandblock"
        nanmask = ~np.isnan(x)
        if not np.any(nanmask):
            return x
        valid_idx = np.where(nanmask)[0]
        x_valid = x[valid_idx]
        t_valid = t[valid_idx]
        x_filt = x_valid
        try:
            dt = np.median(np.diff(t_valid))
            if mode == "lowpass":
                fc = float(self.lowpass_cutoff.text() or 0)
                if fc > 0 and len(x_valid) > 1:
                    x_filt = qats.signal.lowpass(x_valid, dt, fc)
            elif mode == "highpass":
                fc = float(self.highpass_cutoff.text() or 0)
                if fc > 0 and len(x_valid) > 1:
                    x_filt = qats.signal.highpass(x_valid, dt, fc)
            elif mode == "bandpass":
                flow = float(self.bandpass_low.text() or 0)
                fupp = float(self.bandpass_high.text() or 0)
                if flow > 0 and fupp > flow and len(x_valid) > 1:
                    x_filt = qats.signal.bandpass(x_valid, dt, flow, fupp)
            elif mode == "bandblock":
                flow = float(self.bandblock_low.text() or 0)
                fupp = float(self.bandblock_high.text() or 0)
                if flow > 0 and fupp > flow and len(x_valid) > 1:
                    x_filt = qats.signal.bandblock(x_valid, dt, flow, fupp)
        except Exception:
            pass
        x_out = np.full_like(x, np.nan)
        x_out[valid_idx] = x_filt
        return x_out

    def update_data(self):
        stats_rows = []
        stat_cols = []
        self.ts_dict = {}

        # Temporarily disable sorting while populating the table to avoid
        # rows being rearranged mid-update. Sorting will be re-enabled at
        # the end of this method.
        sorting_was_enabled = self.table.isSortingEnabled()
        if sorting_was_enabled:
            self.table.setSortingEnabled(False)

        if self.filter_lowpass_rb.isChecked():
            f_lbl = f"Low-pass ({self.lowpass_cutoff.text()} Hz)"
        elif self.filter_highpass_rb.isChecked():
            f_lbl = f"High-pass ({self.highpass_cutoff.text()} Hz)"
        elif self.filter_bandpass_rb.isChecked():
            f_lbl = f"Band-pass ({self.bandpass_low.text()}-{self.bandpass_high.text()} Hz)"
        elif self.filter_bandblock_rb.isChecked():
            f_lbl = f"Band-block ({self.bandblock_low.text()}-{self.bandblock_high.text()} Hz)"
        else:
            f_lbl = "None"

        series_info = self.series_info
        if self.order_combo.currentIndex() == 1:

            # Variables → Files: preserve file list order using ``file_idx``
            series_info = sorted(series_info, key=lambda i: (i["var"], i["file_idx"]))
        else:
            # Files → Variables: maintain order of files as loaded
            series_info = sorted(series_info, key=lambda i: (i["file_idx"], i["var"]))


        for info in series_info:
            t = info["t"]
            x = info["x"]
            y = self._apply_filter(t, x)
            ts_tmp = TimeSeries("tmp", t, y)
            stats = ts_tmp.stats()
            if not stat_cols:
                stat_cols = list(stats.keys())
            row = [info["file"], info["uniq_file"], info["var"], "", f_lbl]
            for c in stat_cols:
                v = stats[c]
                if c.lower() == "start" and len(t):
                    v = t[0]
                elif c.lower() == "end" and len(t):
                    v = t[-1]
                if isinstance(v, float):
                    v = float(np.format_float_positional(v, precision=4, unique=False, trim="k"))
                row.append(v)
            stats_rows.append(row)
            sid = f"{info['file']}::{info['var']}"
            self.ts_dict[sid] = (t, y)

        var_uniq = self._uniq([info["var"] for info in series_info])
        for row, vu in zip(stats_rows, var_uniq):
            row[3] = vu

        headers = ["File", "Uniqueness", "Variable", "VarUniqueness", "Filter"] + stat_cols
        self.table.setRowCount(len(stats_rows))
        self.table.setColumnCount(len(headers))
        self.table.setHorizontalHeaderLabels(headers)
        for i, row in enumerate(stats_rows):
            for j, val in enumerate(row):

                text = str(val)
                if isinstance(val, (int, float)):
                    item = SortableTableWidgetItem(text)
                    item.setData(Qt.ItemDataRole.UserRole, float(val))
                else:
                    item = QTableWidgetItem(text)

                self.table.setItem(i, j, item)

        self.selected_columns.clear()
        for col in range(5, self.table.columnCount()):
            self.selected_columns.add(col)
            break
        self.update_plots()

        # Restore previous sorting state after table population
        if sorting_was_enabled:
            self.table.setSortingEnabled(True)

    def _header_right_click(self, pos):
        header = self.table.horizontalHeader()
        section = header.logicalIndexAt(pos)
        if section >= 5:
            self.toggle_column(section)

    def toggle_column(self, section: int):
        if section < 5:
            return
        if section in self.selected_columns:
            self.selected_columns.remove(section)
        else:
            self.selected_columns.add(section)
        self.update_plots()

    def keyPressEvent(self, event):
        if event.matches(QKeySequence.Copy):
            self.copy_as_tsv()
            event.accept()
        else:
            super().keyPressEvent(event)

    def copy_as_tsv(self):
        selected = sorted({idx.row() for idx in self.table.selectionModel().selectedRows()})
        if selected:
            rows = selected
        else:
            rows = range(self.table.rowCount())
        lines = ["\t".join([self.table.horizontalHeaderItem(c).text() for c in range(self.table.columnCount())])]
        for r in rows:
            vals = [self.table.item(r, c).text() for c in range(self.table.columnCount())]
            lines.append("\t".join(vals))
        QGuiApplication.clipboard().setText("\n".join(lines))

    def update_plots(self):
        sel_rows = [idx.row() for idx in self.table.selectionModel().selectedRows()]
        if not sel_rows:
            sel_rows = [0] if self.table.rowCount() else []
        if not sel_rows:
            return

        show_text = self.hist_show_text_cb.isChecked()
        import matplotlib.pyplot as plt
        from matplotlib import colors as mcolors

        all_rows = list(range(self.table.rowCount()))

        self.line_fig.clear()
        ax = self.line_fig.add_subplot(111)
        for r in sel_rows:
            file = self.table.item(r, 0).text()
            var = self.table.item(r, 2).text()
            sid = f"{file}::{var}"
            data = self.ts_dict.get(sid)
            if not data:
                continue
            t, y = data
            label = var
            if file and len(self.ts_dict) > 1:
                label = f"{file}::{var}"
            ax.plot(t, y, label=label)
        ax.set_xlabel("Time")
        ax.set_ylabel("Value")
        ax.legend()
        ax.grid(True)
        self.line_canvas.draw()

        self.hist_fig_rows.clear()
        axh = self.hist_fig_rows.add_subplot(111)
        for r in sel_rows:
            file = self.table.item(r, 0).text()
            var = self.table.item(r, 2).text()
            sid = f"{file}::{var}"
            data = self.ts_dict.get(sid)
            if data:
                _, y = data
                counts, bins, patches = axh.hist(
                    y, bins=30, alpha=0.5, label=var
                )
                if show_text:
                    for count, patch in zip(counts, patches):
                        axh.text(
                            patch.get_x() + patch.get_width() / 2,
                            patch.get_height() / 2,
                            str(int(count)),
                            ha="center",
                            va="center",
                            fontsize=8,
                            color="black",
                        )
        axh.set_xlabel("Value")
        axh.set_ylabel("Frequency")
        axh.legend()
        axh.grid(True)
        self.hist_canvas_rows.draw()

        self.hist_fig_cols.clear()
        axc = self.hist_fig_cols.add_subplot(111)
        max_y = 0
        rows_idx = np.arange(len(all_rows))
        ncols = len(self.selected_columns) if self.selected_columns else 1
        bar_w = 0.8 / ncols
        bars_by_col = []
        for i, c in enumerate(sorted(self.selected_columns)):
            vals = []
            uniq_labels = []
            for r in all_rows:
                item = self.table.item(r, c)
                if item is None:
                    continue
                try:
                    vals.append(float(item.text()))
                except ValueError:
                    vals.append(np.nan)
                u_file = self.table.item(r, 1).text()
                u_var = self.table.item(r, 3).text()
                label = u_file
                if u_var:
                    label = f"{label}\n{u_var}" if label else u_var
                uniq_labels.append(label)
            if not any(np.isfinite(vals)):
                continue
            offset = (i - (ncols - 1) / 2) * bar_w
            bars = axc.bar(rows_idx + offset, vals, width=bar_w, alpha=0.7, label=self.table.horizontalHeaderItem(c).text())
            bars_by_col.append(bars)
            max_y = max(max_y, np.nanmax(vals))
            if show_text:
                for bar, label in zip(bars, uniq_labels):
                    axc.text(
                        bar.get_x() + bar.get_width() / 2,
                        bar.get_height() / 2,
                        label,
                        ha="center",
                        va="center",
                        rotation=90,
                        fontsize=8,
                        color="black",
                    )

        # Highlight selected rows with a color not already used

        used_colors = {mcolors.to_hex(bar.get_facecolor()) for bc in bars_by_col for bar in bc}
        candidates = ["red", "magenta", "cyan", "yellow", "black"]
        highlight = next((c for c in candidates if mcolors.to_hex(c) not in used_colors), "red")

        for bc in bars_by_col:
            for r in sel_rows:
                if r < len(bc):
                    bc[r].set_facecolor(highlight)
        lines_text = self.hist_lines_edit.text()
        hvals = []
        for token in re.split(r'[ ,]+', lines_text.strip()):
            if not token:
                continue
            try:
                hvals.append(float(token))
            except ValueError:
                pass

        for v in hvals:
            axc.axhline(v, color="red", linestyle="--")

        ylim_top = max([max_y] + hvals) if (max_y or hvals) else None
        axc.set_xlabel("Row")
        axc.set_ylabel("Value")
        axc.set_xticks(rows_idx)
        axc.set_xticklabels([self.table.item(r, 0).text() for r in all_rows], rotation=90)
        if self.selected_columns:
            axc.legend()
        if ylim_top is not None:
            axc.set_ylim(top=ylim_top * 1.1)
        axc.grid(True, axis="y")
        self.hist_canvas_cols.draw()

class EVMWindow(QDialog):
    def __init__(self, tsdb, var_name, parent=None):
        super().__init__(parent)
        self.setWindowTitle(f"Extreme Value Analysis - {var_name}")
        self.resize(800, 600)

        self.ts = tsdb.getm()[var_name]
        self.x = self.ts.x
        self.t = self.ts.t

        self.tail_combo = QComboBox()
        self.tail_combo.addItems(["upper", "lower"])
        self.tail_combo.setCurrentText("upper")

        suggested = 0.8 * np.max(self.x)
        self.threshold_spin = QDoubleSpinBox()
        self.threshold_spin.setMaximum(10000000000)
        self.threshold_spin.setMinimum(float(np.min(self.x)))
        self.threshold_spin.setDecimals(4)
        self.threshold_spin.setValue(round(suggested, 4))
        self.threshold_spin.setKeyboardTracking(False)

        # Determine an initial reasonable threshold
        threshold = self._auto_threshold(suggested, self.tail_combo.currentText())
        self.threshold_spin.setValue(round(threshold, 4))
        self.threshold_spin.editingFinished.connect(self.on_manual_threshold)

        self._manual_threshold = threshold

        #

        main_layout = QVBoxLayout(self)

        self.inputs_widget = QWidget()
        self.result_text = QTextEdit()
        self.result_text.setReadOnly(True)
        self.plot_area = QWidget()
        self.plot_layout = QVBoxLayout(self.plot_area)
        self.fig = Figure(figsize=(6, 4))
        self.fig_canvas = FigureCanvasQTAgg(self.fig)
        self.plot_layout.addWidget(self.fig_canvas)
        self._evm_ran = False


        self.build_inputs()


        main_layout.addWidget(self.inputs_widget)
        main_layout.addWidget(self.result_text, stretch=1)
        main_layout.addWidget(self.plot_area, stretch=2)

        # Show initial time series with the suggested threshold
        self.plot_timeseries_with_threshold(threshold)

    def _auto_threshold(self, start_thresh, tail):
        x = self.x
        threshold = start_thresh
        attempts = 0

        mean_val = np.mean(x)
        cross_type = np.greater if tail == "upper" else np.less
        cross_indices = np.where(np.diff(cross_type(x, mean_val)))[0]
        if cross_indices.size == 0 or cross_indices[-1] != len(x) - 1:
            cross_indices = np.append(cross_indices, len(x) - 1)

        while attempts < 10:
            clustered_peaks = []
            for i in range(len(cross_indices) - 1):
                segment = x[cross_indices[i] : cross_indices[i + 1]]
                peak = np.max(segment) if tail == "upper" else np.min(segment)
                if (tail == "upper" and peak > threshold) or (
                    tail == "lower" and peak < threshold
                ):
                    clustered_peaks.append(peak)
            if len(clustered_peaks) >= 10:
                break
            threshold *= 0.95 if tail == "upper" else 1.05
            attempts += 1

        return threshold

    def plot_timeseries_with_threshold(self, threshold):

        self.fig.clear()
        ax = self.fig.add_subplot(111)

        ax.plot(self.t, self.x, label="Time series")
        ax.axhline(threshold, color="red", linestyle="--", label="Threshold")
        ax.set_title("Time Series")
        ax.set_xlabel("Time")
        ax.set_ylabel(self.ts.name)
        ax.grid(True)
        ax.legend()
        self.fig_canvas.draw()

    def _cluster_exceedances(self, threshold, tail):
        x = self.x

        mean_val = np.mean(x)
        cross_type = np.greater if tail == "upper" else np.less
        cross_indices = np.where(np.diff(cross_type(x, mean_val)))[0]
        if cross_indices.size == 0 or cross_indices[-1] != len(x) - 1:
            cross_indices = np.append(cross_indices, len(x) - 1)

        clustered_peaks = []
        for i in range(len(cross_indices) - 1):
            segment = x[cross_indices[i] : cross_indices[i + 1]]
            peak = np.max(segment) if tail == "upper" else np.min(segment)
            if (tail == "upper" and peak > threshold) or (
                tail == "lower" and peak < threshold
            ):
                clustered_peaks.append(peak)
        return clustered_peaks, cross_indices

    def on_manual_threshold(self):
        self.threshold_spin.interpretText()
        threshold = self.threshold_spin.value()

        # ensure the spin box keeps the manually entered value
        self.threshold_spin.setValue(threshold)

        self._manual_threshold = threshold

        self.plot_timeseries_with_threshold(threshold)
        peaks, _ = self._cluster_exceedances(threshold, self.tail_combo.currentText())
        self.result_text.setPlainText(f"Exceedances used: {len(peaks)}")
        self._evm_ran = False

    def on_calc_threshold(self):
        tail = self.tail_combo.currentText()
        suggested = 0.8 * np.max(self.x) if tail == "upper" else 0.8 * np.min(self.x)
        threshold = self._auto_threshold(suggested, tail)
        self.threshold_spin.setValue(round(threshold, 4))
        self.plot_timeseries_with_threshold(threshold)

    def build_inputs(self):
        layout = QGridLayout(self.inputs_widget)

        layout.addWidget(QLabel("Distribution: Generalized Pareto"), 0, 0, 1, 3)

        layout.addWidget(QLabel("Threshold:"), 1, 0)
        layout.addWidget(self.threshold_spin, 1, 1)
        self.calc_threshold_btn = QPushButton("Calc Threshold")
        self.calc_threshold_btn.clicked.connect(self.on_calc_threshold)
        layout.addWidget(self.calc_threshold_btn, 1, 2)

        self.ci_spin = QDoubleSpinBox()
        self.ci_spin.setDecimals(1)
        self.ci_spin.setValue(95.0)
        layout.addWidget(QLabel("Extremes to analyse:"), 2, 0)
        layout.addWidget(self.tail_combo, 2, 1)

        layout.addWidget(QLabel("Confidence level (%):"), 3, 0)
        layout.addWidget(self.ci_spin, 3, 1)
        self.ci_spin.valueChanged.connect(self.on_ci_changed)

        run_btn = QPushButton("Run EVM")
        run_btn.clicked.connect(self.run_evm)
        layout.addWidget(run_btn, 4, 0, 1, 3)

    def run_evm(self):

        from scipy.stats import genpareto

        x = self.x
        t = self.t

        tail = self.tail_combo.currentText()

        threshold = self.threshold_spin.value()

        clustered_peaks, cross_indices = self._cluster_exceedances(threshold, tail)

        if len(clustered_peaks) < 10:
            QMessageBox.warning(
                self,
                "Too Few Points",
                f"Threshold {threshold:.3f} resulted in only {len(clustered_peaks)} clustered exceedances.",
            )
            return

        excesses = np.array(clustered_peaks) - threshold
        c, loc, scale = genpareto.fit(excesses, floc=0)

        # Diagnostic: warn if shape is too extreme
        if abs(c) > 1:
            print(
                f"Warning: large shape parameter detected (xi = {c:.4f}). Return levels may be unstable."
            )
        if c < -1e-6:
            print("Note: fitted GPD shape xi < 0 indicates a bounded tail.")

        exceed_prob = len(clustered_peaks) / (t[-1] - t[0])

        return_periods = np.array([0.1, 0.5, 1, 3, 5])  # hours
        return_secs = return_periods * 3600
        rl = threshold + (scale / c) * ((exceed_prob * return_secs) ** c - 1)

        n_bootstrap = 500
        boot_levels = []
        rs = np.random.default_rng()

        for _ in range(n_bootstrap):
            sample = rs.choice(excesses, size=len(excesses), replace=True)
            try:
                bc, _, bscale = genpareto.fit(sample, floc=0)
                boot_level = threshold + (bscale / bc) * (
                    (exceed_prob * return_secs) ** bc - 1
                )
                boot_levels.append(boot_level)
            except Exception:
                continue

        boot_levels = np.array(boot_levels)
        boot_levels = boot_levels[~np.isnan(boot_levels).any(axis=1)]
        boot_levels = boot_levels[
            (boot_levels > -1e6).all(axis=1) & (boot_levels < 1e6).all(axis=1)
        ]

        if boot_levels.shape[0] > 0:
            ci_alpha = 100 - self.ci_spin.value()
            lower_bounds = np.percentile(boot_levels, ci_alpha / 2, axis=0)
            upper_bounds = np.percentile(boot_levels, 100 - ci_alpha / 2, axis=0)
        else:
            lower_bounds = upper_bounds = [np.nan] * len(return_secs)

        units = ""
        max_val = np.max(x) if tail == "upper" else np.min(x)

        result = f"Extreme value statistics: {self.ts.name}\n\n"
        result += f"The {return_periods[-2]:.1f} hour return level is\n{rl[-2]:.5f} {units}\n\n"
        result += f"Fitted GPD parameters:\nSigma: {scale:.4f}\nXi: {c:.4f}\nExceedances used: {len(excesses)}\n"
        result += f"Total crossings/clusters found: {len(cross_indices) - 1}\n"
        result += f"Observed maximum value: {max_val:.4f} {units}\n"
        result += f"Return level unit: {units or 'same as input'}\n\n"
        result += f"{self.ci_spin.value():.0f}% Confidence Interval:\n"
        for rp, lo, up in zip(return_periods, lower_bounds, upper_bounds):
            result += f"{rp:.1f} hr: {lo:.3f} – {up:.3f}\n"

        self.result_text.setPlainText(result)

        self.plot_diagnostics(
            return_secs,
            rl,
            excesses,
            c,
            scale,
            threshold,
            lower_bounds,
            upper_bounds,
        )
        self._evm_ran = True

    def on_ci_changed(self, value):
        if self._evm_ran:
            self.run_evm()


    def plot_diagnostics(
        self,
        durations,
        levels,
        excesses,
        c,
        scale,
        threshold,
        lower_bounds=None,
        upper_bounds=None,
    ):
        from scipy.stats import genpareto


        self.fig.clear()
        self.fig.set_size_inches(14, 4)
        ts_ax = self.fig.add_subplot(1, 3, 1)
        ax = self.fig.add_subplot(1, 3, 2)
        qax = self.fig.add_subplot(1, 3, 3)


        ts_ax.plot(self.t, self.x, label="Time series")
        ts_ax.axhline(threshold, color="red", linestyle="--", label="Threshold")
        ts_ax.set_title("Time Series")
        ts_ax.set_xlabel("Time")
        ts_ax.set_ylabel(self.ts.name)
        ts_ax.grid(True)
        ts_ax.legend()
        ax.plot(durations / 3600, levels, marker="o", label="Return Level")

        if lower_bounds is not None and upper_bounds is not None:
            ax.fill_between(
                durations / 3600,
                lower_bounds,
                upper_bounds,
                color="gray",
                alpha=0.3,
                label="Confidence Interval",
            )

        ax.set_title("Return level plot")
        ax.set_xlabel("Storm duration (hours)")
        ax.set_ylabel("Return level")
        ax.grid(True)
        ax.legend()

        sorted_empirical = np.sort(excesses)
        probs = (np.arange(1, len(sorted_empirical) + 1) - 0.5) / len(sorted_empirical)
        model_quantiles = genpareto.ppf(probs, c, scale=scale)

        qax.scatter(model_quantiles, sorted_empirical, alpha=0.6, label="Data")
        qax.plot(model_quantiles, model_quantiles, color="red", label="1:1 line")
        qax.set_title("Quantile Plot")
        qax.set_xlabel("Theoretical Quantiles")
        qax.set_ylabel("Empirical Quantiles")
        qax.grid(True)
        qax.legend()

        self.fig.tight_layout()

        self.fig_canvas.draw()

class OrcaflexVariableSelector(QDialog):
    def __init__(self, model, orcaflex_varmap=None, parent=None, previous_selection=None, allow_reuse=False):
        super().__init__(parent)
        self.setWindowTitle("Select OrcaFlex Variables")
        self.resize(1100, 800)
        self.model = model
        self.orcaflex_varmap = ORCAFLEX_VARIABLE_MAP or {}
        self.selected = []
        self.reuse_all = False

        main = QVBoxLayout(self)
        obj_var_layout = QHBoxLayout()
        main.addLayout(obj_var_layout)

        left_layout = QVBoxLayout()
        right_layout = QVBoxLayout()
        obj_var_layout.addLayout(left_layout, stretch=1)
        obj_var_layout.addLayout(right_layout, stretch=1)

        left_layout.addWidget(QLabel("Objects"))
        self.obj_filter = QLineEdit()
        self.obj_filter.setPlaceholderText("Search objects")
        left_layout.addWidget(self.obj_filter)
        self.obj_list = QListWidget()
        self.obj_list.setSelectionMode(QAbstractItemView.MultiSelection)
        left_layout.addWidget(self.obj_list)

        right_layout.addWidget(QLabel("Variables"))
        self.var_filter = QLineEdit()
        self.var_filter.setPlaceholderText("Search variables")
        right_layout.addWidget(self.var_filter)
        self.var_list = QListWidget()
        self.var_list.setSelectionMode(QAbstractItemView.MultiSelection)
        right_layout.addWidget(self.var_list)

        # Only objects for which we have variable types in the varmap
        self.object_map = {
            obj.Name: obj
            for obj in self.model.objects
            if obj.typeName in self.orcaflex_varmap
        }
        self.all_objects = sorted(self.object_map.keys())
        self._update_object_list("")

        self.extra_entry = QLineEdit()
        self.extra_entry.setPlaceholderText("Arc Lengths / Extra (e.g. EndA, 10.0, EndB)")
        obj_var_layout.addWidget(QLabel("Arc Length/Extra:"))
        obj_var_layout.addWidget(self.extra_entry)

        self.redundant_entry = QLineEdit()
        self.redundant_entry.setPlaceholderText("Redundant substrings (comma-separated)")
        main.addWidget(QLabel("Remove Redundant Substrings from Labels:"))
        main.addWidget(self.redundant_entry)

        self.reuse_cb = QCheckBox("Use this selection for all future OrcaFlex files")
        self.reuse_cb.setChecked(allow_reuse)
        main.addWidget(self.reuse_cb)

        btns = QHBoxLayout()
        self.ok_btn = QPushButton("Load")
        self.cancel_btn = QPushButton("Cancel")
        btns.addWidget(self.ok_btn)
        btns.addWidget(self.cancel_btn)
        main.addLayout(btns)

        self.obj_list.itemSelectionChanged.connect(self.update_var_list)
        self.obj_filter.textChanged.connect(self._update_object_list)
        self.var_filter.textChanged.connect(self.update_var_list)
        self.ok_btn.clicked.connect(self.on_ok)
        self.cancel_btn.clicked.connect(self.reject)

    def _update_object_list(self, text):
        terms = _parse_search_terms(text)
        selected = {item.text() for item in self.obj_list.selectedItems()}
        self.obj_list.clear()
        for name in self.all_objects:

            if not terms or _matches_terms(name, terms):

                item = QListWidgetItem(name)
                self.obj_list.addItem(item)
                if name in selected:
                    item.setSelected(True)
        self.update_var_list()

    def update_var_list(self, *_):

        self.var_list.clear()
        selected_objs = self.obj_list.selectedItems()
        if not selected_objs:
            return
        last_obj = self.object_map[selected_objs[-1].text()]
        variables = get_object_available_vars(last_obj, self.orcaflex_varmap)
        terms = _parse_search_terms(self.var_filter.text())
        for var in variables:

            if not terms or _matches_terms(var, terms):

                self.var_list.addItem(var)

    def on_ok(self):
        objects = [item.text() for item in self.obj_list.selectedItems()]
        variables = [item.text() for item in self.var_list.selectedItems()]
        if not objects or not variables:
            QMessageBox.warning(self, "Selection required", "Select at least one object and one variable.")
            return
        extras = [x.strip() for x in self.extra_entry.text().split(",") if x.strip()]
        redundant = [x.strip() for x in self.redundant_entry.text().split(",") if x.strip()]
        self.selected = []
        for obj in objects:
            for var in variables:
                if extras:
                    for extra in extras:
                        self.selected.append((obj, var, extra))
                else:
                    self.selected.append((obj, var, None))
        self.redundant = redundant
        self.reuse_all = self.reuse_cb.isChecked()
        self.accept()

    @staticmethod
    def get_selection(model, orcaflex_varmap=None, parent=None, previous_selection=None, allow_reuse=False):
        dlg = OrcaflexVariableSelector(model, orcaflex_varmap, parent, previous_selection, allow_reuse)
        result = dlg.exec()
        if result == QDialog.Accepted:
            return dlg.selected, dlg.redundant, dlg.reuse_all
        else:
            return None, None, None

class FileLoader:
    def __init__(self, orcaflex_varmap=None, parent_gui=None):
        self.orcaflex_varmap = orcaflex_varmap or {}
        self.parent_gui = parent_gui
        self._last_orcaflex_selection = None
        self._reuse_orcaflex_selection = False
        self.loaded_sim_models = {}
        self.orcaflex_redundant_subs = []
        self.progress_callback = None  # called while pre-loading

    @property
    def reuse_orcaflex_selection(self):
        """The radius property."""
        return self._reuse_orcaflex_selection

    @reuse_orcaflex_selection.setter
    def reuse_orcaflex_selection(self, value):
        print("Set radius")
        self._reuse_orcaflex_selection = value

    def preload_sim_models(self, filepaths):
        try:
            import OrcFxAPI
        except ImportError:
            print("OrcFxAPI not available. Cannot preload .sim files.")
            return
        total_files = len(filepaths)
        for idx, path in enumerate(filepaths):
            if path not in self.loaded_sim_models:
                try:
                    model = OrcFxAPI.Model(path)
                    self.loaded_sim_models[path] = model
                    print(f"✅ Loaded OrcaFlex model: {os.path.basename(path)}")
                except Exception as e:
                    print(f"❌ Failed to load OrcaFlex model {os.path.basename(path)}:\n{e}")

            if self.progress_callback:
                self.progress_callback(idx + 1, total_files)
            if self.parent_gui:
                QApplication.processEvents()

    def load_files(self, file_paths):
        tsdbs = []
        errors = []
        sim_files = [fp for fp in file_paths if fp.lower().endswith(".sim")]
        other_files = [fp for fp in file_paths if fp not in sim_files]

        tsdb_by_path = {}
        # --- OrcaFlex handling ---
        if sim_files:
            try:

                picked = self.open_orcaflex_picker(sim_files)
                tsdb_by_path.update(picked)

            except Exception as e:
                for fp in sim_files:
                    errors.append((fp, str(e)))
        # --- Other files ---
        for fp in other_files:
            try:
                tsdb_by_path[fp] = self._load_generic_file(fp)
            except Exception as e:
                errors.append((fp, str(e)))

        for fp in file_paths:
            if fp in tsdb_by_path:
                tsdbs.append(tsdb_by_path[fp])

        return tsdbs, errors

    def _load_orcaflex_file(self, filepath):
        import OrcFxAPI
        # Preload model on first use
        if filepath not in self.loaded_sim_models:
            self.loaded_sim_models[filepath] = OrcFxAPI.Model(filepath)
        model = self.loaded_sim_models[filepath]

        # Reuse previous selection?
        if self._reuse_orcaflex_selection and self._last_orcaflex_selection:
            self.orcaflex_redundant_subs = getattr(
                self, "orcaflex_redundant_subs", []
            )
            return self._load_orcaflex_data_from_specs(
                model, self._last_orcaflex_selection
            )

        # Variable/object selection dialog
        selected, redundant, reuse_all = OrcaflexVariableSelector.get_selection(
            model, self.orcaflex_varmap, self.parent_gui
        )
        if not selected:
            return None

        # Convert extras to OrcFxAPI objects
        specs = []
        for obj_name, var, extra_str in selected:
            obj = model[obj_name]
            for extra, label in self._parse_extras(obj, extra_str or ""):
                specs.append((obj, obj_name, var, extra, label))

        self.orcaflex_redundant_subs = redundant or []
        if reuse_all:
            self._last_orcaflex_selection = specs.copy()
            self._reuse_orcaflex_selection = True

        return self._load_orcaflex_data_from_specs(model, specs)

    def open_orcaflex_picker(self, file_paths):
        """Qt version of the OrcaFlex variable picker."""
        import OrcFxAPI

        missing = [fp for fp in file_paths if fp not in self.loaded_sim_models]
        if missing:

            # Lazily preload missing models so the picker can proceed
            self.preload_sim_models(missing)
            remaining = [fp for fp in missing if fp not in self.loaded_sim_models]
            if remaining:
                raise RuntimeError(
                    "Models not preloaded: "
                    + ", ".join(os.path.basename(m) for m in remaining)
                )


        if self._reuse_orcaflex_selection and self._last_orcaflex_selection:
            result = {}
            for fp in file_paths:
                tsdb = self._load_orcaflex_data_from_specs(
                    self.loaded_sim_models[fp],
                    self._last_orcaflex_selection,
                )
                if tsdb:
                    result[fp] = tsdb
            return result

        dialog = QDialog(self.parent_gui)
        dialog.setWindowTitle("Pick OrcaFlex Variables")
        dialog.setWindowFlags(dialog.windowFlags() | Qt.WindowMaximizeButtonHint)
        dialog.resize(1150, 820)
        main_layout = QHBoxLayout(dialog)

        file_side = QVBoxLayout()
        right_side = QVBoxLayout()
        main_layout.addLayout(file_side)
        main_layout.addLayout(right_side)

        red_layout = QHBoxLayout()
        red_layout.addWidget(QLabel("Remove (comma-separated):"))
        redundant_entry = QLineEdit()
        red_layout.addWidget(redundant_entry)
        strip_cb = QCheckBox("Strip '_nodes_(x,y)' suffix")
        red_layout.addWidget(strip_cb)
        right_side.addLayout(red_layout)

        wc_layout = QHBoxLayout()
        wc_layout.addWidget(QLabel("Strip rule:"))
        wc_entry = QLineEdit()
        wc_layout.addWidget(wc_entry)
        regex_cb = QCheckBox("Use as REGEX")
        wc_layout.addWidget(regex_cb)
        right_side.addLayout(wc_layout)

        # Default extras for each object type
        default_group = QGroupBox("Default Extra Input")
        def_layout = QGridLayout(default_group)
        default_inputs = {}
        types = ["Line", "Vessel", "Buoy", "Constraint", "Environment"]
        defaults = {
            "Line": "EndA, mid, EndB",
            "Vessel": "0,0,0",
            "Buoy": "0,0,0",
            "Constraint": "0,0,0",
            "Environment": "0,0,0",
        }
        for row, typ in enumerate(types):
            def_layout.addWidget(QLabel(f"{typ}:"), row, 0)
            e = QLineEdit(defaults[typ])
            default_inputs[typ] = e
            def_layout.addWidget(e, row, 1)
        right_side.addWidget(default_group)

        tabs = QTabWidget()
        right_side.addWidget(tabs)

        per_file_state = {}
        for fp in file_paths:
            model = self.loaded_sim_models[fp]
            obj_map = {
                o.Name: (o, self.orcaflex_varmap[o.typeName])
                for o in model.objects
                if o.typeName in self.orcaflex_varmap
            }

            tab = QWidget()
            tabs.addTab(tab, os.path.basename(fp))
            tab_layout = QHBoxLayout(tab)
            left = QVBoxLayout()
            right = QVBoxLayout()
            tab_layout.addLayout(left)
            tab_layout.addLayout(right)

            left.addWidget(QLabel("Objects"))
            obj_filter = QLineEdit()

            obj_filter.setPlaceholderText("Filter objects")

            left.addWidget(obj_filter)
            obj_scroll = QScrollArea()
            obj_widget = QWidget()
            obj_vbox = QVBoxLayout(obj_widget)
            obj_scroll.setWidgetResizable(True)
            obj_scroll.setWidget(obj_widget)
            left.addWidget(obj_scroll)
            obj_vars = {}
            for name in sorted(obj_map):
                cb = QCheckBox(name)
                obj_vbox.addWidget(cb)
                obj_vars[name] = cb

            obj_btns = QHBoxLayout()
            btn_obj_all = QPushButton("Select All Objects")
            btn_obj_none = QPushButton("Unselect All Objects")
            obj_btns.addWidget(btn_obj_all)
            obj_btns.addWidget(btn_obj_none)
            left.addLayout(obj_btns)


            obj_show_cb = QCheckBox("Show only selected")
            left.addWidget(obj_show_cb)


            var_column = QVBoxLayout()
            var_column.addWidget(QLabel("Variables"))
            var_filter = QLineEdit()

            var_filter.setPlaceholderText("Filter variables")

            var_column.addWidget(var_filter)
            var_scroll = QScrollArea()
            var_widget = QWidget()
            var_vbox = QVBoxLayout(var_widget)
            var_scroll.setWidgetResizable(True)
            var_scroll.setWidget(var_widget)
            var_column.addWidget(var_scroll)
            var_vars = {}

            var_btns = QHBoxLayout()
            btn_var_all = QPushButton("Select All Variables")
            btn_var_none = QPushButton("Unselect All Variables")
            var_btns.addWidget(btn_var_all)
            var_btns.addWidget(btn_var_none)
            var_column.addLayout(var_btns)


            var_show_cb = QCheckBox("Show only selected")
            var_column.addWidget(var_show_cb)


            extra_group = QGroupBox("Position / Arc Length")
            extra_layout = QVBoxLayout(extra_group)
            extra_entry = QLineEdit()

            extra_entry.setPlaceholderText("Arc length / position")
            extra_layout.addWidget(extra_entry)
            extra_layout.addWidget(QLabel("Find Closest:"))
            coord_entry = QLineEdit()
            coord_entry.setPlaceholderText("x,y,z; x,y,z ...")

            extra_layout.addWidget(coord_entry)
            find_btn = QPushButton("Find Closest (Selected)")
            extra_layout.addWidget(find_btn)
            skip_entry = QLineEdit()
            skip_entry.setPlaceholderText("Skip names (comma-separated)")
            extra_layout.addWidget(skip_entry)
            find_all_btn = QPushButton("Find Closest (All)")
            extra_layout.addWidget(find_all_btn)
            result_table = QTableWidget()
            result_table.setColumnCount(4)
            result_table.setHorizontalHeaderLabels(
                ["Coordinate", "Object", "Node", "Distance"]
            )
            extra_layout.addWidget(result_table)
            copy_btn = QPushButton("Copy Table")

            def _copy_table(*_, table=result_table):

                lines = [
                    "\t".join(
                        table.horizontalHeaderItem(c).text()
                        for c in range(table.columnCount())
                    )
                ]
                for r in range(table.rowCount()):
                    vals = [
                        table.item(r, c).text() if table.item(r, c) else ""
                        for c in range(table.columnCount())
                    ]
                    lines.append("\t".join(vals))
                QGuiApplication.clipboard().setText("\n".join(lines))

            copy_btn.clicked.connect(_copy_table)
            extra_layout.addWidget(copy_btn)

            right_split = QHBoxLayout()
            right_split.addLayout(var_column)
            right_split.addWidget(extra_group)
            right.addLayout(right_split)


            def rebuild_lists(
                *_,

                obj_filter=obj_filter,
                obj_vars=obj_vars,
                var_filter=var_filter,
                var_vbox=var_vbox,
                var_vars=var_vars,
                obj_map=obj_map,
                extra_entry=extra_entry,
                default_inputs=default_inputs,

                obj_show_cb=obj_show_cb,
                var_show_cb=var_show_cb,

            ):

                def update_var_visibility(*_):
                    terms_var_vis = _parse_search_terms(var_filter.text())
                    for name, cb in var_vars.items():
                        visible = True

                        if terms_var_vis and not _matches_terms(name, terms_var_vis):
                            visible = False

                        if var_show_cb.isChecked() and not cb.isChecked():

                            visible = False
                        cb.setVisible(visible)

                terms_obj = _parse_search_terms(obj_filter.text())
                for name, cb in obj_vars.items():
                    visible = True
                    if terms_obj and not _matches_terms(name, terms_obj):
                        visible = False

                    if obj_show_cb.isChecked() and not cb.isChecked():

                        visible = False
                    cb.setVisible(visible)


                selected = [n for n, cb in obj_vars.items() if cb.isChecked()]
                prev_states = {name: cb.isChecked() for name, cb in var_vars.items()}
                for i in range(var_vbox.count() - 1, -1, -1):
                    w = var_vbox.itemAt(i).widget()
                    if w is not None:
                        w.deleteLater()
                var_vars.clear()

                extra_entry.clear()

                if selected:
                    first_type = obj_map[selected[0]][0].typeName
                    same_type = all(
                        obj_map[n][0].typeName == first_type for n in selected
                    )
                else:
                    same_type = False

                if selected and same_type:
                    otype = first_type
                    terms_var = _parse_search_terms(var_filter.text())
                    for vname in self.orcaflex_varmap.get(otype, []):

                        if not terms_var or _matches_terms(vname, terms_var):

                            cbv = QCheckBox(vname)
                            cbv.setChecked(prev_states.get(vname, False))
                            cbv.toggled.connect(update_var_visibility)
                            var_vbox.addWidget(cbv)
                            var_vars[vname] = cbv

                    if otype == "Line":
                        default_val = default_inputs.get("Line").text().strip()
                        extra_entry.setText(default_val or "EndA, mid, EndB")
                    elif otype in (
                        "Vessel",
                        "Buoy",
                        "Constraint",
                        "Environment",
                    ):
                        default_val = default_inputs.get(otype).text().strip()
                        extra_entry.setText(default_val or "0,0,0")
                else:
                    if not selected:
                        msg = "Select object(s) to see variables"
                    elif not same_type:
                        msg = "Selected objects are not the same type"
                    else:
                        msg = "Select object(s) to see variables"
                    var_vbox.addWidget(QLabel(msg))

                update_var_visibility()

            obj_filter.textChanged.connect(rebuild_lists)
            var_filter.textChanged.connect(rebuild_lists)
            for cb in obj_vars.values():
                cb.toggled.connect(rebuild_lists)
            rebuild_lists()


            def select_all_objects(*_, obj_vars=obj_vars):


                # Block signals while toggling to avoid repeated rebuilds

                for cb in obj_vars.values():
                    if cb.isVisible():
                        cb.blockSignals(True)
                        cb.setChecked(True)
                        cb.blockSignals(False)


                # Rebuild lists once after bulk toggle
                rebuild_lists()



            def unselect_all_objects(*_, obj_vars=obj_vars):

                for cb in obj_vars.values():
                    if cb.isVisible():
                        cb.blockSignals(True)
                        cb.setChecked(False)
                        cb.blockSignals(False)


                rebuild_lists()


            btn_obj_all.clicked.connect(select_all_objects)
            btn_obj_none.clicked.connect(unselect_all_objects)

            def select_all_vars(*_, var_vars=var_vars):

                for cb in var_vars.values():
                    if cb.isVisible():
                        cb.blockSignals(True)
                        cb.setChecked(True)
                        cb.blockSignals(False)


                rebuild_lists()



            def unselect_all_vars(*_, var_vars=var_vars):

                for cb in var_vars.values():
                    if cb.isVisible():
                        cb.blockSignals(True)
                        cb.setChecked(False)
                        cb.blockSignals(False)


                rebuild_lists()


            btn_var_all.clicked.connect(select_all_vars)
            btn_var_none.clicked.connect(unselect_all_vars)


            obj_show_cb.toggled.connect(rebuild_lists)
            var_show_cb.toggled.connect(rebuild_lists)


            def _update_table(coords, info, table=result_table):
                table.setRowCount(len(coords))
                for row, (coord, (name, node, dist)) in enumerate(zip(coords, info)):
                    coord_str = f"{coord[0]:.2f}, {coord[1]:.2f}, {coord[2]:.2f}"
                    table.setItem(row, 0, QTableWidgetItem(coord_str))
                    table.setItem(row, 1, QTableWidgetItem(name or ""))
                    node_txt = "" if node is None else str(node)
                    table.setItem(row, 2, QTableWidgetItem(node_txt))
                    dist_txt = "" if dist is None else f"{dist:.3f}"
                    table.setItem(row, 3, QTableWidgetItem(dist_txt))
                table.resizeColumnsToContents()

            def find_closest(
                *_,
                obj_vars=obj_vars,
                obj_map=obj_map,
                coord_entry=coord_entry,
                update_table=_update_table,
            ):
                coords = self._parse_xyz_list(coord_entry.text())
                if not coords:
                    return
                selected = [
                    obj_map[n][0] for n, cb in obj_vars.items() if cb.isChecked()
                ]
                if not selected:
                    return

                closest_info = self._get_closest_objects(coords, selected)
                chosen = {name for name, _, _ in closest_info}

                for name, cb in obj_vars.items():
                    cb.setChecked(name in chosen)
                rebuild_lists()
                update_table(coords, closest_info)

            find_btn.clicked.connect(find_closest)

            def find_closest_all(
                *_,
                obj_vars=obj_vars,
                obj_map=obj_map,
                coord_entry=coord_entry,
                skip_entry=skip_entry,
                update_table=_update_table,
            ):
                coords = self._parse_xyz_list(coord_entry.text())
                if not coords:
                    return
                skip_terms = [
                    s.strip().lower()
                    for s in skip_entry.text().split(',')
                    if s.strip()
                ]
                selected = [
                    pair[0]
                    for name, pair in obj_map.items()
                    if not any(term in name.lower() for term in skip_terms)
                ]
                closest_info = self._get_closest_objects(coords, selected)
                chosen = {name for name, _, _ in closest_info}

                for name, cb in obj_vars.items():
                    cb.setChecked(name in chosen)
                rebuild_lists()
                update_table(coords, closest_info)

            find_all_btn.clicked.connect(find_closest_all)

            per_file_state[fp] = {
                "obj_vars": obj_vars,
                "var_vars": var_vars,
                "extra_entry": extra_entry,
                "model": model,
                "obj_map": obj_map,
                "rebuild": rebuild_lists,
                "table": result_table,
            }

        apply_specs = {}

        file_group = QGroupBox("Select Sims for this selection")
        file_layout = QVBoxLayout(file_group)
        file_checks = {}
        status_label = QLabel()

        def check_files(*_):
            selected = [fp for fp, cb in file_checks.items() if cb.isChecked()]

            # Disable tabs not part of the selection
            if selected:
                for idx, fp in enumerate(file_paths):
                    tabs.setTabEnabled(idx, fp in selected)
                reuse_cb.setEnabled(False)
            else:
                for idx in range(tabs.count()):
                    tabs.setTabEnabled(idx, True)
                reuse_cb.setEnabled(True)

            if len(selected) < 2:
                status_label.setText("")
                apply_btn.setEnabled(bool(selected))
                return
            base = set(per_file_state[selected[0]]["obj_map"].keys())
            identical = all(
                set(per_file_state[f]["obj_map"].keys()) == base for f in selected[1:]
            )
            if identical:
                status_label.setText("")
                apply_btn.setEnabled(True)
            else:
                status_label.setText("objects not identical")
                apply_btn.setEnabled(False)

        for fp in file_paths:
            cb = QCheckBox(os.path.basename(fp))
            file_layout.addWidget(cb)
            file_checks[fp] = cb
            cb.toggled.connect(check_files)

        file_side.addWidget(file_group)
        file_side.addWidget(status_label)

        apply_btn = QPushButton("Apply Selection to Checked Sims")
        apply_btn.setEnabled(False)
        file_side.addWidget(apply_btn)

        def apply_selection():
            selected = [fp for fp, cb in file_checks.items() if cb.isChecked()]
            if not selected:
                return
            base_fp = file_paths[tabs.currentIndex()] if tabs.count() else selected[0]
            names_base = set(per_file_state[base_fp]["obj_map"].keys())
            if any(set(per_file_state[f]["obj_map"].keys()) != names_base for f in selected):
                status_label.setText("objects not identical")
                return
            st = per_file_state[base_fp]
            sel_objs = [n for n, cb in st["obj_vars"].items() if cb.isChecked()]
            if not sel_objs:
                QMessageBox.warning(dialog, "No Objects", "Select objects first")
                return
            sel_types = {st["obj_map"][n][0].typeName for n in sel_objs}
            if len(sel_types) != 1:
                QMessageBox.warning(dialog, "Type mismatch", "Selected objects are not the same type")
                return
            sel_vars = [v for v, cb in st["var_vars"].items() if cb.isChecked()]
            if not sel_vars:
                QMessageBox.warning(dialog, "No Variables", "Select variables first")
                return
            specs = []
            for obj_name in sel_objs:
                obj = st["obj_map"][obj_name][0]
                for var in sel_vars:
                    for ex, label in self._parse_extras(obj, st["extra_entry"].text()):
                        specs.append((obj_name, var, ex, label))
            for fp in selected:
                apply_specs[fp] = specs.copy()

                st_target = per_file_state[fp]
                for name, cb in st_target["obj_vars"].items():
                    cb.setChecked(name in sel_objs)
                st_target["rebuild"]()
                for var, cb in st_target["var_vars"].items():
                    cb.setChecked(var in sel_vars)
                st_target["extra_entry"].setText(st["extra_entry"].text())

                file_checks[fp].setChecked(False)
            status_label.setText(f"Stored selection for {len(selected)} file(s)")
            apply_btn.setEnabled(False)

        apply_btn.clicked.connect(apply_selection)

        reuse_cb = QCheckBox("Use this selection for all future OrcaFlex files")
        right_side.addWidget(reuse_cb)
        check_files()

        btn_layout = QHBoxLayout()
        load_btn = QPushButton("Load")
        cancel_btn = QPushButton("Cancel")
        btn_layout.addStretch()
        btn_layout.addWidget(load_btn)
        btn_layout.addWidget(cancel_btn)
        right_side.addLayout(btn_layout)

        out_specs = {}

        def on_load():
            self.orcaflex_redundant_subs = [
                s.strip() for s in redundant_entry.text().split(",") if s.strip()
            ]
            self._strip_coord_in_labels = strip_cb.isChecked()
            self._try_coord_wildcard = strip_cb.isChecked()
            rule_text = wc_entry.text().strip()
            if rule_text:
                if regex_cb.isChecked():
                    try:
                        pattern = re.compile(rule_text)
                        self._strip_rule = lambda n, p=pattern: p.sub("", n)
                    except re.error:
                        self._strip_rule = None
                else:
                    self._strip_rule = lambda n, t=rule_text: n.replace(t, "")
            else:
                self._strip_rule = None

            out_specs.update(apply_specs)

            for fp, st in per_file_state.items():
                if fp in out_specs:
                    continue
                sel_objs = [n for n, cb in st["obj_vars"].items() if cb.isChecked()]
                if not sel_objs:
                    continue
                sel_types = {st["obj_map"][n][0].typeName for n in sel_objs}
                if len(sel_types) != 1:
                    continue
                sel_vars = [v for v, cb in st["var_vars"].items() if cb.isChecked()]
                if not sel_vars:
                    continue
                specs = []
                for obj_name in sel_objs:
                    obj = st["obj_map"][obj_name][0]
                    for var in sel_vars:
                        for ex, label in self._parse_extras(obj, st["extra_entry"].text()):
                            specs.append((obj_name, var, ex, label))
                out_specs[fp] = specs

            if reuse_cb.isChecked() and file_paths:
                active_fp = file_paths[tabs.currentIndex()] if tabs.count() else None
                if active_fp in out_specs:
                    self._last_orcaflex_selection = out_specs[active_fp].copy()
                    self._reuse_orcaflex_selection = True

                    base_specs = self._last_orcaflex_selection
                    for fp in file_paths:
                        if fp == active_fp or fp in out_specs:
                            continue
                        st = per_file_state[fp]
                        mapped = []
                        obj_names = st["obj_map"].keys()
                        for obj_name, var, ex, label in base_specs:
                            target_name = obj_name
                            if target_name not in obj_names and getattr(self, "_strip_rule", None):
                                stripped = self._strip_rule(obj_name)
                                for cand in obj_names:
                                    if self._strip_rule(cand) == stripped:
                                        target_name = cand
                                        break
                            if target_name in obj_names:
                                mapped.append((target_name, var, ex, label))
                        if mapped:
                            out_specs[fp] = mapped

            missing_files = [fp for fp in file_paths if fp not in out_specs]
            if missing_files:
                resp = QMessageBox.question(
                    dialog,
                    "No Selection",
                    f"{len(missing_files)} file(s) have no selection. Continue?",
                    QMessageBox.Yes | QMessageBox.No,
                    QMessageBox.No,
                )
                if resp != QMessageBox.Yes:
                    return

            dialog.accept()

        load_btn.clicked.connect(on_load)
        cancel_btn.clicked.connect(dialog.reject)

        if dialog.exec() != QDialog.Accepted:
            return {}

        result = {}
        for fp in file_paths:
            specs = out_specs.get(fp)
            if specs:
                tsdb = self._load_orcaflex_data_from_specs(
                    self.loaded_sim_models[fp], specs
                )
                if tsdb:
                    result[fp] = tsdb
            else:
                result[fp] = TsDB()
        return result


    def _strip_redundant(self, label, subs):
        for s in subs:
            label = label.replace(s, "")
        label = label.replace("__", "_").replace("::", ":").replace("  ", " ").strip("_:- ")
        return label

    def _resolve_orcaflex_line_end(self, end):
        try:
            import OrcFxAPI
        except ImportError:
            return None
        if end == "EndA":
            return OrcFxAPI.oeEndA
        elif end == "EndB":
            return OrcFxAPI.oeEndB
        elif isinstance(end, (float, int)):
            return OrcFxAPI.oeArcLength(end)
        else:
            return None

    def _parse_xyz_list(self, text: str):
        """Return list of xyz numpy arrays parsed from *text*."""
        import re
        coords = []
        pattern = re.compile(
            r"\(?\s*(-?\d+(?:\.\d+)?)\s*,\s*(-?\d+(?:\.\d+)?)\s*,\s*(-?\d+(?:\.\d+)?)\s*\)?"
        )
        for match in pattern.finditer(text):
            try:
                coords.append(
                    np.array(
                        [
                            float(match.group(1)),
                            float(match.group(2)),
                            float(match.group(3)),
                        ]
                    )
                )
            except ValueError:
                pass
        return coords

    def _get_closest_objects(self, coords, objects):
        """Return info on closest objects for each coordinate."""
        try:
            import OrcFxAPI
        except ImportError:
            return []

        import numpy as np

        if not coords or not objects:
            return []

        specs = []
        info = []
        for obj in objects:
            if obj.typeName == "Constraint":
                for v in ["In-frame X", "In-frame Y", "In-frame Z"]:
                    specs.append(OrcFxAPI.TimeHistorySpecification(obj, v, None))
                info.append((obj.Name, 1, "Constraint"))
            elif obj.typeName == "Line":
                n_nodes = len(obj.NodeArclengths)
                for n in range(n_nodes):
                    for v in ["X", "Y", "Z"]:
                        specs.append(
                            OrcFxAPI.TimeHistorySpecification(
                                obj, v, OrcFxAPI.oeNodeNum(n + 1)
                            )
                        )
                info.append((obj.Name, n_nodes, "Line"))

        if not specs:
            return []

        data = OrcFxAPI.GetMultipleTimeHistories(specs, OrcFxAPI.pnStaticState)[0]

        obj_data = {}
        idx = 0
        for name, count, typ in info:
            if typ == "Constraint":
                arr = np.array([data[idx : idx + 3]])
                idx += 3
            else:
                arr = np.array([
                    data[idx + i * 3 : idx + i * 3 + 3] for i in range(count)
                ])
                idx += 3 * count
            obj_data[name] = arr

        results = []
        for c in coords:
            best_name = None
            best_dist = None
            best_node = None
            for name, arr in obj_data.items():
                if arr.shape[0] == 1:
                    dist = np.linalg.norm(arr[0] - c)
                    node = None
                else:
                    dists = np.linalg.norm(arr - c, axis=1)
                    node_idx = int(np.argmin(dists))
                    dist = dists[node_idx]
                    node = node_idx + 1
                if best_dist is None or dist < best_dist:
                    best_dist = dist
                    best_name = name
                    best_node = node
                elif dist == best_dist:
                    if node is not None and best_node is not None:
                        if node < best_node:
                            best_name = name
                            best_node = node
            results.append((best_name, best_node, best_dist))

        return results

    def _parse_extras(self, obj, entry_val: str):
        """Interpret extra strings for an OrcaFlex object."""
        import OrcFxAPI

        entry_val = entry_val.strip()

        if obj.typeName == "Line":
            if not entry_val:
                return [(None, None)]
            tokens = [t.strip() for t in entry_val.split(",") if t.strip()]
            total = obj.NodeArclengths[-1]
            extras = []
            for t in tokens:
                low = t.lower().strip()
                m_node = re.match(r"node\s*(\d+)", low)
                m_arc = re.match(r"arc\s*(\d+(?:\.\d+)?)", low)
                if low == "enda":
                    extras.append((OrcFxAPI.oeArcLength(obj.NodeArclengths[0]), "EndA"))
                elif low == "endb":
                    extras.append((OrcFxAPI.oeArcLength(total), "EndB"))
                elif low in ("mid", "middle"):
                    extras.append((OrcFxAPI.oeArcLength(total / 2), "mid"))
                elif m_node:
                    num = int(m_node.group(1))
                    extras.append((OrcFxAPI.oeNodeNum(num), f"Node {num}"))
                elif m_arc:
                    val = float(m_arc.group(1))
                    extras.append((OrcFxAPI.oeArcLength(val), f"Arc {val}"))
                else:
                    try:
                        val = float(t)
                    except ValueError:
                        continue
                    extras.append((OrcFxAPI.oeArcLength(val), f"Arc {val}"))
            return extras

        if obj.typeName in ("Vessel", "Buoy", "Constraint", "Environment"):
            groups = [g.strip() for g in entry_val.split(";") if g.strip()]
            if not groups:
                groups = ["0,0,0"]
            extras = []
            for grp in groups:
                txt = grp
                if txt.lower().startswith("pos"):
                    txt = txt[3:].strip()
                xyz = [s.strip() for s in txt.strip("() ").split(",") if s.strip()]
                if len(xyz) != 3:
                    continue
                try:
                    coords = [float(v) for v in xyz]
                except ValueError:
                    continue
                label = f"Pos ({coords[0]:.2f}, {coords[1]:.2f}, {coords[2]:.2f})"
                if obj.typeName == "Vessel":
                    extras.append((OrcFxAPI.oeVessel(coords), label))
                elif obj.typeName == "Buoy":
                    extras.append((OrcFxAPI.oeBuoy(coords), label))
                elif obj.typeName == "Constraint":
                    extras.append((OrcFxAPI.oeConstraint(coords), label))
                elif obj.typeName == "Environment":
                    extras.append((OrcFxAPI.oeEnvironment(coords), label))
            return extras if extras else [(None, None)]

        return [(None, None)]

    def _load_orcaflex_data_from_specs(self, model, selection_specs):
        try:
            import OrcFxAPI
        except ImportError:
            print("OrcFxAPI not available. Cannot preload .sim files.")
            return
        tsdb = TsDB()
        time_spec = OrcFxAPI.SpecifiedPeriod(0, model.simulationTimeStatus.CurrentTime)
        time = model["General"].TimeHistory("Time", time_spec)
        object_var_map = {obj.Name: obj for obj in model.objects}
        def _match_obj(name):
            obj = object_var_map.get(name)
            if obj is None and getattr(self, "_strip_rule", None):
                stripped = self._strip_rule(name)
                for cand, o in object_var_map.items():
                    if self._strip_rule(cand) == stripped:
                        obj = o
                        break
            return obj
        resolved_specs = []
        names = []
        redundant_subs = getattr(self, "orcaflex_redundant_subs", [])
        for spec in selection_specs:
            try:
                label_override = None
                if len(spec) == 5:
                    obj, obj_name, var, end, label_override = spec
                elif len(spec) == 4:
                    if isinstance(spec[0], str):
                        obj_name, var, end, label_override = spec
                        obj = _match_obj(obj_name)
                    else:
                        obj, obj_name, var, end = spec
                elif len(spec) == 3:
                    obj_name, var, end = spec
                    obj = _match_obj(obj_name)
                else:
                    continue
                if obj is None:
                    continue
                short_obj = self._strip_redundant(obj_name, redundant_subs)
                short_var = self._strip_redundant(var, redundant_subs)
                if obj.typeName == "Line":
                    if end == "EndA" or (isinstance(end, str) and end.lower() == "enda"):
                        end_enum = self._resolve_orcaflex_line_end("EndA")
                        try:
                            spec_obj = OrcFxAPI.TimeHistorySpecification(model[obj_name], var, end_enum)
                            label = (
                                f"{short_obj}:{short_var} ({label_override})"
                                if label_override
                                else f"{short_obj}:{short_var} (EndA)"
                            )
                            resolved_specs.append(spec_obj)
                            names.append(label)
                        except Exception:
                            continue
                    elif end == "EndB" or (isinstance(end, str) and end.lower() == "endb"):
                        end_enum = self._resolve_orcaflex_line_end("EndB")
                        try:
                            spec_obj = OrcFxAPI.TimeHistorySpecification(model[obj_name], var, end_enum)
                            label = (
                                f"{short_obj}:{short_var} ({label_override})"
                                if label_override
                                else f"{short_obj}:{short_var} (EndB)"
                            )
                            resolved_specs.append(spec_obj)
                            names.append(label)
                        except Exception:
                            continue
                    elif hasattr(OrcFxAPI, "ObjectExtra") and isinstance(end, OrcFxAPI.ObjectExtra):
                        arc_val = getattr(end, 'ArcLength', None)
                        if label_override:
                            label = f"{short_obj}:{short_var} ({label_override})"
                        elif arc_val is not None:
                            label = f"{short_obj}:{short_var} (Arc {arc_val:.2f})"
                        else:
                            label = f"{short_obj}:{short_var} (extra {end})"
                        try:
                            spec_obj = OrcFxAPI.TimeHistorySpecification(model[obj_name], var, end)
                            resolved_specs.append(spec_obj)
                            names.append(label)
                        except Exception:
                            continue
                    elif isinstance(end, (float, int)):
                        try:
                            extra = OrcFxAPI.oeArcLength(end)
                            label = (
                                f"{short_obj}:{short_var} ({label_override})"
                                if label_override
                                else f"{short_obj}:{short_var} (Arc {end:.2f})"
                            )
                            spec_obj = OrcFxAPI.TimeHistorySpecification(model[obj_name], var, extra)
                            resolved_specs.append(spec_obj)
                            names.append(label)
                        except Exception:
                            continue
                    elif isinstance(end, str):
                        try:
                            end_val = float(end)
                            extra = OrcFxAPI.oeArcLength(end_val)
                            label = (
                                f"{short_obj}:{short_var} ({label_override})"
                                if label_override
                                else f"{short_obj}:{short_var} (Arc {end_val:.2f})"
                            )
                            spec_obj = OrcFxAPI.TimeHistorySpecification(model[obj_name], var, extra)
                            resolved_specs.append(spec_obj)
                            names.append(label)
                        except Exception:
                            continue
                    else:
                        continue
                elif obj.typeName in ("Vessel", "Buoy", "Constraint", "Environment") and hasattr(OrcFxAPI, "ObjectExtra") and isinstance(end, OrcFxAPI.ObjectExtra):
                    try:
                        spec_obj = OrcFxAPI.TimeHistorySpecification(model[obj_name], var, end)
                        label = (
                            f"{short_obj}:{short_var} ({label_override})"
                            if label_override
                            else f"{short_obj}:{short_var} (pos {end})"
                        )
                        resolved_specs.append(spec_obj)
                        names.append(label)
                    except Exception:
                        continue
                else:
                    try:
                        spec_obj = OrcFxAPI.TimeHistorySpecification(model[obj_name], var)
                        label = f"{short_obj}:{short_var}"
                        resolved_specs.append(spec_obj)
                        names.append(label)
                    except Exception:
                        continue
            except Exception:
                continue
        try:
            results = OrcFxAPI.GetMultipleTimeHistories(resolved_specs, time_spec)
            for i, name in enumerate(names):
                tsdb.add(TimeSeries(name, time, results[:, i]))
            return tsdb
        except Exception as e:
            QMessageBox.critical(self.parent_gui, "OrcaFlex Read Error", f"Could not read variables:\n{e}")
            return None

    def _load_generic_file(self, filepath):
        ext = os.path.splitext(filepath)[-1].lower().lstrip(".")
        if ext in ["csv", 'mat', 'dat', 'ts',  'h5', 'pickle', 'tda', 'asc', 'tdms', 'pkl', 'bin']:
            return TsDB.fromfile(filepath)
        elif ext == "xlsx":
            df = pd.read_excel(filepath)
        elif ext == "json":
            df = pd.read_json(filepath)
        elif ext == "feather":
            df = pd.read_feather(filepath)
        elif ext == "parquet":
            df = pd.read_parquet(filepath)
        else:
            raise NotImplementedError(f"No loader for extension: {ext}")
        # Detect time column
        time_col = next((c for c in df.columns if c.lower() in ["time", "t"]), df.columns[0])
        time = df[time_col].values
        tsdb = TsDB()
        skipped = set()

        # Detect potential identifier columns with string values
        id_col = None
        string_cols = [
            c
            for c in df.columns
            if c != time_col
            and pd.api.types.is_string_dtype(df[c])
            and df[c].map(lambda x: isinstance(x, str) or pd.isna(x)).all()
        ]
        for sc in string_cols:
            resp = QMessageBox.question(
                self.parent_gui,
                "Identifier Column?",
                f"Column '{sc}' contains strings. Use as identifier?",
                QMessageBox.Yes | QMessageBox.No,
                QMessageBox.No,
            )
            if resp == QMessageBox.Yes:
                id_col = sc
                break
            else:
                skipped.add(sc)

        if id_col:
            for ident, subdf in df.groupby(id_col):
                time_vals = subdf[time_col].values
                for col in df.columns:
                    if col in (time_col, id_col):
                        continue
                    # ensure any pyarrow/extension values are converted to
                    # regular Python objects before further inspection
<<<<<<< HEAD
                    values = []
                    for v in subdf[col].tolist():
                        if hasattr(v, "to_pylist"):
                            v = v.to_pylist()
                        elif isinstance(v, array):
                            v = list(v)
                        values.append(v)
                    if all(isinstance(v, Sequence) and not isinstance(v, (str, bytes)) for v in values):
=======
                    values = [
                        v.to_pylist() if hasattr(v, "to_pylist") else v
                        for v in subdf[col].tolist()
                    ]
                    if all(isinstance(v, (list, tuple, np.ndarray)) for v in values):
>>>>>>> 01511d4b
                        lengths = {len(v) for v in values}
                        if len(lengths) == 1:
                            n = lengths.pop()
                            resp = QMessageBox.question(
                                self.parent_gui,
                                "Split Column?",
                                f"Column '{col}' contains list/tuple values of length {n}.\nSplit into {n} columns?",
                                QMessageBox.Yes | QMessageBox.No,
                                QMessageBox.Yes,
                            )
                            if resp == QMessageBox.Yes:
                                name_str, ok = QInputDialog.getText(
                                    self.parent_gui,
                                    "Column Names",
                                    f"Enter {n} comma-separated names for '{col}':",
                                )
                                if ok:
                                    names = [s.strip() for s in name_str.split(",") if s.strip()]
                                else:
                                    names = []
                                if len(names) != n:
                                    names = [f"{col}_{i+1}" for i in range(n)]
                                for i in range(n):
                                    try:
                                        data = np.array(
                                            [row[i] for row in values],
                                            dtype=float,
                                        )
                                    except Exception:
                                        skipped.add(f"{col}_{i}")
                                        continue

                                    tsdb.add(TimeSeries(f"{names[i]}_{ident}", time_vals, data))
                                continue
                    try:
                        numeric_values = np.array(values, dtype=float)
                        tsdb.add(TimeSeries(f"{col}_{ident}", time_vals, numeric_values))
                    except Exception:
                        skipped.add(col)
        else:
            for col in df.columns:
                if col == time_col:
                    continue
                # Convert potential extension array values to regular Python
<<<<<<< HEAD
                values = []
                for v in df[col].tolist():
                    if hasattr(v, "to_pylist"):
                        v = v.to_pylist()
                    elif isinstance(v, array):
                        v = list(v)
                    values.append(v)
                # Check for columns with list/tuple values of consistent length
                if all(isinstance(v, Sequence) and not isinstance(v, (str, bytes)) for v in values):
=======
                values = [
                    v.to_pylist() if hasattr(v, "to_pylist") else v
                    for v in df[col].tolist()
                ]
                # Check for columns with list/tuple values of consistent length
                if all(isinstance(v, (list, tuple, np.ndarray)) for v in values):
>>>>>>> 01511d4b
                    lengths = {len(v) for v in values}
                    if len(lengths) == 1:
                        n = lengths.pop()
                        resp = QMessageBox.question(
                            self.parent_gui,
                            "Split Column?",
                            f"Column '{col}' contains list/tuple values of length {n}.\nSplit into {n} columns?",
                            QMessageBox.Yes | QMessageBox.No,
                            QMessageBox.Yes,
                        )
                        if resp == QMessageBox.Yes:
                            name_str, ok = QInputDialog.getText(
                                self.parent_gui,
                                "Column Names",
                                f"Enter {n} comma-separated names for '{col}':",
                            )
                            if ok:
                                names = [s.strip() for s in name_str.split(",") if s.strip()]
                            else:
                                names = []
                            if len(names) != n:
                                names = [f"{col}_{i+1}" for i in range(n)]
                            for i in range(n):
                                try:
                                    data = np.array(
                                        [row[i] for row in values],
                                        dtype=float,
                                    )
                                except Exception:
                                    skipped.add(f"{col}_{i}")
                                    continue

                                tsdb.add(TimeSeries(names[i], time, data))
                            continue
                try:
                    numeric_values = np.array(values, dtype=float)
                    tsdb.add(TimeSeries(col, time, numeric_values))
                except Exception:
                    skipped.add(col)
        if len(tsdb.getm()) == 0:
            if 'time' in df.columns or 't' in df.columns:
                time_col = next((c for c in df.columns if c.lower() in ["time", "t"]), df.columns[0])
                time = df[time_col].values
            else:
                time = np.arange(len(df))
            tsdb.add(TimeSeries("NO_DATA", time, np.full_like(time, np.nan, dtype=float)))
        if skipped:
            print(
                f"Skipped non-numeric columns in {os.path.basename(filepath)}: {', '.join(sorted(skipped))}"
            )
        return tsdb

def get_object_available_vars(obj, orcaflex_varmap=None):
    if orcaflex_varmap is not None:
        return orcaflex_varmap.get(obj.typeName, [])
    for attr in ["AvailableTimeHistories", "AvailableDerivedVariables"]:
        if hasattr(obj, attr):
            try:
                vals = getattr(obj, attr)
                if isinstance(vals, (list, tuple)):
                    return list(vals)
                elif hasattr(vals, "__iter__"):
                    return list(vals)
            except Exception:
                continue
    if hasattr(obj, "AvailableVariables"):
        try:
            vals = obj.AvailableVariables
            if isinstance(vals, (list, tuple)):
                return list(vals)
            elif hasattr(vals, "__iter__"):
                return list(vals)
        except Exception:
            pass
    return [k for k in dir(obj) if not k.startswith("__")]



def main():
    """Launch the AnytimeSeries GUI."""
    app = QApplication(sys.argv)
    window = TimeSeriesEditorQt()
    window.resize(1400, 800)
    window.show()
    sys.exit(app.exec())


if __name__ == "__main__":
    main()
<|MERGE_RESOLUTION|>--- conflicted
+++ resolved
@@ -1,6335 +1,6322 @@
-# AnytimeSeries PySide6 with universal FileLoader
-import sys
-import os
-
-# Use software rendering for QtWebEngine to avoid "context lost" errors on
-# systems without proper GPU support. Respect existing environment variables
-# if they are already defined by the user.
-os.environ.setdefault("QTWEBENGINE_DISABLE_GPU", "1")
-os.environ.setdefault("QTWEBENGINE_CHROMIUM_FLAGS", "--disable-gpu")
-os.environ.setdefault("QT_QUICK_BACKEND", "software")
-
-import re
-import numpy as np
-import pandas as pd
-import scipy.io
-import json
-import subprocess
-import anyqats as qats
-from anyqats import TimeSeries, TsDB
-from collections.abc import Sequence
-from array import array
-from PySide6.QtWidgets import (
-    QMainWindow, QWidget, QHBoxLayout, QVBoxLayout, QGridLayout,
-    QListWidget, QTabWidget, QLabel, QLineEdit, QCheckBox, QRadioButton,
-    QFileDialog, QProgressBar, QTextEdit, QGroupBox, QSplitter, QComboBox,
-    QSpinBox, QScrollArea, QDoubleSpinBox, QListWidgetItem, QAbstractItemView,
-    QListWidget, QMessageBox, QDialog, QVBoxLayout, QPlainTextEdit, QPushButton,
-    QInputDialog, QApplication, QTableWidget, QTableWidgetItem, QHeaderView,
-
-    QStyleFactory, QSizePolicy, QSpacerItem,
-
-)
-
-from PySide6.QtCore import Qt, Slot, Signal, QEvent, QTimer, QUrl
-from PySide6.QtGui import (
-    QTextCursor, QKeySequence, QGuiApplication, QPalette, QColor, QKeyEvent
-)
-from PySide6.QtWebEngineWidgets import QWebEngineView
-from matplotlib.backends.backend_qtagg import FigureCanvasQTAgg
-from matplotlib.figure import Figure
-
-
-"""
-FileLoader for TimeSeriesEditorQt
-Supports generic (csv, mat, h5, etc) and OrcaFlex .sim files with Qt-based variable selection dialog.
-"""
-
-
-# You should provide these in your app context:
-# from anyqats import TsDB, TimeSeries
-# import OrcFxAPI (for .sim files)
-class SortableTableWidgetItem(QTableWidgetItem):
-    def __lt__(self, other):
-        my = self.data(Qt.ItemDataRole.UserRole)
-        other_val = other.data(Qt.ItemDataRole.UserRole)
-        if isinstance(my, (int, float)) and isinstance(other_val, (int, float)):
-            return my < other_val
-        return super().__lt__(other)
-
-ORCAFLEX_VARIABLE_MAP = {'Vessel': ['X', 'Y', 'Z', 'Dynamic x', 'Dynamic y', 'Dynamic z', 'Rotation 1', 'Rotation 2', 'Rotation 3', 'Dynamic Rx', 'Dynamic Ry', 'Dynamic Rz', 'Sea surface Z', 'Sea surface clearance', 'Sea velocity', 'Sea X velocity', 'Sea Y velocity', 'Sea Z velocity', 'Sea acceleration', 'Sea X acceleration', 'Sea Y acceleration', 'Sea Z acceleration', 'Disturbed sea surface Z', 'Disturbed sea surface clearance', 'Disturbed sea velocity', 'Disturbed sea X velocity', 'Disturbed sea Y velocity', 'Disturbed sea Z velocity', 'Disturbed sea acceleration', 'Disturbed sea X acceleration', 'Disturbed sea Y acceleration', 'Disturbed sea Z acceleration', 'Air gap', 'Velocity', 'GX velocity', 'GY velocity', 'GZ velocity', 'x velocity', 'y velocity', 'z velocity', 'Angular velocity', 'x angular velocity', 'y angular velocity', 'z angular velocity', 'Acceleration', 'GX acceleration', 'GY acceleration', 'GZ acceleration', 'x acceleration', 'y acceleration', 'z acceleration', 'Acceleration rel. g', 'x acceleration rel. g', 'y acceleration rel. g', 'z acceleration rel. g', 'Angular acceleration', 'x angular acceleration', 'y angular acceleration', 'z angular acceleration', 'Primary X', 'Primary Y', 'Primary Z', 'Primary rotation 1', 'Primary rotation 2', 'Primary rotation 3', 'Primary velocity', 'Primary x velocity', 'Primary y velocity', 'Primary z velocity', 'Primary angular velocity', 'Primary x angular velocity', 'Primary y angular velocity', 'Primary z angular velocity', 'Primary acceleration', 'Primary x acceleration', 'Primary y acceleration', 'Primary z acceleration', 'Primary angular acceleration', 'Primary x angular acceleration', 'Primary y angular acceleration', 'Primary z angular acceleration', 'Primary LF X', 'Primary LF Y', 'Primary LF Z', 'Primary LF rotation 1', 'Primary LF rotation 2', 'Primary LF rotation 3', 'Primary WF surge', 'Primary WF sway', 'Primary WF heave', 'Primary WF roll', 'Primary WF pitch', 'Primary WF yaw', 'Total force', 'Total Lx force', 'Total Ly force', 'Total Lz force', 'Total moment', 'Total Lx moment', 'Total Ly moment', 'Total Lz moment', 'Connections force', 'Connections Lx force', 'Connections Ly force', 'Connections Lz force', 'Connections moment', 'Connections Lx moment', 'Connections Ly moment', 'Connections Lz moment', 'Connections GX force', 'Connections GY force', 'Connections GZ force', 'Connections GX moment', 'Connections GY moment', 'Connections GZ moment', 'Hydrostatic stiffness force', 'Hydrostatic stiffness Lx force', 'Hydrostatic stiffness Ly force', 'Hydrostatic stiffness Lz force', 'Hydrostatic stiffness moment', 'Hydrostatic stiffness Lx moment', 'Hydrostatic stiffness Ly moment', 'Hydrostatic stiffness Lz moment', 'Morison elements force', 'Morison elements Lx force', 'Morison elements Ly force', 'Morison elements Lz force', 'Morison elements moment', 'Morison elements Lx moment', 'Morison elements Ly moment', 'Morison elements Lz moment', 'Morison element drag force', 'Morison element Lx drag force', 'Morison element Ly drag force', 'Morison element Lz drag force', 'Morison element fluid inertia force', 'Morison element Lx fluid inertia force', 'Morison element Ly fluid inertia force', 'Morison element Lz fluid inertia force', 'Morison element segment proportion wet', 'Morison element segment relative velocity', 'Morison element segment normal relative velocity', 'Morison element segment x relative velocity', 'Morison element segment y relative velocity', 'Morison element segment z relative velocity', 'Morison element segment x drag coefficient', 'Morison element segment y drag coefficient', 'Morison element segment z drag coefficient', 'Morison element segment drag force', 'Morison element segment x drag force', 'Morison element segment y drag force', 'Morison element segment z drag force', 'Morison element segment fluid inertia force', 'Morison element segment x fluid inertia force', 'Morison element segment y fluid inertia force', 'Morison element segment z fluid inertia force', 'Applied force', 'Applied Lx force', 'Applied Ly force', 'Applied Lz force', 'Applied moment', 'Applied Lx moment', 'Applied Ly moment', 'Applied Lz moment', 'Wave (1st order) force', 'Wave (1st order) Lx force', 'Wave (1st order) Ly force', 'Wave (1st order) Lz force', 'Wave (1st order) moment', 'Wave (1st order) Lx moment', 'Wave (1st order) Ly moment', 'Wave (1st order) Lz moment', 'Wave drift (2nd order) force', 'Wave drift (2nd order) Lx force', 'Wave drift (2nd order) Ly force', 'Wave drift (2nd order) Lz force', 'Wave drift (2nd order) moment', 'Wave drift (2nd order) Lx moment', 'Wave drift (2nd order) Ly moment', 'Wave drift (2nd order) Lz moment', 'Sum frequency force', 'Sum frequency Lx force', 'Sum frequency Ly force', 'Sum frequency Lz force', 'Sum frequency moment', 'Sum frequency Lx moment', 'Sum frequency Ly moment', 'Sum frequency Lz moment', 'Added mass & damping force', 'Added mass & damping Lx force', 'Added mass & damping Ly force', 'Added mass & damping Lz force', 'Added mass & damping moment', 'Added mass & damping Lx moment', 'Added mass & damping Ly moment', 'Added mass & damping Lz moment'], 'Constraint': ['Displacement', 'x', 'y', 'z', 'Angular displacement', 'Rx', 'Ry', 'Rz', 'Velocity', 'x velocity', 'y velocity', 'z velocity', 'Angular velocity', 'x angular velocity', 'y angular velocity', 'z angular velocity', 'Acceleration', 'x acceleration', 'y acceleration', 'z acceleration', 'Angular acceleration', 'x angular acceleration', 'y angular acceleration', 'z angular acceleration', 'In-frame X', 'In-frame Y', 'In-frame Z', 'In-frame dynamic x', 'In-frame dynamic y', 'In-frame dynamic z', 'In-frame azimuth', 'In-frame declination', 'In-frame gamma', 'In-frame dynamic Rx', 'In-frame dynamic Ry', 'In-frame dynamic Rz', 'In-frame velocity', 'In-frame GX velocity', 'In-frame GY velocity', 'In-frame GZ velocity', 'In-frame x velocity', 'In-frame y velocity', 'In-frame z velocity', 'In-frame angular velocity', 'In-frame x angular velocity', 'In-frame y angular velocity', 'In-frame z angular velocity', 'In-frame acceleration', 'In-frame GX acceleration', 'In-frame GY acceleration', 'In-frame GZ acceleration', 'In-frame x acceleration', 'In-frame y acceleration', 'In-frame z acceleration', 'In-frame angular acceleration', 'In-frame x angular acceleration', 'In-frame y angular acceleration', 'In-frame z angular acceleration', 'In-frame connection force', 'In-frame connection GX force', 'In-frame connection GY force', 'In-frame connection GZ force', 'In-frame connection Lx force', 'In-frame connection Ly force', 'In-frame connection Lz force', 'In-frame connection moment', 'In-frame connection GX moment', 'In-frame connection GY moment', 'In-frame connection GZ moment', 'In-frame connection Lx moment', 'In-frame connection Ly moment', 'In-frame connection Lz moment', 'Out-frame X', 'Out-frame Y', 'Out-frame Z', 'Out-frame dynamic x', 'Out-frame dynamic y', 'Out-frame dynamic z', 'Out-frame azimuth', 'Out-frame declination', 'Out-frame gamma', 'Out-frame dynamic Rx', 'Out-frame dynamic Ry', 'Out-frame dynamic Rz', 'Out-frame velocity', 'Out-frame GX velocity', 'Out-frame GY velocity', 'Out-frame GZ velocity', 'Out-frame x velocity', 'Out-frame y velocity', 'Out-frame z velocity', 'Out-frame angular velocity', 'Out-frame x angular velocity', 'Out-frame y angular velocity', 'Out-frame z angular velocity', 'Out-frame acceleration', 'Out-frame GX acceleration', 'Out-frame GY acceleration', 'Out-frame GZ acceleration', 'Out-frame x acceleration', 'Out-frame y acceleration', 'Out-frame z acceleration', 'Out-frame angular acceleration', 'Out-frame x angular acceleration', 'Out-frame y angular acceleration', 'Out-frame z angular acceleration', 'Out-frame connection force', 'Out-frame connection GX force', 'Out-frame connection GY force', 'Out-frame connection GZ force', 'Out-frame connection Lx force', 'Out-frame connection Ly force', 'Out-frame connection Lz force', 'Out-frame connection moment', 'Out-frame connection GX moment', 'Out-frame connection GY moment', 'Out-frame connection GZ moment', 'Out-frame connection Lx moment', 'Out-frame connection Ly moment', 'Out-frame connection Lz moment'], '6Dbuoy': ['X', 'Y', 'Z', 'Dynamic x', 'Dynamic y', 'Dynamic z', 'Rotation 1', 'Rotation 2', 'Rotation 3', 'Azimuth', 'Declination', 'Dynamic Rx', 'Dynamic Ry', 'Dynamic Rz', 'Velocity', 'GX velocity', 'GY velocity', 'GZ velocity', 'x velocity', 'y velocity', 'z velocity', 'Angular velocity', 'x angular velocity', 'y angular velocity', 'z angular velocity', 'Acceleration', 'GX acceleration', 'GY acceleration', 'GZ acceleration', 'x acceleration', 'y acceleration', 'z acceleration', 'Acceleration rel. g', 'x acceleration rel. g', 'y acceleration rel. g', 'z acceleration rel. g', 'Angular acceleration', 'x angular acceleration', 'y angular acceleration', 'z angular acceleration', 'Dry length', 'Wetted volume', 'Sea surface Z', 'Sea surface clearance', 'Sea velocity', 'Sea X velocity', 'Sea Y velocity', 'Sea Z velocity', 'Sea acceleration', 'Sea X acceleration', 'Sea Y acceleration', 'Sea Z acceleration', 'Applied force', 'Applied Lx force', 'Applied Ly force', 'Applied Lz force', 'Applied moment', 'Applied Lx moment', 'Applied Ly moment', 'Applied Lz moment', 'dummy'], 'Line': ['Tension per 50 mm', 'End force', 'End moment', 'End force Ez angle', 'End force Exy angle', 'End force Ezx angle', 'End force Ezy angle', 'End force azimuth', 'End force declination', 'No moment azimuth', 'No moment declination', 'End Ex force', 'End Ey force', 'End Ez force', 'End Ex moment', 'End Ey moment', 'End Ez moment', 'End Lx force', 'End Ly force', 'End Lz force', 'End Lx moment', 'End Ly moment', 'End Lz moment', 'End GX force', 'End GY force', 'End GZ force', 'End GX moment', 'End GY moment', 'End GZ moment', 'X', 'Y', 'Z', 'Dynamic x', 'Dynamic y', 'Dynamic z', 'Azimuth', 'Declination', 'Gamma', 'Twist', 'Node azimuth', 'Node declination', 'Node gamma', 'Dynamic Rx', 'Dynamic Ry', 'Dynamic Rz', 'Layback', 'Velocity', 'GX velocity', 'GY velocity', 'GZ velocity', 'x velocity', 'y velocity', 'z velocity', 'Acceleration', 'GX acceleration', 'GY acceleration', 'GZ acceleration', 'x acceleration', 'y acceleration', 'z acceleration', 'Acceleration rel. g', 'x acceleration rel. g', 'y acceleration rel. g', 'z acceleration rel. g', 'Effective tension', 'Wall tension', 'Normalised tension', 'Sidewall pressure', 'Total mean axial strain', 'Direct tensile strain', 'Max bending strain', 'Max pipelay von Mises strain', 'Worst ZZ strain', 'ZZ strain', 'Contents density', 'Contents temperature', 'Contents pressure', 'Contents flow rate', 'Contents flow velocity', 'Fluid incidence angle', 'Bend moment', 'x bend moment', 'y bend moment', 'Bend moment component', 'In plane bend moment', 'Out of plane bend moment', 'Curvature', 'Normalised curvature', 'x curvature', 'y curvature', 'Curvature component', 'In plane curvature', 'Out of plane curvature', 'Bend radius', 'x bend radius', 'y bend radius', 'Bend radius component', 'In plane bend radius', 'Out of plane bend radius', 'Shear force', 'x shear force', 'y shear force', 'Shear force component', 'In plane shear force', 'Out of plane shear force', 'Max von Mises stress', 'Bending stress', 'Max bending stress', 'Pm', 'Pb', 'Worst ZZ stress', 'Direct tensile stress', 'Worst hoop stress', 'Max xy shear stress', 'Internal pressure', 'External pressure', 'Net internal pressure', 'von Mises stress', 'RR stress', 'CC stress', 'ZZ stress', 'RC stress', 'RZ stress', 'CZ stress', 'API RP 2RD stress', 'API RP 2RD utilisation', 'API STD 2RD method 1', 'API STD 2RD method 2', 'API RP 1111 LLD', 'API RP 1111 CLD', 'API RP 1111 BEP', 'API RP 1111 max combined', 'DNV OS F101 disp. controlled', 'DNV OS F101 load controlled', 'DNV ST F101 disp. controlled', 'DNV ST F101 load controlled', 'DNV ST F101 simplified strain', 'DNV ST F101 simplified stress', 'DNV ST F101 tension utilisation', 'DNV OS F201 LRFD', 'DNV OS F201 WSD', 'PD 8010 allowable stress check', 'PD 8010 axial compression check', 'PD 8010 bending check', 'PD 8010 torsion check', 'PD 8010 load combinations check', 'PD 8010 bending strain check', 'Line clearance', 'Line centreline clearance', 'Line horizontal centreline clearance', 'Line vertical centreline clearance', 'Whole line clearance', 'Whole line centreline clearance', 'Whole line horizontal centreline clearance', 'Whole line vertical centreline clearance', 'Seabed clearance', 'Vertical seabed clearance', 'Line clash force', 'Line clash impulse', 'Line clash energy', 'Solid contact force', 'Seabed normal penetration/D', 'Seabed normal resistance', 'Seabed normal resistance/D', 'Arc length', 'Expansion factor', 'Ez angle', 'Exy angle', 'Ezx angle', 'Ezy angle', 'Relative velocity', 'Normal relative velocity', 'x relative velocity', 'y relative velocity', 'z relative velocity', 'Strouhal frequency', 'Reynolds number', 'x drag coefficient', 'y drag coefficient', 'z drag coefficient', 'Lift coefficient', 'Drag force', 'Normal drag force', 'x drag force', 'y drag force', 'z drag force', 'Lift force', 'Fluid inertia force', 'x fluid inertia force', 'y fluid inertia force', 'z fluid inertia force', 'Morison force', 'Normal Morison force', 'x Morison force', 'y Morison force', 'z Morison force', 'Sea surface Z', 'Depth', 'Sea surface clearance', 'Proportion wet', 'Sea velocity', 'Sea X velocity', 'Sea Y velocity', 'Sea Z velocity', 'Sea acceleration', 'Sea X acceleration', 'Sea Y acceleration', 'Sea Z acceleration'], 'Environment': ['Elevation', 'Velocity', 'X velocity', 'Y velocity', 'Z velocity', 'Acceleration', 'X acceleration', 'Y acceleration', 'Z acceleration', 'Current speed', 'Current direction', 'Current X velocity', 'Current Y velocity', 'Current Z velocity', 'Current acceleration', 'Current X acceleration', 'Current Y acceleration', 'Current Z acceleration', 'Wind speed', 'Wind direction', 'Wind X velocity', 'Wind Y velocity', 'Wind Z velocity', 'Static pressure', 'Density', 'Seabed Z'], 'General': ['Time', 'Ramp', 'Implicit solver iteration count', 'Implicit solver time step']}
-MATH_FUNCTIONS = [
-    "sin()", "cos()", "tan()", "sqrt()", "exp()", "log()", "abs()",
-    "min()", "max()", "radians()", "degrees()", "pow(x, y)"
-]
-
-def _find_xyz_triples(
-    varnames: list[str], warn_if_fallback: bool = True
-) -> list[tuple[str, str, str]]:
-    """
-    Return a list of (x, y, z) triplets found in *varnames*.
-
-    Strategy
-    --------
-    1.  Look for “perfect” matches that differ **only** by the axis token.
-        • Tokens recognised (case-insensitive):
-              x, y, z
-              xpos, ypos, zpos
-              posx, posy, posz
-              <anything>_x, _y, _z               (trailing axis)
-        • The remaining stem (with the axis part removed) must be identical.
-
-    2.  Any variables not matched in step 1 are grouped naïvely in the
-        original order (batch of 3).  If this fallback is used and
-        *warn_if_fallback* is True, a warning dialog is shown.
-
-    Returns
-    -------
-    list of (x_name, y_name, z_name)  – may be empty on failure.
-    """
-    import re, tkinter.messagebox as mb, itertools, collections as _C
-
-    # ── regex for axis detection ───────────────────────────────────
-    X_PAT = re.compile(r"(?:\b|_)(x|xpos|posx)(?:\b|_)?", re.I)
-    Y_PAT = re.compile(r"(?:\b|_)(y|ypos|posy)(?:\b|_)?", re.I)
-    Z_PAT = re.compile(r"(?:\b|_)(z|zpos|posz)(?:\b|_)?", re.I)
-
-    def _axis(nm: str) -> str | None:
-        if X_PAT.search(nm):
-            return "x"
-        if Y_PAT.search(nm):
-            return "y"
-        if Z_PAT.search(nm):
-            return "z"
-        return None
-
-    # ── step 1  • perfect matches  ─────────────────────────────────
-    stems: _C.defaultdict[str, dict[str, str]] = _C.defaultdict(dict)
-
-    for nm in varnames:
-        ax = _axis(nm)
-        if not ax:
-            continue
-        # strip *only* the first axis occurrence to obtain a stem
-        stem = X_PAT.sub("", nm, count=1)
-        stem = Y_PAT.sub("", stem, count=1)
-        stem = Z_PAT.sub("", stem, count=1)
-        stems[stem][ax] = nm
-
-    perfect = [
-        (d["x"], d["y"], d["z"]) for d in stems.values() if {"x", "y", "z"} <= d.keys()
-    ]
-
-    matched = set(itertools.chain.from_iterable(perfect))
-    leftovers = [nm for nm in varnames if nm not in matched]
-
-    # ── step 2  • positional fallback  ─────────────────────────────
-    fallback = []
-    if leftovers:
-        for i in range(0, len(leftovers), 3):
-            trio = leftovers[i : i + 3]
-            if len(trio) == 3:
-                fallback.append(tuple(trio))
-
-        if fallback and warn_if_fallback:
-            mb.showwarning(
-                "Ambiguous XYZ pairing",
-                "One or more triplets were built by simple ordering because "
-                "their axis letters could not be identified uniquely.\n\n"
-                "Check that the colours / legends in the animation make sense!",
-            )
-
-    return perfect + fallback
-# Patterns used to detect user-defined variables when loading files
-_USER_PATTERNS = (
-    r"_shift0$",
-    r"_shiftNZ$",
-    r"_shiftCommon",
-    r"_f\d+$",
-    r"\bmean\(",
-    r"\bsqrt_sum_of_squares\(",
-    r"×1000$",
-    r"÷1000$",
-    r"_rad$",
-    r"_deg$",
-    r"×10$",
-    r"÷10$",
-    r"×2",
-    r"÷2$",
-    # ── NEW:  apply-values “p / m / x / d” suffixes ───────────────
-    r"_p\d+(?:\.\d+)?(?:_f\d+)?$",
-    r"_m\d+(?:\.\d+)?(?:_f\d+)?$",
-    r"_x\d+(?:\.\d+)?(?:_f\d+)?$",
-    r"_d\d+(?:\.\d+)?(?:_f\d+)?$",
-)
-_user_regex = re.compile("|".join(_USER_PATTERNS))
-_SAFE_RE = re.compile(r"\W")  # "not [A-Za-z0-9_]"
-
-def _safe(name: str) -> str:
-    """Return ``name`` converted to a valid Python identifier."""
-    s = _SAFE_RE.sub("_", name)
-    if s and s[0].isdigit():
-        s = "_" + s
-    return s
-
-def _looks_like_user_var(name: str) -> bool:
-    return bool(_user_regex.search(name))
-
-def _parse_search_terms(text: str) -> list[list[str]]:
-    """Return a list of search term groups from ``text``.
-
-    The input may contain comma separated terms. If ``",,"`` occurs in the
-    text, a literal comma is also included as a search term.  A term enclosed
-    in ``!!`` is interpreted as a group of comma separated alternatives which
-    will match if *any* of the alternatives are found.
-
-    Example
-    -------
-    ``"coords, !!x,y,z!!, hor"`` results in ``[['coords'], ['x', 'y', 'z'],
-    ['hor']]``.
-    """
-
-    text = text.lower()
-    include_comma = ",," in text
-    placeholders: dict[str, list[str]] = {}
-
-    def _replace(match: re.Match) -> str:
-        idx = len(placeholders)
-        placeholder = f"\x00{idx}\x00"
-        tokens = [t.strip() for t in match.group(1).split(',') if t.strip()]
-        placeholders[placeholder] = tokens or [""]
-        return placeholder
-
-    # Temporarily replace !!..!! groups with placeholders to avoid splitting
-    # them on commas
-    text_no_groups = re.sub(r"!!(.*?)!!", _replace, text)
-
-    groups: list[list[str]] = []
-    for tok in [t.strip() for t in text_no_groups.split(',') if t.strip()]:
-        if tok in placeholders:
-            groups.append(placeholders[tok])
-        else:
-            groups.append([tok])
-
-    if include_comma:
-        groups.append([','])
-
-    return groups
-
-def _matches_terms(name: str, terms: list[list[str]]) -> bool:
-    """Return ``True`` if ``name`` matches all search ``terms``.
-
-    Each element in ``terms`` is a list of alternatives; at least one
-    alternative must be present in ``name`` for the term to match.
-    """
-
-    if not terms:
-        return True
-
-    name_l = name.lower()
-    return all(any(t in name_l for t in group) for group in terms)
-# --------- Main Window ---------
-class VariableRowWidget(QWidget):
-    def __init__(self, var_key, display_label, parent=None):
-        super().__init__(parent)
-
-        # Checkbox
-        self.checkbox = QCheckBox()
-
-        # Entry field for numeric input
-        self.value_entry = QLineEdit()
-        self.value_entry.setFixedWidth(70)
-
-        # Label for the variable name
-        self.label = QLabel(display_label)
-
-        # Layout setup: checkbox → entry field → label
-        layout = QHBoxLayout(self)
-        layout.addWidget(self.checkbox)
-        layout.addWidget(self.value_entry)
-        layout.addWidget(self.label)
-        layout.addStretch(1)
-
-        layout.setContentsMargins(2, 2, 2, 2)
-        self.setLayout(layout)
-
-class TimeSeriesEditorQt(QMainWindow):
-    def __init__(self):
-        super().__init__()
-        self.setWindowTitle("AnytimeSeries - time series editor (Qt/PySide6)")
-
-
-
-        # Palette and style for theme switching
-        app = QApplication.instance()
-        self.default_palette = app.palette()
-        self.default_style = app.style().objectName()
-        # Reuse a single style instance when toggling themes to avoid
-        # crashes from Python garbage-collecting temporary QStyle objects
-        self._fusion_style = QStyleFactory.create("Fusion")
-
-
-
-        # =======================
-        # DATA STRUCTURES
-        # =======================
-        self.tsdbs = []                # List of anyqats.TsDB instances (one per file)
-        self.file_paths = []           # List of file paths (order matches tsdbs)
-        self.user_variables = set()    # User-defined/calculated variables
-
-        self.var_checkboxes = {}       # key: variable key → QCheckBox
-        self.var_offsets = {}          # key: variable key → QLineEdit for numeric offset
-
-        # These lists must be filled before refresh_variable_tabs()
-        self.common_var_keys = []      # e.g. ["Heave", "Surge"]
-        self.file_var_keys = {}        # dict: file name → [var1, var2, ...]
-        self.user_var_keys = []        # e.g. ["result_var1", ...]
-        self.var_labels = {}           # Optional: key → display label
-
-        self.file_loader = FileLoader(
-            orcaflex_varmap=ORCAFLEX_VARIABLE_MAP,
-            parent_gui=self,
-        )
-        # Progress updates while loading files
-        self.file_loader.progress_callback = self.update_progressbar
-
-        # =======================
-        # LAYOUT: MAIN SPLITTER
-        # =======================
-        main_splitter = QSplitter(Qt.Horizontal)
-
-        # -----------------------
-        # LEFT: Variable Tabs
-        # -----------------------
-        left_widget = QWidget()
-        left_layout = QVBoxLayout(left_widget)
-
-        # Quick navigation buttons
-        btn_row = QHBoxLayout()
-        self.goto_common_btn = QPushButton("Go to Common")
-        self.goto_user_btn = QPushButton("Go to User Variables")
-        self.unselect_all_btn = QPushButton("Unselect All")
-        self.select_pos_btn = QPushButton("Select all by list pos.")
-        btn_row.addWidget(self.goto_common_btn)
-        btn_row.addWidget(self.goto_user_btn)
-        btn_row.addWidget(self.unselect_all_btn)
-        btn_row.addWidget(self.select_pos_btn)
-        left_layout.addLayout(btn_row)
-
-        # Tab widget for variables (common, per-file, user)
-        self.tabs = QTabWidget()
-        self.tabs.setMinimumWidth(380)  # Make the variable panel wider
-        left_layout.addWidget(self.tabs)
-
-        main_splitter.addWidget(left_widget)
-
-        # -----------------------
-        # RIGHT: Controls and Analysis
-        # -----------------------
-        right_widget = QWidget()
-        # Use a vertical layout so an optional embedded plot can span
-
-        # the full width below the control sections when embedded
-
-        self.right_outer_layout = QVBoxLayout(right_widget)
-        self.top_row_layout = QHBoxLayout()
-        self.right_outer_layout.addLayout(self.top_row_layout)
-
-        self.controls_widget = QWidget()
-        self.controls_layout = QVBoxLayout(self.controls_widget)
-
-        self.extra_widget = QWidget()
-        self.extra_layout = QVBoxLayout(self.extra_widget)
-        self.extra_stretch = QSpacerItem(0, 0, QSizePolicy.Minimum, QSizePolicy.Expanding)
-
-        # ---- File controls ----
-        self.file_ctrls_layout = QHBoxLayout()
-        self.load_btn = QPushButton("Load time series file")
-        self.save_btn = QPushButton("Save Files")
-        self.clear_btn = QPushButton("Clear All")
-        self.save_values_btn = QPushButton("Save Values…")
-        self.load_values_btn = QPushButton("Load Values…")
-        self.export_csv_btn = QPushButton("Export Selected to CSV")
-        self.export_dt_input = QLineEdit("0")
-        self.export_dt_input.setFixedWidth(50)
-        self.export_dt_input.setToolTip("Resample dt (0 = no resample)")
-        self.clear_orcaflex_btn = QPushButton("Clear OrcaFlex Selection")
-        self.reselect_orcaflex_btn = QPushButton("Re-select OrcaFlex Variables")
-        # Hidden until a .sim file is loaded
-        self.clear_orcaflex_btn.hide()
-        self.reselect_orcaflex_btn.hide()
-        self.file_ctrls_layout.addWidget(self.load_btn)
-        self.file_ctrls_layout.addWidget(self.save_btn)
-        self.file_ctrls_layout.addWidget(self.clear_btn)
-        self.file_ctrls_layout.addWidget(self.save_values_btn)
-        self.file_ctrls_layout.addWidget(self.load_values_btn)
-        self.file_ctrls_layout.addWidget(self.export_csv_btn)
-        self.file_ctrls_layout.addWidget(self.export_dt_input)
-        self.file_ctrls_layout.addWidget(self.clear_orcaflex_btn)
-        self.file_ctrls_layout.addWidget(self.reselect_orcaflex_btn)
-        self.file_ctrls_layout.addStretch(1)
-
-        self.theme_embed_widget = QWidget()
-        self.theme_embed_layout = QVBoxLayout(self.theme_embed_widget)
-        self.theme_switch = QCheckBox("Dark Theme")
-        self.embed_plot_cb = QCheckBox("Embed Plot")
-        self.theme_embed_layout.addWidget(self.theme_switch)
-        self.theme_embed_layout.addWidget(self.embed_plot_cb)
-        self.file_ctrls_layout.addWidget(self.theme_embed_widget)
-        self.controls_layout.addLayout(self.file_ctrls_layout)
-
-        # Progress bar
-        self.progress = QProgressBar()
-
-        # --- Transformations ---
-        self.transform_group = QGroupBox("Quick transformations")
-        transform_layout = QVBoxLayout(self.transform_group)
-
-        row1 = QHBoxLayout()
-        self.mult_by_1000_btn = QPushButton("Multiply by 1000")
-        self.div_by_1000_btn = QPushButton("Divide by 1000")
-        self.mult_by_10_btn = QPushButton("Multiply by 10")
-        self.div_by_10_btn = QPushButton("Divide by 10")
-        self.mult_by_2_btn = QPushButton("Multiply by 2")
-        self.div_by_2_btn = QPushButton("Divide by 2")
-        self.mult_by_neg1_btn = QPushButton("Multiply by -1")
-        row1.addWidget(self.mult_by_1000_btn)
-        row1.addWidget(self.div_by_1000_btn)
-        row1.addWidget(self.mult_by_10_btn)
-        row1.addWidget(self.div_by_10_btn)
-        row1.addWidget(self.mult_by_2_btn)
-        row1.addWidget(self.div_by_2_btn)
-        row1.addWidget(self.mult_by_neg1_btn)
-        transform_layout.addLayout(row1)
-
-        row2 = QHBoxLayout()
-        self.radians_btn = QPushButton("Radians")
-        self.degrees_btn = QPushButton("Degrees")
-        row2.addWidget(self.radians_btn)
-        row2.addWidget(self.degrees_btn)
-        transform_layout.addLayout(row2)
-
-        row3 = QHBoxLayout()
-        self.shift_mean0_btn = QPushButton("Shift Mean → 0")
-        self.shift_min0_btn = QPushButton("Shift Min to Zero")
-        self.ignore_anomalies_cb = QCheckBox("Ignore anomalies (lowest 1%) for shifting.")
-        row3.addWidget(self.shift_mean0_btn)
-        row3.addWidget(self.shift_min0_btn)
-        row3.addWidget(self.ignore_anomalies_cb)
-        transform_layout.addLayout(row3)
-
-        row4 = QHBoxLayout()
-        self.sqrt_sum_btn = QPushButton("Sqrt(sum of squares)")
-        self.mean_of_sel_btn = QPushButton("Mean")
-        self.abs_btn = QPushButton("Absolute")
-        self.rolling_avg_btn = QPushButton("Rolling Avg")
-        row4.addWidget(self.sqrt_sum_btn)
-        row4.addWidget(self.mean_of_sel_btn)
-        row4.addWidget(self.abs_btn)
-        row4.addWidget(self.rolling_avg_btn)
-        transform_layout.addLayout(row4)
-
-        row5 = QHBoxLayout()
-        row5.addWidget(QLabel("Tol [%]:"))
-        self.shift_tol_entry = QLineEdit("0.01")
-        self.shift_tol_entry.setFixedWidth(60)
-        row5.addWidget(self.shift_tol_entry)
-        row5.addWidget(QLabel("Min count:"))
-        self.shift_cnt_entry = QLineEdit("10")
-        self.shift_cnt_entry.setFixedWidth(60)
-        row5.addWidget(self.shift_cnt_entry)
-        self.shift_min_nz_btn = QPushButton(
-            "Shift Min -> 0 : if repeted minima as per input"
-        )
-        self.shift_common_max_btn = QPushButton(
-            "Common Shift Min -> 0 : if repeted minima as per input"
-        )
-        row5.addWidget(self.shift_min_nz_btn)
-        row5.addWidget(self.shift_common_max_btn)
-        transform_layout.addLayout(row5)
-
-
-        # Progress bar is shown by itself unless the plot is embedded
-        self.controls_layout.addWidget(self.progress)
-        # Row used when embedding the plot to move transformations next to the
-        # progress bar
-        self.progress_transform_row = QHBoxLayout()
-
-
-        # ---- Offset Group ----
-        offset_group = QGroupBox("Apply operation from variable input fields")
-        offset_layout = QVBoxLayout(offset_group)
-        offset_layout.addWidget(QLabel('Examples: add "+1 / 1" substract "-1" divide "/2" multiply "*2"'))
-        self.apply_value_user_var_cb = QCheckBox("Create user variable instead of overwriting?")
-        offset_layout.addWidget(self.apply_value_user_var_cb)
-        self.apply_values_btn = QPushButton("Apply Values")
-        offset_layout.addWidget(self.apply_values_btn)
-        self.controls_layout.addWidget(offset_group)
-
-        # ---- File list group ----
-        file_group = QGroupBox("Loaded Files")
-        file_list_layout = QVBoxLayout(file_group)
-        self.file_list = QListWidget()
-        self.file_list.setMinimumWidth(220)
-        self.remove_file_btn = QPushButton("Remove File")
-        file_list_layout.addWidget(self.file_list)
-        file_list_layout.addWidget(self.remove_file_btn)
-        self.controls_layout.addWidget(file_group)
-
-        # ---- Time window controls ----
-        time_group = QGroupBox("Time Window (for Plot/Stats/Transform)")
-        time_layout = QHBoxLayout(time_group)
-        time_layout.addWidget(QLabel("Start:"))
-        self.time_start = QLineEdit()
-        self.time_start.setFixedWidth(60)
-        time_layout.addWidget(self.time_start)
-        time_layout.addWidget(QLabel("End:"))
-        self.time_end = QLineEdit()
-        self.time_end.setFixedWidth(60)
-        time_layout.addWidget(self.time_end)
-        self.reset_time_window_btn = QPushButton("Reset")
-        time_layout.addWidget(self.reset_time_window_btn)
-        self.controls_layout.addWidget(time_group)
-
-        # ---- Frequency filtering controls ----
-        self.freq_group = QGroupBox("Apply frequency filter to transformations and calculations")
-        freq_layout = QGridLayout(self.freq_group)
-        self.filter_none_rb = QRadioButton("None")
-        self.filter_lowpass_rb = QRadioButton("Low-pass")
-        self.filter_highpass_rb = QRadioButton("High-pass")
-        self.filter_bandpass_rb = QRadioButton("Band-pass")
-        self.filter_bandblock_rb = QRadioButton("Band-block")
-        self.filter_none_rb.setChecked(True)
-        self.lowpass_cutoff = QLineEdit("0.01")
-        self.highpass_cutoff = QLineEdit("0.1")
-        self.bandpass_low = QLineEdit("0.0")
-        self.bandpass_high = QLineEdit("0.0")
-        self.bandblock_low = QLineEdit("0.0")
-        self.bandblock_high = QLineEdit("0.0")
-
-        row = 0
-        freq_layout.addWidget(self.filter_none_rb, row, 0, 1, 2)
-        row += 1
-        freq_layout.addWidget(self.filter_lowpass_rb, row, 0)
-        freq_layout.addWidget(QLabel("below"), row, 1)
-        freq_layout.addWidget(self.lowpass_cutoff, row, 2)
-        freq_layout.addWidget(QLabel("Hz"), row, 3)
-        row += 1
-        freq_layout.addWidget(self.filter_highpass_rb, row, 0)
-        freq_layout.addWidget(QLabel("above"), row, 1)
-        freq_layout.addWidget(self.highpass_cutoff, row, 2)
-        freq_layout.addWidget(QLabel("Hz"), row, 3)
-        row += 1
-        freq_layout.addWidget(self.filter_bandpass_rb, row, 0)
-        freq_layout.addWidget(QLabel("between"), row, 1)
-        freq_layout.addWidget(self.bandpass_low, row, 2)
-        freq_layout.addWidget(QLabel("Hz and"), row, 3)
-        freq_layout.addWidget(self.bandpass_high, row, 4)
-        freq_layout.addWidget(QLabel("Hz"), row, 5)
-        row += 1
-        freq_layout.addWidget(self.filter_bandblock_rb, row, 0)
-        freq_layout.addWidget(QLabel("between"), row, 1)
-        freq_layout.addWidget(self.bandblock_low, row, 2)
-        freq_layout.addWidget(QLabel("Hz and"), row, 3)
-        freq_layout.addWidget(self.bandblock_high, row, 4)
-        freq_layout.addWidget(QLabel("Hz"), row, 5)
-
-        self.controls_layout.addWidget(self.freq_group)
-
-        # ---- Tools (EVA + QATS) ----
-        self.tools_group = QGroupBox("Tools")
-        tools_layout = QHBoxLayout(self.tools_group)
-        self.launch_qats_btn = QPushButton("Open in AnyQATS")
-        self.evm_tool_btn = QPushButton("Open Extreme Value Statistics Tool")
-        tools_layout.addWidget(self.launch_qats_btn)
-        tools_layout.addWidget(self.evm_tool_btn)
-        self.controls_layout.addWidget(self.tools_group)
-
-
-        # ---- Plot controls ----
-        self.plot_group = QGroupBox("Plot Controls")
-
-        plot_group = self.plot_group  # backward compatibility for older refs
-
-        plot_layout = QVBoxLayout(self.plot_group)
-        plot_btn_row = QHBoxLayout()
-        self.plot_selected_btn = QPushButton("Plot Selected (one graph)")
-        self.plot_side_by_side_btn = QPushButton("Plot Selected (side-by-side)")
-        grid_col = QVBoxLayout()
-        grid_col.addWidget(self.plot_side_by_side_btn)
-        self.plot_same_axes_cb = QCheckBox("Same axes")
-        grid_col.addWidget(self.plot_same_axes_cb)
-        self.plot_mean_btn = QPushButton("Plot Mean")
-        self.plot_rolling_btn = QPushButton("Rolling Mean")
-        self.animate_xyz_btn = QPushButton("Animate XYZ scatter (all points)")
-
-        selected_col = QVBoxLayout()
-        selected_col.addWidget(self.plot_selected_btn)
-        self.plot_extrema_cb = QCheckBox("Mark max/min")
-        selected_col.addWidget(self.plot_extrema_cb)
-
-        plot_btn_row.addLayout(selected_col)
-        plot_btn_row.addLayout(grid_col)
-        plot_btn_row.addWidget(self.plot_mean_btn)
-        plot_btn_row.addWidget(self.plot_rolling_btn)
-        plot_btn_row.addWidget(self.animate_xyz_btn)
-        self.plot_selected_btn.clicked.connect(self.plot_selected)
-        # Use an explicit slot for side-by-side plotting so that the optional
-        # ``checked`` argument emitted by QPushButton.clicked() is ignored and
-        # the ``grid`` flag is always forwarded correctly.
-        self.plot_side_by_side_btn.clicked.connect(self.plot_selected_side_by_side)
-        self.plot_mean_btn.clicked.connect(self.plot_mean)
-        self.plot_rolling_btn.clicked.connect(lambda: self.plot_selected(mode="rolling"))
-        self.animate_xyz_btn.clicked.connect(self.animate_xyz_scatter_many)
-        self.plot_raw_cb = QCheckBox("Raw")
-        self.plot_raw_cb.setChecked(True)
-        self.plot_lowpass_cb = QCheckBox("Low-pass")
-        self.plot_highpass_cb = QCheckBox("High-pass")
-        plot_btn_row.addWidget(self.plot_raw_cb)
-        plot_btn_row.addWidget(self.plot_lowpass_cb)
-        plot_btn_row.addWidget(self.plot_highpass_cb)
-        plot_btn_row.addWidget(QLabel("Engine:"))
-        self.plot_engine_combo = QComboBox()
-        self.plot_engine_combo.addItems(["plotly", "bokeh", "default"])
-        plot_btn_row.addWidget(self.plot_engine_combo)
-        self.include_raw_mean_cb = QCheckBox("Show components (used in mean)")
-        plot_btn_row.addWidget(self.include_raw_mean_cb)
-        plot_layout.addLayout(plot_btn_row)
-        # Label trimming controls
-        trim_row = QHBoxLayout()
-        trim_row.addWidget(QLabel("Trim label to keep:"))
-        trim_row.addWidget(QLabel("Left:"))
-        self.label_trim_left = QSpinBox()
-        self.label_trim_left.setMaximum(1000)
-        self.label_trim_left.setValue(10)
-        trim_row.addWidget(self.label_trim_left)
-        trim_row.addWidget(QLabel("Right:"))
-        self.label_trim_right = QSpinBox()
-        self.label_trim_right.setMaximum(1000)
-        self.label_trim_right.setValue(60)
-        trim_row.addWidget(self.label_trim_right)
-        plot_layout.addLayout(trim_row)
-        # Y-axis label
-        yaxis_row = QHBoxLayout()
-        yaxis_row.addWidget(QLabel("Y-axis label (optional):"))
-        self.yaxis_label = QLineEdit("Value")
-        yaxis_row.addWidget(self.yaxis_label)
-        plot_layout.addLayout(yaxis_row)
-
-        # Rolling mean window
-        rolling_row = QHBoxLayout()
-        rolling_row.addWidget(QLabel("Rolling mean window:"))
-        self.rolling_window = QSpinBox()
-        self.rolling_window.setMinimum(1)
-        self.rolling_window.setMaximum(1000000)
-
-        self.rolling_window.setValue(1)
-        rolling_row.addWidget(self.rolling_window)
-        plot_layout.addLayout(rolling_row)
-
-        self.controls_layout.addWidget(self.plot_group)
-        self.controls_layout.addWidget(self.transform_group)
-
-
-        # ---- Calculator ----
-        self.calc_group = QGroupBox("Calculator")
-        calc_layout = QVBoxLayout(self.calc_group)
-        calc_layout.addWidget(QLabel(
-            "Define a new variable (e.g., result_name = f1_var1 + f2_var2) where f1 and f2 refer to file IDs in the loaded list (c_ common var, u_ user var)."
-        ))
-        self.calc_entry = QTextEdit()
-        calc_layout.addWidget(self.calc_entry)
-        calc_btn_row = QHBoxLayout()
-        self.calc_btn = QPushButton("Calculate")
-        self.calc_help_btn = QPushButton("?")
-        calc_btn_row.addWidget(self.calc_btn)
-        calc_btn_row.addWidget(self.calc_help_btn)
-        calc_layout.addLayout(calc_btn_row)
-        self.controls_layout.addWidget(self.calc_group)
-
-        # Autocomplete popup for the calculator
-        self.autocomplete_popup = QListWidget(self)
-        self.autocomplete_popup.setWindowFlags(Qt.Popup)
-
-        self.autocomplete_popup.setFocusPolicy(Qt.NoFocus)
-        self.autocomplete_popup.setFocusProxy(self.calc_entry)
-
-
-        # Do not steal focus when shown so typing can continue
-        self.autocomplete_popup.setAttribute(Qt.WA_ShowWithoutActivating)
-        self.autocomplete_popup.hide()
-
-        # Connect calculator signals
-        self.calc_btn.clicked.connect(self.calculate_series)
-        self.calc_help_btn.clicked.connect(self.show_calc_help)
-        self.calc_entry.textChanged.connect(self._update_calc_suggestions)
-        self.autocomplete_popup.itemClicked.connect(self._insert_calc_suggestion)
-        self.calc_entry.installEventFilter(self)
-        self.autocomplete_popup.installEventFilter(self)
-
-        # ---- Analysis ----
-        self.analysis_group = QGroupBox("Analysis")
-        analysis_layout = QVBoxLayout(self.analysis_group)
-        self.show_stats_btn = QPushButton("Show statistic for selected variables")
-        self.show_stats_btn.clicked.connect(self.show_stats)
-        analysis_layout.addWidget(self.show_stats_btn)
-        analysis_btn_row = QHBoxLayout()
-        self.psd_btn = QPushButton("PSD")
-        self.cycle_range_btn = QPushButton("Cycle Range")
-        self.cycle_mean_btn = QPushButton("Range-Mean")
-        self.cycle_mean3d_btn = QPushButton("Range-Mean 3-D")
-        analysis_btn_row.addWidget(self.psd_btn)
-        analysis_btn_row.addWidget(self.cycle_range_btn)
-        analysis_btn_row.addWidget(self.cycle_mean_btn)
-        analysis_btn_row.addWidget(self.cycle_mean3d_btn)
-        analysis_layout.addLayout(analysis_btn_row)
-        self.controls_layout.addWidget(self.analysis_group)
-        # Plot controls below analysis
-        self.controls_layout.addWidget(plot_group)
-
-
-
-        self.plot_view = QWebEngineView()
-        self.plot_view.setMinimumHeight(300)
-        self.plot_view.setSizePolicy(QSizePolicy.Expanding, QSizePolicy.Expanding)
-        # Match the dark theme when embedding Plotly by removing the default
-        # light border around the web view. Background color is updated when
-        # themes toggle via ``apply_dark_palette``/``apply_light_palette``.
-        self.plot_view.setStyleSheet("border:0px;")
-        self._temp_plot_file = None  # temporary HTML used for embedded plots
-        # Placeholder for embedded Matplotlib canvas
-        self._mpl_canvas = None
-        # plot_view is shown when the "Embed Plot" option is enabled
-
-        self.controls_layout.addStretch(1)
-        self.extra_layout.addItem(self.extra_stretch)
-
-        self.top_row_layout.addWidget(self.controls_widget)
-        # extra_widget will be inserted when embed is enabled
-        # Plot view occupies full width below the top row
-        self.right_outer_layout.addWidget(self.plot_view)
-        self.right_outer_layout.setStretch(0, 0)
-        self.right_outer_layout.setStretch(1, 1)
-        self.plot_view.hide()
-        main_splitter.addWidget(right_widget)
-        main_splitter.setStretchFactor(0, 1)
-        main_splitter.setStretchFactor(1, 2)
-
-        # ---- Set main container ----
-        container = QWidget()
-        container.setAutoFillBackground(True)
-        container_layout = QHBoxLayout(container)
-        container_layout.addWidget(main_splitter)
-        self.setCentralWidget(container)
-        self.setAutoFillBackground(True)
-
-        # =======================
-        # SIGNALS AND ACTIONS
-        # =======================
-        self.load_btn.clicked.connect(self.load_files)
-        self.remove_file_btn.clicked.connect(self.remove_selected_file)
-        self.clear_btn.clicked.connect(self.clear_all_files)
-        self.goto_common_btn.clicked.connect(lambda: self.tabs.setCurrentIndex(0))
-        self.goto_user_btn.clicked.connect(lambda: self.tabs.setCurrentIndex(self.tabs.count() - 1))
-        self.unselect_all_btn.clicked.connect(self._unselect_all_variables)
-        self.select_pos_btn.clicked.connect(self._select_all_by_list_pos)
-        self.file_list.currentRowChanged.connect(self.highlight_file_tab)
-        self.apply_values_btn.clicked.connect(self.apply_values)
-        self.mult_by_1000_btn.clicked.connect(self.multiply_by_1000)
-        self.div_by_1000_btn.clicked.connect(self.divide_by_1000)
-        self.mult_by_10_btn.clicked.connect(self.multiply_by_10)
-        self.div_by_10_btn.clicked.connect(self.divide_by_10)
-        self.mult_by_2_btn.clicked.connect(self.multiply_by_2)
-        self.div_by_2_btn.clicked.connect(self.divide_by_2)
-        self.mult_by_neg1_btn.clicked.connect(self.multiply_by_neg1)
-        self.mean_of_sel_btn.clicked.connect(self.mean_of_selected)
-        self.sqrt_sum_btn.clicked.connect(self.sqrt_sum_of_squares)
-        self.abs_btn.clicked.connect(self.abs_var)
-        self.rolling_avg_btn.clicked.connect(self.rolling_average)
-        self.radians_btn.clicked.connect(self.to_radians)
-        self.degrees_btn.clicked.connect(self.to_degrees)
-        self.shift_min0_btn.clicked.connect(self.shift_min_to_zero)
-        self.shift_mean0_btn.clicked.connect(self.shift_mean_to_zero)
-        self.save_btn.clicked.connect(self.save_files)
-        self.save_values_btn.clicked.connect(self.save_entry_values)
-        self.load_values_btn.clicked.connect(self.load_entry_values)
-        self.export_csv_btn.clicked.connect(self.export_selected_to_csv)
-        self.shift_min_nz_btn.clicked.connect(self.shift_repeated_neg_min)
-        self.shift_common_max_btn.clicked.connect(self.shift_common_max)
-        self.launch_qats_btn.clicked.connect(self.launch_qats)
-        self.evm_tool_btn.clicked.connect(self.open_evm_tool)
-        self.reselect_orcaflex_btn.clicked.connect(self.reselect_orcaflex_variables)
-        self.psd_btn.clicked.connect(lambda: self.plot_selected(mode="psd"))
-        self.cycle_range_btn.clicked.connect(lambda: self.plot_selected(mode="cycle"))
-        self.cycle_mean_btn.clicked.connect(lambda: self.plot_selected(mode="cycle_rm"))
-        self.cycle_mean3d_btn.clicked.connect(lambda: self.plot_selected(mode="cycle_rm3d"))
-        self.plot_rolling_btn.clicked.connect(lambda: self.plot_selected(mode="rolling"))
-
-        self.theme_switch.stateChanged.connect(self.toggle_dark_theme)
-        self.embed_plot_cb.stateChanged.connect(self.toggle_embed_layout)
-        self.plot_engine_combo.currentTextChanged.connect(self._on_engine_changed)
-
-
-        # ==== Populate variable tabs on startup ====
-        self.refresh_variable_tabs()
-        # Apply the light palette by default
-        self.apply_dark_palette()
-        self.theme_switch.setChecked(True)
-        self.toggle_embed_layout('')
-        self.embed_plot_cb.setChecked(True)
-
-    def eventFilter(self, obj, event):
-
-        if obj is self.calc_entry and event.type() == QEvent.Type.KeyPress:
-            if self.autocomplete_popup.isVisible():
-                if event.key() in (Qt.Key_Up, Qt.Key_Down):
-                    self._navigate_autocomplete(event)
-                    return True
-                if event.key() in (Qt.Key_Return, Qt.Key_Enter, Qt.Key_Tab):
-                    self._insert_calc_suggestion()
-                    return True
-            if event.key() == Qt.Key_Escape:
-                self.autocomplete_popup.hide()
-                return True
-
-        if obj is self.autocomplete_popup and event.type() == QEvent.Type.KeyPress:
-            if event.key() in (Qt.Key_Up, Qt.Key_Down):
-                self._navigate_autocomplete(event)
-                return True
-            if event.key() in (Qt.Key_Return, Qt.Key_Enter):
-                self._insert_calc_suggestion()
-                return True
-            if event.key() == Qt.Key_Escape:
-                self.autocomplete_popup.hide()
-                return True
-
-            # Forward other keystrokes to the calculator entry
-            fwd = QKeyEvent(
-                event.type(),
-                event.key(),
-                event.modifiers(),
-                event.text(),
-                event.isAutoRepeat(),
-                event.count(),
-            )
-            QApplication.sendEvent(self.calc_entry, fwd)
-            return True
-
-        return super().eventFilter(obj, event)
-
-    # ---- Calculator helpers -------------------------------------------------
-    def _navigate_autocomplete(self, event):
-        count = self.autocomplete_popup.count()
-        if count == 0:
-            return
-        idx = self.autocomplete_popup.currentRow()
-        if event.key() == Qt.Key_Down:
-            idx = (idx + 1) % count
-        elif event.key() == Qt.Key_Up:
-            idx = (idx - 1) % count
-        self.autocomplete_popup.setCurrentRow(idx)
-
-    def _insert_calc_suggestion(self):
-        import re
-
-        item = self.autocomplete_popup.currentItem()
-        if not item:
-            return
-        token = self._calc_match_lookup.get(item.text(), "")
-        cursor = self.calc_entry.textCursor()
-        text_before = self.calc_entry.toPlainText()[: cursor.position()]
-        m = re.search(r"([A-Za-z0-9_]+)$", text_before)
-        if m:
-            cursor.movePosition(QTextCursor.Left, QTextCursor.KeepAnchor, len(m.group(1)))
-        cursor.insertText(token)
-        self.calc_entry.setTextCursor(cursor)
-        self.autocomplete_popup.hide()
-        self.calc_entry.setFocus()
-
-    def _build_calc_variable_list(self):
-        self.calc_variables = []
-        self.calc_var_filemap = {}
-        for i, tsdb in enumerate(self.tsdbs):
-            tag = f"f{i + 1}"
-            filename = os.path.basename(self.file_paths[i])
-            for key in tsdb.getm().keys():
-                safe = f"{tag}_{_safe(key)}"
-                self.calc_variables.append(safe)
-                self.calc_var_filemap[safe] = filename
-        if self.tsdbs:
-            common_set = set(self.tsdbs[0].getm().keys())
-            for db in self.tsdbs[1:]:
-                common_set &= set(db.getm().keys())
-            for key in sorted(common_set):
-                safe = f"c_{_safe(key)}"
-                self.calc_variables.append(safe)
-                self.calc_var_filemap[safe] = "common"
-        for key in getattr(self, "user_variables", set()):
-            safe = f"c_{_safe(key)}"
-            if safe not in self.calc_variables:
-                filename = next((os.path.basename(fp) for tsdb, fp in zip(self.tsdbs, self.file_paths) if key in tsdb.getm()), "")
-                self.calc_variables.append(safe)
-                self.calc_var_filemap[safe] = filename
-
-    def _update_calc_suggestions(self):
-        import re
-
-        text = self.calc_entry.toPlainText()
-        text_until_cursor = self.calc_entry.toPlainText()[: self.calc_entry.textCursor().position()]
-        if not text:
-            self.autocomplete_popup.hide()
-            return
-        m = re.search(r"([A-Za-z0-9_]+)$", text_until_cursor)
-        if not m:
-            self.autocomplete_popup.hide()
-            return
-        token = m.group(1).lower()
-        all_items = self.calc_variables + MATH_FUNCTIONS
-        matches = [v for v in all_items if v.lower().startswith(token)]
-        if not matches:
-            self.autocomplete_popup.hide()
-            return
-        matches.sort(key=lambda v: (v not in self.calc_variables, v.lower()))
-        self.autocomplete_popup.clear()
-        self._calc_match_lookup = {}
-        for item in matches:
-            label = item if item not in self.calc_variables else f"{item}   ({self.calc_var_filemap.get(item, '')})"
-            self._calc_match_lookup[label] = item
-            self.autocomplete_popup.addItem(label)
-        self.autocomplete_popup.setCurrentRow(0)
-        pos = self.calc_entry.mapToGlobal(self.calc_entry.cursorRect().bottomLeft())
-        self.autocomplete_popup.move(pos)
-        self.autocomplete_popup.setFixedWidth(self.calc_entry.width())
-        self.autocomplete_popup.setFixedHeight(min(6, len(matches)) * 22)
-        self.autocomplete_popup.show()
-        # Keep typing focus in the calculator entry
-        self.calc_entry.setFocus()
-
-    def calculate_series(self):
-        """Evaluate the Calculator expression and create new series."""
-        import traceback
-
-        expr = self.calc_entry.toPlainText().strip()
-        if not expr:
-            QMessageBox.warning(self, "No Formula", "Please enter a formula.")
-            return
-
-        m_out = re.match(r"\s*([A-Za-z_]\w*)\s*=", expr)
-        if not m_out:
-            QMessageBox.critical(self, "No Assignment", "Write the formula like   result = <expression>")
-            return
-        base_output = m_out.group(1)
-
-        t_window = None
-        for tsdb in self.tsdbs:
-            for ts in tsdb.getm().values():
-                mask = self.get_time_window(ts)
-                if mask is not None and np.any(mask):
-                    t_window = ts.t[mask]
-                    break
-            if t_window is not None:
-                break
-        if t_window is None:
-            QMessageBox.critical(self, "No Time Window", "Could not infer a valid time window.")
-            return
-
-        common_tokens = {m.group(1) for m in re.finditer(r"\bc_([\w\- ]+)\b", expr)}
-        user_tokens = {m.group(1) for m in re.finditer(r"\bu_([\w\- ]+)", expr)}
-        file_tags_used = {int(m.group(1)) for m in re.finditer(r"\bf(\d+)_", expr)}
-        if not file_tags_used:
-            file_tags_used = set(range(1, len(self.tsdbs) + 1))
-
-        u_global = {u for u in user_tokens if not re.search(r"_f\d+$", u)}
-        u_perfile = {u for u in user_tokens if re.search(r"_f\d+$", u)}
-
-        known_user = getattr(self, "user_variables", set())
-        missing = u_global - known_user
-        if missing:
-            QMessageBox.critical(self, "Unknown user variable", ", ".join(sorted(missing)))
-            return
-
-        def align_all_files(name):
-            vecs = []
-            for i, tsdb in enumerate(self.tsdbs):
-                ts = tsdb.getm().get(name)
-                if ts is None:
-                    return None, f"'{name}' not in {os.path.basename(self.file_paths[i])}"
-                idx = (ts.t >= t_window[0]) & (ts.t <= t_window[-1])
-                t_part, x_part = ts.t[idx], ts.x[idx]
-                if len(t_part) == 0:
-                    vecs.append(np.full_like(t_window, np.nan))
-                    continue
-                if not np.array_equal(t_part, t_window):
-                    t_common = t_window[(t_window >= t_part[0]) & (t_window <= t_part[-1])]
-                    x_part = qats.TimeSeries(name, t_part, x_part).resample(t=t_common)
-                    full = np.full_like(t_window, np.nan)
-                    full[np.isin(t_window, t_common)] = x_part
-                    x_part = full
-                vecs.append(x_part.astype(float))
-            return vecs, None
-
-        aligned_common, aligned_u_global = {}, {}
-        for k in common_tokens:
-            v, err = align_all_files(k)
-            if err:
-                QMessageBox.critical(self, "Common variable error", err)
-                return
-            aligned_common[k] = v
-        for k in u_global:
-            v, err = align_all_files(k)
-            if err:
-                QMessageBox.critical(self, "User variable error", err)
-                return
-            aligned_u_global[k] = v
-
-        aligned_u_perfile = {}
-        for tok in u_perfile:
-            m = re.match(r"(.+)_f(\d+)$", tok)
-            if not m:
-                continue
-            src_idx = int(m.group(2)) - 1
-            if src_idx >= len(self.tsdbs):
-                QMessageBox.critical(self, "User variable error", f"File #{m.group(2)} does not exist.")
-                return
-            ts = self.tsdbs[src_idx].getm().get(tok)
-            if ts is None:
-                QMessageBox.critical(self, "User variable error", f"Variable '{tok}' not found in {os.path.basename(self.file_paths[src_idx])}")
-                return
-            idx = (ts.t >= t_window[0]) & (ts.t <= t_window[-1])
-            t_part, x_part = ts.t[idx], ts.x[idx]
-            if len(t_part) == 0:
-                vec = np.full_like(t_window, np.nan)
-            elif np.array_equal(t_part, t_window):
-                vec = x_part.astype(float)
-            else:
-                t_common = t_window[(t_window >= t_part[0]) & (t_window <= t_part[-1])]
-                vec = qats.TimeSeries(tok, t_part, x_part).resample(t=t_common)
-                full = np.full_like(t_window, np.nan)
-                full[np.isin(t_window, t_common)] = vec
-                vec = full
-            aligned_u_perfile[tok] = vec.astype(float)
-
-        results = []
-        for file_idx, tsdb in enumerate(self.tsdbs):
-            f_no = file_idx + 1
-            ctx = {}
-            for i, db in enumerate(self.tsdbs):
-                tag = f"f{i + 1}"
-                for key, ts in db.getm().items():
-                    idx = (ts.t >= t_window[0]) & (ts.t <= t_window[-1])
-                    if not np.any(idx):
-                        continue
-                    t_part = ts.t[idx]
-                    x_part = self.apply_filters(ts)[idx]
-                    if not np.array_equal(t_part, t_window):
-                        t_common = t_window[(t_window >= t_part[0]) & (t_window <= t_part[-1])]
-                        x_part = qats.TimeSeries(key, t_part, x_part).resample(t=t_common)
-                        full = np.full_like(t_window, np.nan)
-                        full[np.isin(t_window, t_common)] = x_part
-                        x_part = full
-                    ctx[f"{tag}_{_safe(key)}"] = x_part.astype(float)
-
-            for k, vecs in aligned_common.items():
-                ctx[f"c_{_safe(k)}"] = vecs[file_idx]
-            for k, vecs in aligned_u_global.items():
-                ctx[f"c_{_safe(k)}"] = vecs[file_idx]
-            for tok, vec in aligned_u_perfile.items():
-                ctx[f"u_{tok}"] = vec
-
-            ctx["time"] = t_window
-            ctx.update({
-                "np": np,
-                "sin": np.sin,
-                "cos": np.cos,
-                "tan": np.tan,
-                "exp": np.exp,
-                "sqrt": np.sqrt,
-                "log": np.log,
-                "abs": np.abs,
-                "min": np.min,
-                "max": np.max,
-                "power": np.power,
-                "radians": np.radians,
-                "degrees": np.degrees,
-            })
-
-            try:
-                exec(expr, ctx)
-                y = np.asarray(ctx[base_output], dtype=float)
-                if y.ndim == 0:
-                    y = np.full_like(t_window, y, dtype=float)
-                if len(y) != len(t_window):
-                    raise ValueError("Result length mismatch with time vector")
-
-                create_common_output = len(file_tags_used) >= 2
-                must_write_here = (create_common_output and f_no == min(file_tags_used)) or (not create_common_output and f_no in file_tags_used)
-                if not must_write_here:
-                    continue
-
-                filt_tag = self._filter_tag()
-                suffix = "" if create_common_output else f"_f{f_no}"
-                out_name = base_output
-                if filt_tag:
-                    out_name += f"_{filt_tag}"
-                out_name += suffix
-                ts_new = qats.TimeSeries(out_name, t_window, y)
-
-                tsdb.add(ts_new)
-
-                if create_common_output:
-                    for other_db in self.tsdbs:
-                        if out_name not in other_db.getm():
-                            other_db.add(ts_new.copy())
-
-                self.user_variables = getattr(self, "user_variables", set())
-                self.user_variables.add(out_name)
-                results.append((tsdb, ts_new))
-
-            except Exception as e:
-                QMessageBox.critical(self, "Calculation Error", f"{os.path.basename(self.file_paths[file_idx])}:\n{e}\n\n{traceback.format_exc()}")
-                return
-
-        self.refresh_variable_tabs()
-
-        if len(file_tags_used) >= 2:
-            msg = base_output
-        else:
-            msg = ", ".join(f"{base_output}_f{n}" for n in sorted(file_tags_used))
-        QMessageBox.information(self, "Success", f"New variable(s): {msg}")
-
-    def show_calc_help(self):
-        """Display calculator usage help in a message box."""
-
-        if not self.tsdbs:
-            QMessageBox.information(
-                self,
-                "Calculator Help",
-                "No files loaded – load files to see available variable references.",
-            )
-            return
-
-        lines = [
-            "👁‍🗨  Calculator Help",
-            "",
-            "📌  Prefix cheat-sheet",
-            "     fN_<var>    variable from file N   (N = 1, 2, …)",
-            "     c_<var>     common variable (present in every file)",
-            "     u_<var>     user-created variable (all files)",
-            "     u_<var>_fN  user variable that lives only in file N",
-            "",
-            "📝  Examples",
-            "     result = f1_AccX + f2_AccY",
-            "     diff   = c_WAVE1 - u_MyVar_f1",
-            "",
-            "The file number N corresponds to the indices shown in the",
-            "'Loaded Files' list:",
-            "",
-        ]
-
-        for idx, path in enumerate(self.file_paths, start=1):
-            lines.append(f"     {idx}. {os.path.basename(path)}")
-
-        lines.extend(
-            [
-                "",
-                "🧬  Built-in math helpers",
-                "     sin, cos, tan, sqrt, exp, log",
-                "     abs, min, max, power, radians, degrees",
-                "",
-                "💡  Tips",
-                "  •  Any valid Python / NumPy expression works (np.mean, np.std, …).",
-                "  •  Give the left-hand side any name you like – it becomes a new",
-                "     user variable (and appears under the 'User Variables' tab).",
-                "  •  Autocomplete suggests prefixes and math functions as you type.",
-            ]
-        )
-
-        QMessageBox.information(self, "Calculator Help", "\n".join(lines))
-
-    def populate_var_list(self, var_list_widget, variables):
-        var_list_widget.clear()
-        self.var_widgets = {}
-        for varname in variables:
-            row_widget = VariableRowWidget(varname)
-            item = QListWidgetItem(var_list_widget)
-            item.setSizeHint(row_widget.sizeHint())
-            var_list_widget.addItem(item)
-            var_list_widget.setItemWidget(item, row_widget)
-            self.var_widgets[varname] = row_widget
-        var_list_widget.setMinimumWidth(350)  # You can make it even wider if needed
-
-    def show_selected(self):
-        out = []
-        for varname, row in self.var_widgets.items():
-            if row.checkbox.isChecked():
-                try:
-                    val = float(row.input.text() or 0)
-                except ValueError:
-                    val = "Invalid"
-                out.append(f"{varname}: checked, value = {val}")
-            else:
-                out.append(f"{varname}: not checked")
-        from PySide6.QtWidgets import QMessageBox
-        QMessageBox.information(self, "Selections", "\n".join(out))
-
-    def make_variable_row(self, var_key, var_label, checked=False, initial_value=None):
-        """Return a widget with checkbox, input field and variable label."""
-        row = QWidget()
-        layout = QHBoxLayout(row)
-        layout.setContentsMargins(2, 2, 2, 2)
-
-        chk = QCheckBox()
-        chk.setChecked(checked)
-        offset_edit = QLineEdit()
-        offset_edit.setFixedWidth(60)
-        if initial_value is not None:
-            offset_edit.setText(str(initial_value))
-        label = QLabel(var_label)
-
-        layout.addWidget(chk)
-        layout.addWidget(offset_edit)
-        layout.addWidget(label)
-        layout.addStretch(1)
-        row.setLayout(layout)
-
-        # Register in dictionaries for later access
-        self.var_checkboxes[var_key] = chk
-        self.var_offsets[var_key] = offset_edit
-        return row
-
-    def populate_variable_tab(self, tab_widget, var_keys, var_labels=None):
-        layout = QVBoxLayout(tab_widget)
-        for key in var_keys:
-            label = var_labels[key] if var_labels and key in var_labels else key
-            row = self.make_variable_row(key, label)
-            layout.addWidget(row)
-        layout.addStretch(1)
-        tab_widget.setLayout(layout)
-
-    def apply_values(self):
-        """Apply numeric edits entered for each selected variable."""
-        import os
-
-        def _parse(txt: str):
-            txt = txt.strip()
-            if not txt:
-                return None
-            if txt[0] in "+-*/":
-                op, num = txt[0], txt[1:].strip()
-            else:
-                op, num = "+", txt
-            if not num:
-                return None
-            try:
-                val = float(num)
-            except ValueError:
-                return None
-            if op == "/" and abs(val) < 1e-12:
-                return None
-            return op, val
-
-        common_ops, per_file_ops = {}, {}
-        for ukey, entry in self.var_offsets.items():
-            parsed = _parse(entry.text())
-            if parsed is None:
-                continue
-            if "::" in ukey:
-                f, v = ukey.split("::", 1)
-                per_file_ops[(f, v)] = parsed
-            elif ":" in ukey:
-                f, v = ukey.split(":", 1)
-                per_file_ops[(f, v)] = parsed
-            else:
-                common_ops[ukey] = parsed
-
-        if not (common_ops or per_file_ops):
-            QMessageBox.information(self, "Apply Values", "No valid edits were entered.")
-            return
-
-        make_new = self.apply_value_user_var_cb.isChecked()
-        applied = 0
-        conflicts = []
-        self.user_variables = getattr(self, "user_variables", set())
-
-        def _fmt_val(v: float) -> str:
-            txt = f"{v:g}"
-            return txt.replace(".", "p")
-
-        for file_idx, (tsdb, fp) in enumerate(zip(self.tsdbs, self.file_paths), start=1):
-            fname = os.path.basename(fp)
-            local_per = {v: op for (f, v), op in per_file_ops.items() if f == fname}
-            for var, ts in list(tsdb.getm().items()):
-                has_c = var in common_ops
-                has_p = var in local_per
-                if not (has_c or has_p):
-                    continue
-
-                if has_c and has_p:
-                    (opC, valC), (opP, valP) = common_ops[var], local_per[var]
-                    if opC == opP and abs(valC - valP) < 1e-12:
-                        op_use, val_use = opC, valC
-                    elif all(op in "+-" for op in (opC, opP)):
-                        zeroC, zeroP = abs(valC) < 1e-12, abs(valP) < 1e-12
-                        if zeroC and not zeroP:
-                            op_use, val_use = opP, valP
-                        elif zeroP and not zeroC:
-                            op_use, val_use = opC, valC
-                        else:
-                            conflicts.append(f"{fname}:{var}  (+{valC} vs +{valP})")
-                            continue
-                    else:
-                        conflicts.append(f"{fname}:{var}  ({opC}{valC} vs {opP}{valP})")
-                        continue
-                else:
-                    op_use, val_use = common_ops[var] if has_c else local_per[var]
-
-                if make_new:
-                    op_code = {"+": "p", "-": "m", "*": "x", "/": "d"}[op_use]
-                    filt_tag = self._filter_tag()
-                    base = f"{var}_{op_code}{_fmt_val(val_use)}"
-                    if filt_tag:
-                        base += f"_{filt_tag}"
-                    base += f"_f{file_idx}"
-                    name = base
-                    n = 1
-                    while name in tsdb.getm():
-                        name = f"{base}_{n}"
-                        n += 1
-                    if op_use == "+":
-                        data = ts.x + val_use
-                    elif op_use == "-":
-                        data = ts.x - val_use
-                    elif op_use == "*":
-                        data = ts.x * val_use
-                    elif op_use == "/":
-                        data = ts.x / val_use
-                    new_ts = TimeSeries(name, ts.t.copy(), data)
-                    tsdb.add(new_ts)
-                    self.user_variables.add(name)
-                else:
-                    if op_use == "+":
-                        ts.x = ts.x + val_use
-                    elif op_use == "-":
-                        ts.x = ts.x - val_use
-                    elif op_use == "*":
-                        ts.x = ts.x * val_use
-                    elif op_use == "/":
-                        ts.x = ts.x / val_use
-                applied += 1
-
-        self._populate_variables(None)
-        summary = [f"{'Created' if make_new else 'Edited'} {applied} series."]
-        if conflicts:
-            summary.append("\nConflicts (skipped):")
-            summary.extend(f"  • {c}" for c in conflicts)
-        QMessageBox.information(self, "Apply Values", "\n".join(summary))
-
-    def get_selected_keys(self):
-        """Return all checked variables from all VariableTabs except User Variables."""
-        keys = []
-        for i in range(self.tabs.count()):
-            tab = self.tabs.widget(i)
-            # Only check variable tabs, not user variables
-            # You can skip last tab if it's user vars, or check label if you want.
-            if hasattr(tab, "selected_variables"):
-                keys.extend(tab.selected_variables())
-        return list(set(keys))
-
-    def _apply_transformation(self, func, suffix, announce=True):
-        """
-        Apply *func* to every selected time-series and push the result back
-        into the corresponding TsDB.
-
-          new-name = <orig_name>_<suffix>_fN[_k]
-                     └───────────────┘  └┘ └┘
-                          copy        N  clash-counter
-        """
-        import os
-        from PySide6.QtCore import QTimer
-        from anyqats import TimeSeries
-
-        self.rebuild_var_lookup()
-        made = []
-        fnames = [os.path.basename(p) for p in self.file_paths]
-
-        def _has_file_prefix(key: str) -> bool:
-            """Return True if *key* is prefixed with any loaded file name."""
-            for name in fnames:
-                if key.startswith(f"{name}::") or key.startswith(f"{name}:"):
-                    return True
-            return False
-
-        for f_idx, (tsdb, path) in enumerate(zip(self.tsdbs, self.file_paths), start=1):
-            fname = os.path.basename(path)
-
-            for u_key, chk in self.var_checkboxes.items():
-                if not chk.isChecked():
-                    continue
-
-                # ── resolve unique-key to var name inside *this* file ─────────
-                if u_key.startswith(f"{fname}::"):
-                    varname = u_key.split("::", 1)[1]
-                elif u_key.startswith(f"{fname}:"):
-                    varname = u_key.split(":", 1)[1]
-                elif not _has_file_prefix(u_key):
-                    varname = u_key
-                else:
-                    continue
-
-                ts = tsdb.getm().get(varname)
-                if ts is None:
-                    continue
-
-                mask = self.get_time_window(ts)
-
-                # 📌── accept slice OR ndarray ────────────────────────────────
-                if isinstance(mask, slice):  # full window
-                    t_win = ts.t[mask]
-                    y_src = self.apply_filters(ts)[mask]
-                else:  # boolean ndarray
-                    if not mask.any():  # completely empty
-                        continue
-                    t_win = ts.t[mask]
-                    y_src = self.apply_filters(ts)[mask]
-                # ----------------------------------------------------------------
-
-                y_new = func(y_src)
-
-                # ── unique name inside this file ─────────────────────────────
-                filt_tag = self._filter_tag()
-                base = f"{ts.name}_{suffix}"
-                if filt_tag:
-                    base += f"_{filt_tag}"
-                base += f"_f{f_idx}"
-                new_name = base
-                k = 1
-                while new_name in tsdb.getm():
-                    new_name = f"{base}_{k}"
-                    k += 1
-
-                tsdb.add(TimeSeries(new_name, t_win, y_new))
-                made.append(new_name)
-
-                # mark global user-var
-                self.user_variables = getattr(self, "user_variables", set())
-                self.user_variables.add(new_name)
-
-        # ── GUI refresh & popup ──────────────────────────────────────────────
-        if made:
-            QTimer.singleShot(0, lambda: self._populate_variables(None))
-            if announce:
-
-                def _ok():
-                    show = 10
-                    if len(made) <= show:
-                        msg = "\n".join(sorted(made))
-                    else:
-                        msg = (
-                            "\n".join(sorted(made)[:show])
-                            + f"\n… and {len(made) - show} more"
-                        )
-                    QMessageBox.information(self, "Transformation complete", msg)
-
-                QTimer.singleShot(0, _ok)
-        elif announce:
-            QTimer.singleShot(
-                0,
-                lambda: QMessageBox.warning(
-                    self,
-                    "Nothing new",
-                    "All requested series already exist – no new series created.",
-                ),
-            )
-
-    def abs_var(self):
-        import numpy as np
-        from PySide6.QtWidgets import QMessageBox
-
-        self._apply_transformation(lambda y: np.abs(y), "abs", True)
-
-    def rolling_average(self):
-        """Apply rolling mean to all selected series."""
-        import pandas as pd
-
-        window = 1
-        if hasattr(self, "rolling_window"):
-            try:
-                window = max(1, int(self.rolling_window.value()))
-            except Exception:
-                window = 1
-
-        func = lambda y, w=window: pd.Series(y).rolling(window=w, min_periods=1).mean().to_numpy()
-        self._apply_transformation(func, "rollMean", True)
-
-    def sqrt_sum_of_squares(self):
-        """
-        √(Σ xi²) on the currently-selected variables.
-
-        • If you pick only *Common-tab* variables, every file gets its own
-          result, named  sqrt_sum_of_squares(varA+varB)_fN
-
-        • If you select explicit per-file keys (filename::var), each file
-          gets exactly one result (the filename part is already unique).
-        """
-        import numpy as np, os, re
-        from anyqats import TimeSeries
-        from PySide6.QtCore import QTimer
-        from PySide6.QtWidgets import QMessageBox
-
-
-        self.rebuild_var_lookup()
-
-        sel_keys = [k for k, ck in self.var_checkboxes.items() if ck.isChecked()]
-        if not sel_keys:
-            QMessageBox.warning(
-                self, "No selection", "Select variables to apply the transformation."
-            )
-            return
-
-        # ── helper: strip one trailing “_f<number>” (if any) ──────────────────
-        _re_f = re.compile(r"_f\d+$")
-
-        def _strip_f_suffix(name: str) -> str:
-            return _re_f.sub("", name)
-
-        multi_file = len(self.tsdbs) > 1
-        common_pick = all("::" not in k for k in sel_keys)
-        created = []
-
-        self.user_variables = getattr(self, "user_variables", set())
-
-        # ───────────────────────── COMMON-TAB BRANCH ──────────────────────────
-        if common_pick:
-            for f_idx, (tsdb, fp) in enumerate(zip(self.tsdbs, self.file_paths), 1):
-                values, t_ref = [], None
-                for k in sel_keys:
-                    ts = tsdb.getm().get(k)
-                    if ts is None:
-                        continue
-                    if t_ref is None:
-                        t_ref = ts.t
-                    elif not np.allclose(ts.t, t_ref):
-                        QMessageBox.critical(
-                            self,
-                            "Time mismatch",
-                            f"Time mismatch in {os.path.basename(fp)} for '{k}'",
-                        )
-                        return
-                    values.append(ts.x)
-                if not values:
-                    continue
-
-                y = np.sqrt(np.sum(np.vstack(values) ** 2, axis=0))
-
-                # build *clean* base name (no duplicate _fN tails inside)
-                clean_keys = [_strip_f_suffix(k) for k in sel_keys]
-                base = f"sqrt_sum_of_squares({'+'.join(clean_keys)})"
-                suffix = f"_f{f_idx}" if multi_file else ""
-                name = f"{base}{suffix}"
-
-                n = 1
-                while name in tsdb.getm():
-                    name = f"{base}{suffix}_{n}"
-                    n += 1
-
-                tsdb.add(TimeSeries(name, t_ref, y))
-                self.user_variables.add(name)
-                created.append(name)
-
-        # ──────────────────────── PER-FILE-KEY BRANCH ─────────────────────────
-        else:
-            per_file = {}
-            for k in sel_keys:
-                if "::" not in k:
-                    QMessageBox.critical(
-                        self,
-                        "Mixed selection",
-                        "Choose either only common-tab or only per-file keys.",
-                    )
-                    return
-                fname, var = k.split("::", 1)
-                per_file.setdefault(fname, []).append(var)
-
-            for tsdb, fp in zip(self.tsdbs, self.file_paths):
-                fname = os.path.basename(fp)
-                if fname not in per_file:
-                    continue
-
-                values, t_ref = [], None
-                for v in per_file[fname]:
-                    ts = tsdb.getm().get(v)
-                    if ts is None:
-                        continue
-                    if t_ref is None:
-                        t_ref = ts.t
-                    elif not np.allclose(ts.t, t_ref):
-                        QMessageBox.critical(
-                            self,
-                            "Time mismatch",
-                            f"Time mismatch in {fname} for '{v}'",
-                        )
-                        return
-                    values.append(ts.x)
-                if not values:
-                    continue
-
-                y = np.sqrt(np.sum(np.vstack(values) ** 2, axis=0))
-
-                clean = [_strip_f_suffix(v) for v in per_file[fname]]
-                base = f"sqrt_sum_of_squares({'+'.join(clean)})"
-                suffix = f"_f{self.file_paths.index(fp) + 1}"
-                name = f"{base}{suffix}"
-
-                n = 1
-                while name in tsdb.getm():
-                    name = f"{base}{suffix}_{n}"
-                    n += 1
-
-                tsdb.add(TimeSeries(name, t_ref, y))
-                self.user_variables.add(name)
-                created.append(name)
-
-        # ─────────────────────────── GUI refresh ───────────────────────────────
-        if created:
-            QTimer.singleShot(0, self._populate_variables)
-            print("✅ Added:", created)
-        else:
-            QTimer.singleShot(
-                0,
-                lambda: QMessageBox.warning(
-                    self,
-                    "No new series",
-                    "All requested series already exist — no new series created.",
-                ),
-            )
-
-    def mean_of_selected(self):
-        """
-        Compute the arithmetic mean of every *checked* variable.
-
-        ─ Selection rules ─────────────────────────────────────────────
-        • If you chose only Common-tab keys → one mean per file:
-            mean(varA+varB)_fN
-
-        • If you picked any per-file key   → one mean per file using the
-          keys that belong to that very file.  (The filename already
-          distinguishes them, so no extra suffix is added.)
-        """
-        import numpy as np, os, re
-        from anyqats import TimeSeries
-        from PySide6.QtWidgets import QMessageBox
-
-        sel_keys = [k for k, ck in self.var_checkboxes.items() if ck.isChecked()]
-        if not sel_keys:
-            QMessageBox.warning(
-                self, "No selection", "Select variables to apply the transformation."
-            )
-            return
-
-        # ── regex: strip exactly one trailing “_f<number>” (if any) ──────────
-        _re_f = re.compile(r"_f\d+$")
-        _clean = lambda s: _re_f.sub("", s)
-
-        common_pick = all("::" not in k for k in sel_keys)
-        multi_file = len(self.tsdbs) > 1
-        created = []
-
-        self.user_variables = getattr(self, "user_variables", set())
-
-        # ───────────────────────── helper ─────────────────────────────
-        def _store(tsdb, name_base, t_ref, vals):
-            """Add a new TimeSeries, ensuring uniqueness inside *tsdb*."""
-            y = np.mean(np.vstack(vals), axis=0)
-            new = name_base
-            n = 1
-            while new in tsdb.getm():
-                new = f"{name_base}_{n}"
-                n += 1
-            tsdb.add(TimeSeries(new, t_ref, y))
-            self.user_variables.add(new)
-            created.append(new)
-
-        # ─────────────────── COMMON-TAB BRANCH ────────────────────────
-        if common_pick:
-            clean_keys = [_clean(k) for k in sel_keys]
-
-            for f_idx, (tsdb, fp) in enumerate(zip(self.tsdbs, self.file_paths), 1):
-                vals, t_ref = [], None
-                for k in sel_keys:
-                    ts = tsdb.getm().get(k)
-                    if ts is None:
-                        continue
-                    if t_ref is None:
-                        t_ref = ts.t
-                    elif not np.allclose(ts.t, t_ref):
-                        QMessageBox.critical(
-                            self,
-                            "Time mismatch",
-                            f"Time mismatch in {os.path.basename(fp)} for '{k}'",
-                        )
-                        return
-                    vals.append(self.apply_filters(ts)[self.get_time_window(ts)])
-
-                if not vals:
-                    continue
-
-                suffix = f"_f{f_idx}" if multi_file else ""
-                namebase = f"mean({'+'.join(clean_keys)}){suffix}"
-                _store(tsdb, namebase, t_ref, vals)
-
-        # ────────────────── PER-FILE-KEY BRANCH ───────────────────────
-        else:
-            per_file = {}
-            for k in sel_keys:
-                if "::" not in k:
-                    QMessageBox.critical(
-                        self,
-                        "Mixed selection",
-                        "Pick either only common-tab or only per-file keys.",
-                    )
-                    return
-                fname, var = k.split("::", 1)
-                per_file.setdefault(fname, []).append(var)
-
-            for tsdb, fp in zip(self.tsdbs, self.file_paths):
-                fname = os.path.basename(fp)
-                vars_here = per_file.get(fname)
-                if not vars_here:
-                    continue
-
-                vals, t_ref = [], None
-                for v in vars_here:
-                    ts = tsdb.getm().get(v)
-                    if ts is None:
-                        continue
-                    if t_ref is None:
-                        t_ref = ts.t
-                    elif not np.allclose(ts.t, t_ref):
-                        QMessageBox.critical(
-                            self,
-                            "Time mismatch",
-                            f"Time mismatch in {fname} for '{v}'",
-                        )
-                        return
-                    vals.append(self.apply_filters(ts)[self.get_time_window(ts)])
-
-                if not vals:
-                    continue
-
-                clean = [_clean(v) for v in vars_here]
-                namebase = f"mean({'+'.join(clean)})"  # ← no _fN here
-                _store(tsdb, namebase, t_ref, vals)
-
-        # ───────────────────── GUI refresh ────────────────────────────
-        if created:
-            QTimer.singleShot(0, self._populate_variables)
-            print("✅ Added mean series:", created)
-        else:
-            QTimer.singleShot(
-                0,
-                lambda: QMessageBox.warning(
-                    self,
-                    "No new series",
-                    "All requested series already exist — no new series created.",
-                ),
-            )
-
-    def multiply_by_1000(self):
-        self._apply_transformation(lambda y: y * 1000, "×1000", True)
-
-    def divide_by_1000(self):
-        self._apply_transformation(lambda y: y / 1000, "÷1000", True)
-
-    def multiply_by_10(self):
-        self._apply_transformation(lambda y: y * 10, "×10", True)
-
-    def divide_by_10(self):
-        self._apply_transformation(lambda y: y / 10, "÷10", True)
-
-    def multiply_by_2(self):
-        self._apply_transformation(lambda y: y * 2, "×2", True)
-
-    def divide_by_2(self):
-        self._apply_transformation(lambda y: y / 2, "÷2", True)
-
-    def multiply_by_neg1(self):
-        self._apply_transformation(lambda y: y * -1, "×-1", True)
-
-    def to_radians(self):
-        import numpy as np
-
-        self._apply_transformation(lambda y: np.radians(y), "rad", True)
-
-    def to_degrees(self):
-        import numpy as np
-
-        self._apply_transformation(lambda y: np.degrees(y), "deg", True)
-
-    def shift_min_to_zero(self):
-        """Shift series so its minimum becomes zero **only** when that minimum is negative."""
-        import numpy as np
-
-        def shift(y: np.ndarray) -> np.ndarray:
-            # (1) Find the reference minimum – optionally ignoring the lowest 1 %
-            if self.ignore_anomalies_cb.isChecked():
-                lower = np.sort(y)[int(len(y) * 0.01)]  # 1 % quantile
-            else:
-                lower = np.min(y)
-
-            # (2) Do nothing if the series is already non-negative
-            if lower >= 0:
-                return y
-
-            # (3) Otherwise shift the whole series up
-            return y - lower
-
-        # Create a new series with suffix “…_shift0”
-        self._apply_transformation(shift, "shift0", True)
-
-    def shift_repeated_neg_min(self):
-        """
-        Shift a series upward so that a *repeated* negative minimum becomes 0.
-
-        The user supplies two numbers in the toolbar:
-
-            Tol [%]   →  self.shift_tol_entry   (e.g. 0.001 = 0.001 %)
-            Min count →  self.shift_cnt_entry   (integer ≥ 1)
-
-        A shift is applied **only if**
-          • the minimum value is negative, **and**
-          • at least *Min count* samples lie within ±Tol % of that minimum.
-
-        The new series are named  “<oldname>_shiftNZ”  (NZ = non-zero).
-        """
-
-        import numpy as np
-        from PySide6.QtWidgets import QMessageBox
-
-        # ── read parameters from the two entry boxes ──────────────────────
-        try:
-            tol_pct = float(self.shift_tol_entry.text()) / 100.0  # % → fraction
-        except ValueError:
-            QMessageBox.critical(
-                self, "Invalid tolerance", "Enter a number in the Tol [%] box."
-            )
-            return
-
-        try:
-            min_count = int(self.shift_cnt_entry.text())
-            if min_count < 1:
-                raise ValueError
-        except ValueError:
-            QMessageBox.critical(
-                self, "Invalid count", "Enter a positive integer in the Min count box."
-            )
-            return
-
-        self.rebuild_var_lookup()
-
-        # ── helper that is executed on every selected y-vector ────────────
-        def _shift_if_plateau(y):
-            y = np.asarray(y, dtype=float)
-            if y.size == 0:
-                return y
-
-            ymin, ymax = y.min(), y.max()
-            if ymin >= 0:
-                return y  # already non-negative
-
-            tol_abs = abs(ymin) * tol_pct  # absolute tolerance
-
-            plate_cnt = np.count_nonzero(np.abs(y - ymin) <= tol_abs)
-            print(plate_cnt, min_count, tol_pct, tol_abs)
-            if plate_cnt >= min_count:
-                return y - ymin  # shift so ymin → 0
-            return y  # leave unchanged
-
-        # reuse the generic helper (takes care of naming, user_variables, refresh)
-        self._apply_transformation(_shift_if_plateau, "shiftNZ", True)
-
-    def shift_common_max(self):
-        """
-        For each selected *common* variable (one that exists in ALL files),
-        compute the negative‐minimum plateau‐based shift (if any) in each file,
-        then take the LARGEST of those shifts and apply it to every selected common
-        variable in every file.  New series are named "<oldname>_shiftCommon_fN".
-        """
-
-        import numpy as np
-
-        # 1) Read tolerance [%] and minimum count
-        try:
-            tol_pct = float(self.shift_tol_entry.text()) / 100.0
-        except ValueError:
-            QMessageBox.critical(
-                self, "Invalid tolerance", "Enter a number in the Tol [%] box."
-            )
-            return
-
-        try:
-            min_count = int(self.shift_cnt_entry.text())
-            if min_count < 1:
-                raise ValueError
-        except ValueError:
-            QMessageBox.critical(
-                self, "Invalid count", "Enter a positive integer in the Min count box."
-            )
-            return
-
-        # 2) Gather all currently selected common keys
-        selected_common = [
-            key
-            for key, var in self.var_checkboxes.items()
-            if var.isChecked() and "::" not in key and ":" not in key
-        ]
-        if not selected_common:
-            QMessageBox.warning(
-                self,
-                "No Common Variables",
-                "Select one or more common variables (in the Common tab) to shift.",
-            )
-            return
-
-        # 3) Compute each file's candidate shift for each key
-        all_shifts = []
-        for key in selected_common:
-            for tsdb in self.tsdbs:
-                ts = tsdb.getm().get(key)
-                if ts is None:
-                    continue  # shouldn’t happen for a “common” key
-                mask = self.get_time_window(ts)
-                if mask is None or not np.any(mask):
-                    continue
-                y = self.apply_filters(ts)[mask]
-                if y.size == 0:
-                    continue
-
-                ymin = np.min(y)
-                if ymin >= 0:
-                    continue
-
-                tol_abs = abs(ymin) * tol_pct
-                count = np.count_nonzero(np.abs(y - ymin) <= tol_abs)
-                if count >= min_count:
-                    all_shifts.append(-ymin)
-
-        # 4) Find the largest shift
-        if not all_shifts:
-            QMessageBox.information(
-                self,
-                "No Shift Needed",
-                "No common variable met the plateau criteria.",
-            )
-            return
-
-        max_shift = max(all_shifts)
-        if max_shift <= 0:
-            QMessageBox.information(
-                self,
-                "No Shift Needed",
-                "All selected series are already ≥ 0 or don't meet the count.",
-            )
-            return
-
-        # 5) Temporarily turn OFF any per‐file checkboxes; leave only common‐keys ON:
-        saved_state = {k: var.isChecked() for k, var in self.var_checkboxes.items()}
-        try:
-            # Turn OFF any per‐file or user‐variable checkboxes
-            for unique_key in list(self.var_checkboxes.keys()):
-                if "::" in unique_key or ":" in unique_key:
-                    self.var_checkboxes[unique_key].setChecked(False)
-
-            # Ensure each common key remains selected
-            for key in selected_common:
-                self.var_checkboxes[key].setChecked(True)
-
-            # Call _apply_transformation (this will add one “_shiftCommon_fN” per file)
-            self._apply_transformation(
-                lambda y: y + max_shift, "shiftCommon", print_it=False
-            )
-        finally:
-            # Restore the original check states
-            for k, v in saved_state.items():
-                self.var_checkboxes[k].setChecked(v)
-
-        num_files = len(self.tsdbs)
-        QMessageBox.information(
-            self,
-            "Success",
-            f"Shifted {len(selected_common)} common variable(s) by {max_shift:.4g} across {num_files} files.",
-        )
-
-    def shift_mean_to_zero(self):
-        """
-        Shift each selected time-series vertically so that its *mean* becomes 0.
-
-        ‣ If *Ignore anomalies* (self.ignore_anomalies_cb) is ticked,
-          the mean is computed on the central 98 % (1-99 % percentiles) to
-          reduce the influence of outliers — consistent with your other tools.
-
-        Saved as:  <origName>_shiftMean0   (or _shiftMean0_1, _2, … if needed)
-        """
-        import numpy as np
-
-        def _demean(y: np.ndarray) -> np.ndarray:
-            if self.ignore_anomalies_cb.isChecked():
-                # robust mean: trim 1 % at both ends
-                p01, p99 = np.percentile(y, [1, 99])
-                mask = (y >= p01) & (y <= p99)
-                m = np.mean(y[mask]) if np.any(mask) else np.mean(y)
-            else:
-                m = np.mean(y)
-            return y - m
-
-        # suffix “shiftMean0” keeps the style of “shift0”, “shiftNZ”, …
-        self._apply_transformation(_demean, "shiftMean0", True)
-
-    @Slot()
-    def load_files(self):
-        files, _ = QFileDialog.getOpenFileNames(self, "Open time series files", "", "All Files (*)")
-        if not files:
-            return
-        self.update_progressbar(0, len(files))
-        self.file_loader.progress_callback = self.update_progressbar
-        sim_files = [fp for fp in files if fp.lower().endswith(".sim")]
-        if sim_files:
-            self.file_loader.preload_sim_models(sim_files)
-        tsdbs, errors = self.file_loader.load_files(files)
-
-        def _true_index(fp: str) -> int:
-            if fp in self.file_paths:
-                return self.file_paths.index(fp) + 1
-            return len(self.file_paths) + 1
-
-        for path, tsdb in zip(files, tsdbs):
-            idx = _true_index(path)
-            rename_map = {}
-            for key in list(tsdb.getm().keys()):
-                if not _looks_like_user_var(key):
-                    continue
-                m = re.search(r"_f(\d+)$", key)
-                if m and int(m.group(1)) == idx:
-                    continue
-                base = re.sub(r"_f\d+$", "", key)
-                new_key = f"{base}_f{idx}"
-                dup = 1
-                while new_key in tsdb.getm() or new_key in rename_map.values():
-                    new_key = f"{base}_f{idx}_{dup}"
-                    dup += 1
-                rename_map[key] = new_key
-
-            for old, new in rename_map.items():
-                ts = tsdb.getm().pop(old)
-                ts.name = new
-                tsdb.getm()[new] = ts
-
-            for k in tsdb.getm():
-                if _looks_like_user_var(k):
-                    self.user_variables.add(k)
-
-            self.tsdbs.append(tsdb)
-            self.file_paths.append(path)
-            self.file_list.addItem(os.path.basename(path))
-            #print(f"Loaded {path}: variables = {list(tsdb.getm().keys())}")
-        if errors:
-            QMessageBox.warning(self, "Errors occurred", "\n".join([f"{f}: {e}" for f, e in errors]))
-        self.refresh_variable_tabs()
-
-    def remove_selected_file(self):
-        idx = self.file_list.currentRow()
-        if idx < 0:
-            return
-        del self.tsdbs[idx]
-        del self.file_paths[idx]
-        self.file_list.takeItem(idx)
-        self.refresh_variable_tabs()
-
-    def clear_all_files(self):
-        self.tsdbs.clear()
-        self.file_paths.clear()
-        self.file_list.clear()
-        self.refresh_variable_tabs()
-
-    def reselect_orcaflex_variables(self):
-        """Re-open the OrcaFlex picker for currently loaded .sim files."""
-        self.file_loader.reuse_orcaflex_selection = False
-        sim_paths = [p for p in self.file_paths if p.lower().endswith(".sim")]
-        if not sim_paths:
-            return
-
-        tsdb_map = self.file_loader.open_orcaflex_picker(sim_paths)
-        if not tsdb_map:
-            return
-
-        for path in sim_paths:
-            if path not in tsdb_map:
-                continue
-            tsdb = tsdb_map[path]
-            idx = self.file_paths.index(path) + 1
-
-            rename_map = {}
-            for key in list(tsdb.getm().keys()):
-                if not _looks_like_user_var(key):
-                    continue
-                m = re.search(r"_f(\d+)$", key)
-                if m and int(m.group(1)) == idx:
-                    continue
-                base = re.sub(r"_f\d+$", "", key)
-                new_key = f"{base}_f{idx}"
-                dup = 1
-                while new_key in tsdb.getm() or new_key in rename_map.values():
-                    new_key = f"{base}_f{idx}_{dup}"
-                    dup += 1
-                rename_map[key] = new_key
-
-            for old, new in rename_map.items():
-                ts = tsdb.getm().pop(old)
-                ts.name = new
-                tsdb.getm()[new] = ts
-
-            for k in tsdb.getm():
-                if _looks_like_user_var(k):
-                    self.user_variables.add(k)
-
-            self.tsdbs[self.file_paths.index(path)] = tsdb
-
-        self.refresh_variable_tabs()
-
-    def refresh_variable_tabs(self):
-        """Rebuild all variable tabs and map checkboxes for later access."""
-        # Remove existing tabs
-        while self.tabs.count():
-            self.tabs.removeTab(0)
-
-        # Clear previous lookup tables
-        self.var_checkboxes = {}
-        self.var_offsets = {}
-
-        user_vars = set(self.user_variables) if hasattr(self, "user_variables") else set()
-
-        # ---- Common variables -------------------------------------------------
-        if not self.tsdbs:
-            common_keys = set()
-        else:
-            common_keys = set(self.tsdbs[0].getm().keys())
-            for tsdb in self.tsdbs[1:]:
-                common_keys &= set(tsdb.getm().keys())
-
-        common_tab = VariableTab("Common", common_keys - user_vars)
-        self.tabs.addTab(common_tab, "Common")
-        self.common_tab_widget = common_tab
-        for key, cb in common_tab.checkboxes.items():
-            self.var_checkboxes[key] = cb
-            self.var_offsets[key] = common_tab.inputs.get(key)
-
-        # ---- Per-file variables ---------------------------------------------
-        for i, (tsdb, path) in enumerate(zip(self.tsdbs, self.file_paths), start=1):
-            label = f"File {i}: {os.path.basename(path)}"
-            var_keys = tsdb.getm().keys()
-            tab = VariableTab(label, var_keys, user_var_set=user_vars)
-            self.tabs.addTab(tab, label)
-
-            prefix = os.path.basename(path)
-            for var, cb in tab.checkboxes.items():
-                u_key = f"{prefix}::{var}"
-                self.var_checkboxes[u_key] = cb
-                self.var_offsets[u_key] = tab.inputs.get(var)
-
-        # ---- User variables --------------------------------------------------
-        user_tab = VariableTab(
-            "User Variables",
-            user_vars,
-            allow_rename=True,
-            rename_callback=self.rename_user_variable,
-        )
-        self.tabs.addTab(user_tab, "User Variables")
-        self.user_tab_widget = user_tab
-        for key, cb in user_tab.checkboxes.items():
-            self.var_checkboxes[key] = cb
-            self.var_offsets[key] = user_tab.inputs.get(key)
-
-        # Update lookup whenever tabs rebuild
-        for tab in (common_tab, *[
-            self.tabs.widget(i) for i in range(1, self.tabs.count() - 1)
-        ], user_tab):
-            if hasattr(tab, "checklist_updated"):
-                tab.checklist_updated.connect(self.rebuild_var_lookup)
-
-        # initial build
-        self.rebuild_var_lookup()
-        self._build_calc_variable_list()
-        self._update_orcaflex_buttons()
-
-    def rebuild_var_lookup(self):
-        """Reconstruct the checkbox lookup after a tab refresh/search."""
-        self.var_checkboxes = {}
-        self.var_offsets = {}
-        if not self.tabs.count():
-            return
-
-        # Common tab (index 0)
-        common = self.tabs.widget(0)
-        if hasattr(common, "checkboxes"):
-            for k, cb in common.checkboxes.items():
-                self.var_checkboxes[k] = cb
-                if hasattr(common, "inputs"):
-                    self.var_offsets[k] = common.inputs.get(k)
-
-        # Per-file tabs
-        for idx, path in enumerate(self.file_paths, start=1):
-            if idx >= self.tabs.count():
-                break
-            tab = self.tabs.widget(idx)
-            if not hasattr(tab, "checkboxes"):
-                continue
-            prefix = os.path.basename(path)
-            for k, cb in tab.checkboxes.items():
-                u_key = f"{prefix}::{k}"
-                self.var_checkboxes[u_key] = cb
-                if hasattr(tab, "inputs"):
-                    self.var_offsets[u_key] = tab.inputs.get(k)
-
-        # User variables tab (last)
-        last = self.tabs.widget(self.tabs.count() - 1)
-        if hasattr(last, "checkboxes"):
-            for k, cb in last.checkboxes.items():
-                self.var_checkboxes[k] = cb
-                if hasattr(last, "inputs"):
-                    self.var_offsets[k] = last.inputs.get(k)
-
-
-    # ------------------------------------------------------------------
-    # Compatibility helper -------------------------------------------------
-    def _populate_variables(self, *_):
-        """Backward‑compatible wrapper used by older callbacks."""
-        self.refresh_variable_tabs()
-
-    def highlight_file_tab(self, row):
-        if row >= 0 and row+1 < self.tabs.count():
-            self.tabs.setCurrentIndex(row+1)
-
-    def update_progressbar(self, value, maximum=None):
-        """Update the progress bar during lengthy operations."""
-        if maximum is not None:
-            self.progress.setMaximum(maximum)
-        self.progress.setValue(value)
-        QApplication.processEvents()
-
-    def _unselect_all_variables(self):
-        """Uncheck every variable checkbox in all tabs."""
-        for cb in self.var_checkboxes.values():
-            cb.setChecked(False)
-
-    def _select_all_by_list_pos(self):
-
-        """Select variables in all per-file tabs based on list positions."""
-
-        idx = self.tabs.currentIndex()
-        # Valid per-file tabs live between the common tab (0) and the user tab (last)
-
-        if idx <= 0 or idx >= self.tabs.count() - 1:
-            return
-
-        current_tab = self.tabs.widget(idx)
-        if not hasattr(current_tab, "all_vars"):
-            return
-
-
-        # Build filtered variable list for the active tab
-        terms = _parse_search_terms(current_tab.search_box.text())
-        if not terms:
-            src_vars = current_tab.all_vars
-        else:
-            src_vars = [v for v in current_tab.all_vars if _matches_terms(v, terms)]
-
-        positions = [i for i, var in enumerate(src_vars)
-
-                     if current_tab.checkboxes.get(var) and current_tab.checkboxes[var].isChecked()]
-        if not positions:
-            return
-
-
-        # Apply the same positions to every other per-file tab assuming the same filter
-
-        for j in range(1, self.tabs.count() - 1):
-            if j == idx:
-                continue
-            tab = self.tabs.widget(j)
-            if not hasattr(tab, "all_vars"):
-                continue
-
-
-            # Determine which variables would be visible with the same search terms
-            if not terms:
-                tgt_vars = tab.all_vars
-            else:
-                tgt_vars = [v for v in tab.all_vars if _matches_terms(v, terms)]
-
-            for pos in positions:
-                if pos < len(tgt_vars):
-                    var = tgt_vars[pos]
-
-                    cb = tab.checkboxes.get(var)
-                    if cb:
-                        cb.setChecked(True)
-
-    def _update_orcaflex_buttons(self):
-        """Show or hide OrcaFlex-specific buttons based on loaded files."""
-        has_sim = any(fp.lower().endswith(".sim") for fp in self.file_paths)
-        self.clear_orcaflex_btn.setVisible(has_sim)
-        self.reselect_orcaflex_btn.setVisible(has_sim)
-
-    def rename_user_variable(self, old_name: str, new_name: str):
-
-        """Rename ``old_name`` to ``new_name`` across all loaded files."""
-
-        if not new_name:
-            return
-
-        new_name = new_name.strip()
-        if not new_name:
-            return
-
-        exists = any(new_name in tsdb.getm() for tsdb in self.tsdbs)
-        if exists or new_name in self.user_variables:
-            QMessageBox.warning(self, "Name exists", f"Variable '{new_name}' already exists.")
-            return
-
-        was_checked = False
-        if old_name in self.var_checkboxes:
-            was_checked = self.var_checkboxes[old_name].isChecked()
-
-
-        renamed = False
-        for tsdb in self.tsdbs:
-            if old_name in tsdb.getm():
-                ts = tsdb.getm().pop(old_name)
-                ts.name = new_name
-                tsdb.getm()[new_name] = ts
-                renamed = True
-
-
-        if not renamed:
-            return
-
-        if old_name in self.user_variables:
-            self.user_variables.remove(old_name)
-        self.user_variables.add(new_name)
-
-        self.refresh_variable_tabs()
-
-        if was_checked and new_name in self.var_checkboxes:
-            self.var_checkboxes[new_name].setChecked(True)
-
-
-    def _trim_label(self, label, left_chars, right_chars):
-        try:
-            left = int(left_chars)
-            right = int(right_chars)
-        except Exception:
-            left, right = 10, 50  # fallback defaults
-        if left <= 0 and right <= 0:
-            return label
-        if left <= 0:
-            return label if len(label) <= right else label[-right:]
-        if right <= 0:
-            return label if len(label) <= left else label[:left]
-        if len(label) <= left + right + 3:
-            return label
-        return f"{label[:left]}...{label[-right:]}"
-
-    def show_stats(self):
-        """Show descriptive statistics for all selected variables."""
-
-        import os
-        import numpy as np
-        from PySide6.QtWidgets import QMessageBox as mb
-
-        # Refresh user variables (labels loaded from disk)
-        self.user_variables = getattr(self, "user_variables", set())
-        for tsdb in self.tsdbs:
-            for k in tsdb.getm():
-                if "[User]" in k:
-                    self.user_variables.add(k)
-
-        self.rebuild_var_lookup()
-
-        def _uniq(paths):
-            names = [os.path.basename(p) for p in paths]
-            if len(names) <= 1:
-                return [""] * len(names)
-            pre = os.path.commonprefix(names)
-            suf = os.path.commonprefix([n[::-1] for n in names])[::-1]
-            out = []
-            for n in names:
-                u = n[len(pre):] if pre else n
-                u = u[:-len(suf)] if suf and u.endswith(suf) else u
-                out.append(u or "(all)")
-            return out
-
-        fnames = [os.path.basename(p) for p in self.file_paths]
-        uniq_map = dict(zip(fnames, _uniq(self.file_paths)))
-
-        series_info = []
-        for file_idx, (tsdb, fp) in enumerate(zip(self.tsdbs, self.file_paths), start=1):
-            fname = os.path.basename(fp)
-            for uk, ck in self.var_checkboxes.items():
-                if not ck.isChecked():
-                    continue
-                if uk.startswith(f"{fname}::"):
-                    key = uk.split("::", 1)[1]
-                elif uk.startswith(f"{fname}:"):
-                    key = uk.split(":", 1)[1]
-                else:
-                    key = uk
-                    if key not in tsdb.getm():
-                        alt = f"{key}_f{file_idx}"
-                        if alt in tsdb.getm():
-                            key = alt
-                        else:
-                            continue
-                ts = tsdb.getm().get(key)
-                if ts is None:
-                    continue
-                mask = self.get_time_window(ts)
-                t_win = ts.t[mask]
-                x_win = ts.x[mask]
-                series_info.append({
-                    "file": fname,
-                    "uniq_file": uniq_map.get(fname, ""),
-                    "file_idx": file_idx,
-                    "var": key,
-                    "t": t_win,
-                    "x": x_win,
-                })
-
-        if not series_info:
-            mb.warning(self, "No selection", "Select variables then retry.")
-            return
-
-        dlg = StatsDialog(series_info, self)
-        dlg.exec()
-
-    def plot_selected_side_by_side(self, checked: bool = False):
-        """Plot all selected series in a grid of subplots.
-
-        This wrapper slot is used for the "Plot Selected (side-by-side)" button
-        to ensure the ``grid`` argument is always passed with ``True`` even
-        though ``QPushButton.clicked`` emits a boolean ``checked`` parameter.
-        """
-        # Forward the call to ``plot_selected`` with ``grid`` enabled.
-        self.plot_selected(grid=True)
-
-    def plot_selected(self, *, mode: str = "time", grid: bool = False):
-        """
-        Plot all ticked variables.
-
-        Parameters
-        ----------
-        mode : {"time", "psd", "cycle", "cycle_rm", "cycle_rm3d", "rolling"}
-            * time       – original raw / LP / HP line plot
-            * psd        – TimeSeries.plot_psd()
-            * cycle      – TimeSeries.plot_cycle_range()
-            * cycle_rm   – TimeSeries.plot_cycle_rangemean()
-            * cycle_rm3d – TimeSeries.plot_cycle_rangemean3d()
-            * rolling    – time plot using rolling mean
-        """
-
-
-        self.rebuild_var_lookup()
-
-        mark_extrema = (
-            hasattr(self, "plot_extrema_cb") and self.plot_extrema_cb.isChecked()
-        )
-
-        import numpy as np, anyqats as qats, os
-        from PySide6.QtWidgets import QMessageBox
-        import matplotlib.pyplot as plt
-        from anyqats import TimeSeries
-
-        roll_window = 1
-        if hasattr(self, "rolling_window"):
-            try:
-                roll_window = max(1, int(self.rolling_window.value()))
-            except Exception:
-                roll_window = 1
-
-        # ---------- sanity for raw / LP / HP check-boxes (time-plot only) -------
-        want_raw = self.plot_raw_cb.isChecked()
-        want_lp = self.plot_lowpass_cb.isChecked()
-        want_hp = self.plot_highpass_cb.isChecked()
-
-        if mode == "time" and not (want_raw or want_lp or want_hp):
-            QMessageBox.warning(
-                self,
-                "Nothing to plot",
-                "Tick at least one of Raw / Low-pass / High-pass.",
-            )
-            return
-
-        # keep a Figure per file (except for time-domain where we merge)
-        fig_per_file = {}
-
-        # =======================================================================
-        #  MAIN LOOP   (file ⨯ selected key)
-        # =======================================================================
-        traces = []  # for the time-domain case
-        # ``grid_traces`` keeps the original, untrimmed label as key to avoid
-        # accidental merging when two trimmed labels become identical.  Each
-        # value stores the display label and the collected curve data.
-        grid_traces = {}
-        left, right = self.label_trim_left.value(), self.label_trim_right.value()
-
-        from collections import Counter
-
-        fname_counts = Counter(os.path.basename(p) for p in self.file_paths)
-
-        for file_idx, (tsdb, fp) in enumerate(
-            zip(self.tsdbs, self.file_paths), start=1
-        ):
-            fname = os.path.basename(fp)
-            fname_disp = fname if fname_counts[fname] == 1 else f"{fname} ({file_idx})"
-            tsdb_name = os.path.splitext(fname)[0]
-
-            for key, sel in self.var_checkboxes.items():
-                if not sel.isChecked():
-                    continue
-
-                # 1) resolve key → variable inside *this* tsdb
-                if key.startswith(f"{fname}::"):
-                    var = key.split("::", 1)[1]
-                elif key.startswith(f"{fname}:"):
-                    var = key.split(":", 1)[1]
-                elif key in tsdb.getm():
-                    var = key
-                else:
-                    continue
-
-                ts = tsdb.getm().get(var)
-                if ts is None:
-                    continue
-
-                # 2) apply current time window
-                mask = self.get_time_window(ts)
-                if isinstance(mask, slice):
-                    ts_win = TimeSeries(ts.name, ts.t[mask], ts.x[mask])
-                else:
-                    if not mask.any():
-                        continue
-                    ts_win = TimeSeries(ts.name, ts.t[mask], ts.x[mask])
-
-                # 3) optional pre-filtering for time-domain plot
-                if mode == "time":
-                    dt = np.median(np.diff(ts.t))
-                    raw_label = f"{fname_disp}: {var}"
-                    disp_label = self._trim_label(raw_label, left, right)
-                    entry = grid_traces.setdefault(
-                        raw_label, {"label": disp_label, "curves": []}
-                    )
-                    curves = entry["curves"]
-                    if want_raw:
-                        tr = dict(
-                            t=ts_win.t,
-                            y=ts_win.x,
-                            label=disp_label + " [raw]",
-                            alpha=1.0,
-                        )
-                        traces.append(tr)
-                        curves.append(dict(t=ts_win.t, y=ts_win.x, label="Raw", alpha=1.0))
-                    if want_lp:
-                        fc = float(self.lowpass_cutoff.text() or 0)
-                        if fc > 0:
-                            y_lp = qats.signal.lowpass(ts_win.x, dt, fc)
-                            tr = dict(
-                                t=ts_win.t,
-                                y=y_lp,
-                                label=disp_label + f" [LP {fc} Hz]",
-                                alpha=1.0,
-                            )
-                            traces.append(tr)
-                            curves.append(
-                                dict(t=ts_win.t, y=y_lp, label=f"LP {fc} Hz", alpha=1.0)
-                            )
-                    if want_hp:
-                        fc = float(self.highpass_cutoff.text() or 0)
-                        if fc > 0:
-                            y_hp = qats.signal.highpass(ts_win.x, dt, fc)
-                            tr = dict(
-                                t=ts_win.t,
-                                y=y_hp,
-                                label=disp_label + f" [HP {fc} Hz]",
-                                alpha=1.0,
-                            )
-                            traces.append(tr)
-                            curves.append(
-                                dict(t=ts_win.t, y=y_hp, label=f"HP {fc} Hz", alpha=1.0)
-                            )
-                    continue  # nothing else to do for time-domain loop
-                elif mode == "rolling":
-                    y_roll = pd.Series(ts_win.x).rolling(window=roll_window, min_periods=1).mean().to_numpy()
-                    traces.append(
-                        dict(
-                            t=ts_win.t,
-                            y=y_roll,
-                            label=self._trim_label(f"{fname_disp}: {var}", left, right),
-                            alpha=1.0,
-                        )
-                    )
-                    continue
-
-                # -----------------------------------------------------------------
-                #  All other modes → call the corresponding TimeSeries.plot_* once
-                # -----------------------------------------------------------------
-                # inside the loop, after ts_win has been prepared
-                if mode == "psd":
-                    dt_arr = np.diff(ts_win.t)
-                    if dt_arr.size:
-                        dt = np.median(dt_arr)
-                        if dt > 0:
-                            var_ratio = np.max(np.abs(dt_arr - dt)) / dt
-                            if var_ratio > 0.01:
-                                t_r, x_r = self._resample(ts_win.t, ts_win.x, dt)
-                                ts_win = TimeSeries(ts_win.name, t_r, x_r)
-                    fig = ts_win.plot_psd(show=False)  # store=False is NOT valid
-                elif mode == "cycle":
-                    fig = ts_win.plot_cycle_range(show=False)
-                elif mode == "cycle_rm":
-                    fig = ts_win.plot_cycle_rangemean(show=False)
-                elif mode == "cycle_rm3d":
-                    # Matplotlib >= 3.7 removed the 'projection' keyword from
-                    # Figure.gca().  Older versions of qats still call
-                    # ``fig.gca(projection='3d')`` which raises a TypeError.
-                    # To maintain compatibility, temporarily patch ``gca`` to
-                    # support the projection argument if it's missing.
-                    import inspect
-                    import matplotlib.figure as mpl_fig
-
-                    orig_gca = mpl_fig.Figure.gca
-                    needs_patch = (
-                        "projection" not in inspect.signature(orig_gca).parameters
-                    )
-
-                    def _gca_with_projection(self, *args, **kwargs):
-                        if "projection" in kwargs:
-                            proj = kwargs.pop("projection")
-                            if not args:
-                                args = (111,)
-                            return self.add_subplot(*args, projection=proj, **kwargs)
-                        return orig_gca(self, *args, **kwargs)
-
-                    if needs_patch:
-                        mpl_fig.Figure.gca = _gca_with_projection
-                    try:
-                        fig = ts_win.plot_cycle_rangemean3d(show=False)
-                    finally:
-                        if needs_patch:
-                            mpl_fig.Figure.gca = orig_gca
-                else:
-                    QMessageBox.critical(self, "Unknown plot mode", mode)
-                    return
-
-                # NEW – recover the figure if the helper returned None
-                if fig is None:
-                    fig = plt.gcf()
-
-                fig_per_file.setdefault(fname_disp, []).append(fig)
-
-        # ======================================================================
-        #  DISPLAY
-        # ======================================================================
-        import matplotlib.pyplot as plt  # make sure this import is at top
-
-        if mode == "time" and grid:
-            if not grid_traces:
-                QMessageBox.warning(
-                    self,
-                    "Nothing to plot",
-                    "No series matched the selection.",
-                )
-                return
-
-            engine = (
-                self.plot_engine_combo.currentText()
-                if hasattr(self, "plot_engine_combo")
-                else ""
-            ).lower()
-
-            n = len(grid_traces)
-            ncols = int(np.ceil(np.sqrt(n)))
-            nrows = int(np.ceil(n / ncols))
-
-            same_axes = (
-                hasattr(self, "plot_same_axes_cb")
-                and self.plot_same_axes_cb.isChecked()
-            )
-            if same_axes:
-                x_min = min(
-                    min(c["t"]) for v in grid_traces.values() for c in v["curves"]
-                )
-                x_max = max(
-                    max(c["t"]) for v in grid_traces.values() for c in v["curves"]
-                )
-                y_min = min(
-                    np.min(c["y"]) for v in grid_traces.values() for c in v["curves"]
-                )
-                y_max = max(
-                    np.max(c["y"]) for v in grid_traces.values() for c in v["curves"]
-                )
-
-            items = list(grid_traces.items())
-
-            # ───────────────────────── 1.  Bokeh branch ──────────────────────────
-            if engine == "bokeh":
-                from bokeh.plotting import figure, show
-                from bokeh.layouts import gridplot
-                from bokeh.models import HoverTool, ColumnDataSource, Range1d
-                from bokeh.palettes import Category10_10
-                from bokeh.io import curdoc
-                from bokeh.embed import file_html
-                from bokeh.resources import INLINE
-                import itertools, tempfile
-                import numpy as np
-
-                curdoc().theme = (
-                    "dark_minimal" if self.theme_switch.isChecked() else "light_minimal"
-                )
-
-                figs = []
-                color_cycle = itertools.cycle(Category10_10)
-                for _, data in items:
-                    lbl = data["label"]
-                    curves = data["curves"]
-                    p = figure(
-                        width=450,
-                        height=300,
-                        title=lbl,
-                        x_axis_label="Time",
-                        y_axis_label=self.yaxis_label.text() or "Value",
-                        tools="pan,wheel_zoom,box_zoom,reset,save",
-                        sizing_mode="stretch_both",
-                    )
-                    if self.theme_switch.isChecked():
-                        p.background_fill_color = "#2b2b2b"
-                        p.border_fill_color = "#2b2b2b"
-                    hover = HoverTool(
-                        tooltips=[("Series", "@label"), ("Time", "@x"), ("Value", "@y")]
-                    )
-                    p.add_tools(hover)
-                    for c in curves:
-                        color = next(color_cycle)
-                        cds = ColumnDataSource(
-                            dict(x=c["t"], y=c["y"], label=[c["label"]] * len(c["t"]))
-                        )
-                        p.line(
-                            "x",
-                            "y",
-                            source=cds,
-                            line_alpha=c.get("alpha", 1.0),
-                            color=color,
-                            legend_label=c["label"],
-                            muted_alpha=0.0,
-                        )
-                    if mark_extrema and curves:
-                        all_t = np.concatenate([np.asarray(c["t"]) for c in curves])
-                        all_y = np.concatenate([np.asarray(c["y"]) for c in curves])
-                        max_idx = np.argmax(all_y)
-                        min_idx = np.argmin(all_y)
-                        p.circle([all_t[max_idx]], [all_y[max_idx]], size=6, color="red")
-                        p.circle([all_t[min_idx]], [all_y[min_idx]], size=6, color="blue")
-                    if same_axes:
-                        p.x_range = Range1d(x_min, x_max)
-                        p.y_range = Range1d(y_min, y_max)
-                    p.legend.click_policy = "mute"
-                    p.add_layout(p.legend[0], "right")
-                    figs.append(p)
-
-                layout = gridplot(figs, ncols=ncols, sizing_mode="stretch_both")
-                if self.theme_switch.isChecked():
-                    layout.background = "#2b2b2b"
-
-                if getattr(self, "embed_plot_cb", None) and self.embed_plot_cb.isChecked():
-                    html = file_html(layout, INLINE, "Time-series Grid", theme=curdoc().theme)
-                    if self.theme_switch.isChecked():
-                        html = html.replace(
-                            "<body>",
-                            "<body style=\"background-color:#2b2b2b;\">",
-                        )
-                    if self._temp_plot_file and os.path.exists(self._temp_plot_file):
-                        try:
-                            os.remove(self._temp_plot_file)
-                        except Exception:
-                            pass
-                    tmp = tempfile.NamedTemporaryFile(delete=False, suffix=".html")
-                    with open(tmp.name, "w", encoding="utf-8") as fh:
-                        fh.write(html)
-                    self._temp_plot_file = tmp.name
-                    self.plot_view.load(QUrl.fromLocalFile(tmp.name))
-                    self.plot_view.show()
-                else:
-                    self.plot_view.hide()
-                    show(layout)
-                return
-
-            # ───────────────────────── 2.  Plotly branch ─────────────────────────
-            if engine == "plotly":
-                import plotly.graph_objects as go
-                from plotly.subplots import make_subplots
-                from plotly.io import to_html
-                import tempfile
-                import numpy as np
-
-                fig = make_subplots(
-                    rows=nrows,
-                    cols=ncols,
-                    subplot_titles=[data["label"] for _, data in items],
-                )
-                for idx, (_, data) in enumerate(items, start=1):
-                    curves = data["curves"]
-                    r = (idx - 1) // ncols + 1
-                    c = (idx - 1) % ncols + 1
-                    for curve in curves:
-                        fig.add_trace(
-                            go.Scatter(
-                                x=curve["t"],
-                                y=curve["y"],
-                                mode="lines",
-                                name=curve["label"],
-                                opacity=curve.get("alpha", 1.0),
-                            ),
-                            row=r,
-                            col=c,
-                        )
-                    if mark_extrema and curves:
-                        all_t = np.concatenate([np.asarray(curve["t"]) for curve in curves])
-                        all_y = np.concatenate([np.asarray(curve["y"]) for curve in curves])
-                        max_idx = np.argmax(all_y)
-                        min_idx = np.argmin(all_y)
-                        fig.add_trace(
-                            go.Scatter(
-                                x=[all_t[max_idx]],
-                                y=[all_y[max_idx]],
-                                mode="markers",
-                                marker=dict(color="red", size=8),
-                                showlegend=False,
-                            ),
-                            row=r,
-                            col=c,
-                        )
-                        fig.add_trace(
-                            go.Scatter(
-                                x=[all_t[min_idx]],
-                                y=[all_y[min_idx]],
-                                mode="markers",
-                                marker=dict(color="blue", size=8),
-                                showlegend=False,
-                            ),
-                            row=r,
-                            col=c,
-                        )
-
-                if same_axes:
-                    fig.update_xaxes(range=[x_min, x_max])
-                    fig.update_yaxes(range=[y_min, y_max])
-                fig.update_layout(
-                    title="Time-series Grid",
-                    showlegend=True,
-                    template="plotly_dark" if self.theme_switch.isChecked() else "plotly",
-                )
-                if self.theme_switch.isChecked():
-                    fig.update_layout(
-                        paper_bgcolor="#2b2b2b",
-                        plot_bgcolor="#2b2b2b",
-                    )
-
-                if getattr(self, "embed_plot_cb", None) and self.embed_plot_cb.isChecked():
-                    if self._temp_plot_file and os.path.exists(self._temp_plot_file):
-                        try:
-                            os.remove(self._temp_plot_file)
-                        except Exception:
-                            pass
-                    html = to_html(fig, include_plotlyjs=True, full_html=True)
-                    tmp = tempfile.NamedTemporaryFile(delete=False, suffix=".html")
-                    with open(tmp.name, "w", encoding="utf-8") as fh:
-                        fh.write(html)
-                    self._temp_plot_file = tmp.name
-                    self.plot_view.load(QUrl.fromLocalFile(tmp.name))
-                    self.plot_view.show()
-                else:
-                    self.plot_view.hide()
-                    fig.show(renderer="browser")
-                return
-
-            # ───────────────────────── 3.  Matplotlib branch ─────────────────────
-            import matplotlib.pyplot as plt
-            import numpy as np
-            fig, axes = plt.subplots(nrows, ncols, squeeze=False)
-            for ax, (_, data) in zip(axes.flat, items):
-                lbl = data["label"]
-                curves = data["curves"]
-                for c in curves:
-                    ax.plot(c["t"], c["y"], alpha=c.get("alpha", 1.0), label=c["label"])
-                if mark_extrema and curves:
-                    all_t = np.concatenate([np.asarray(c["t"]) for c in curves])
-                    all_y = np.concatenate([np.asarray(c["y"]) for c in curves])
-                    max_idx = np.argmax(all_y)
-                    min_idx = np.argmin(all_y)
-                    ax.scatter(all_t[max_idx], all_y[max_idx], color="red", label="Max")
-                    ax.scatter(all_t[min_idx], all_y[min_idx], color="blue", label="Min")
-                ax.set_title(lbl)
-                ax.legend()
-                if same_axes:
-                    ax.set_xlim(x_min, x_max)
-                    ax.set_ylim(y_min, y_max)
-            for ax in axes.flat[n:]:
-                ax.set_visible(False)
-            fig.suptitle("Time-series Grid")
-            fig.tight_layout()
-
-            if getattr(self, "embed_plot_cb", None) and self.embed_plot_cb.isChecked():
-                if self._mpl_canvas is not None:
-                    self.right_outer_layout.removeWidget(self._mpl_canvas)
-                    self._mpl_canvas.setParent(None)
-                from matplotlib.backends.backend_qtagg import FigureCanvasQTAgg
-
-                self._mpl_canvas = FigureCanvasQTAgg(fig)
-                self._mpl_canvas.setSizePolicy(QSizePolicy.Expanding, QSizePolicy.Expanding)
-                self.right_outer_layout.addWidget(self._mpl_canvas)
-                self._mpl_canvas.show()
-                self.plot_view.hide()
-            else:
-                if self._mpl_canvas is not None:
-                    self.right_outer_layout.removeWidget(self._mpl_canvas)
-                    self._mpl_canvas.setParent(None)
-                    self._mpl_canvas = None
-                self.plot_view.hide()
-                fig.show()
-            return
-        if mode in ("time", "rolling"):
-            if not traces:
-                QMessageBox.warning(
-                    self,
-                    "Nothing to plot",
-                    "No series matched the selection.",
-                )
-                return
-            self._plot_lines(
-                traces,
-                title="Rolling Mean" if mode == "rolling" else "Time-series Plot",
-                y_label=self.yaxis_label.text() or "Value",
-                mark_extrema=mark_extrema,
-            )
-            return
-
-        # ----------------------------------------------------------------------
-        # All non-time modes (PSD / cycle-range / …)
-        # ----------------------------------------------------------------------
-        if not fig_per_file:
-            QMessageBox.warning(
-                self,
-                "Nothing to plot",
-                "No series matched the selection.",
-            )
-            return
-
-        # --- show every collected Matplotlib figure ---
-        for figs in fig_per_file.values():
-            for fig in figs:
-                if fig is None:  # QATS returned None → active fig
-                    fig = plt.gcf()
-                # Optional: give window a nicer title
-                try:
-                    fname = (
-                        fig.canvas.get_window_title()
-                    )  # may fail in headless back-ends
-                    if "<Figure" in fname:
-                        fig.canvas.manager.set_window_title("AnyTimeSeries plot")
-                except Exception:
-                    pass
-                fig.show()
-
-    @staticmethod
-    def _resample(t, y, dt, *, start=None, stop=None):
-        """Return ``(t_resampled, y_resampled)`` on a uniform grid.
-
-        ``start`` and ``stop`` may be provided to explicitly set the limits of
-        the resampled signal.  If omitted, the limits of ``t`` are used.  The
-        function falls back to a NumPy-only implementation when ``qats`` is not
-        available.
-        """
-        if start is None:
-            start = t[0]
-        if stop is None:
-            stop = t[-1]
-        if stop < start:
-            start, stop = stop, start
-
-        try:
-            import anyqats as qats, numpy as _np
-
-            try:
-                # Preferred when available
-                t_r, y_r = qats.signal.resample(y, t, dt)
-                sel = (t_r >= start) & (t_r <= stop)
-                t_r, y_r = t_r[sel], y_r[sel]
-                if t_r.size == 0 or t_r[0] > start or t_r[-1] < stop:
-                    raise ValueError
-            except Exception:
-                # Fallback to TimeSeries.resample or manual interpolation
-                try:
-                    ts_tmp = qats.TimeSeries("tmp", t, y)
-                    y_r = ts_tmp.resample(dt=dt, t_min=start, t_max=stop)
-                    t_r = _np.arange(start, stop + 0.5 * dt, dt)
-                except Exception:
-                    raise
-            return t_r, y_r
-        except Exception:
-            import numpy as _np
-            t_r = _np.arange(start, stop + 0.5 * dt, dt)
-            y_r = _np.interp(t_r, t, y)
-            return t_r, y_r
-
-
-    def animate_xyz_scatter_many(self, *, dt_resample: float = 0.1):
-        """
-        Build an animated 3-D scatter for all (x,y,z) triplets found among the
-        *checked* variables.
-
-        Workflow
-        --------
-        1.  All checked keys are grouped per file.  “Common-tab” keys belong to
-            every file.
-        2.  Inside each file `_find_xyz_triples()` is used to discover unique
-            (x,y,z) triplets.  If no perfect match is found the user is warned
-            and that file is skipped.
-        3.  Every component is filtered (according to the current GUI settings),
-            resampled to **dt = 0.1 s** (default) and clipped to the active
-            time-window.
-        4.  The resulting DataFrame is fed to Plotly Express for an animated
-            3-D scatter, one colour per triplet.
-        """
-        self.rebuild_var_lookup()
-        import os, itertools, warnings
-        import numpy as np
-        import pandas as pd
-        import plotly.express as px
-        from PySide6.QtWidgets import QMessageBox as mb
-        from anyqats import TimeSeries
-
-        # ──────────────────────────────────────────────────────────────────
-        # helper: filter + resample ONE series and return a *new* TimeSeries
-        # ──────────────────────────────────────────────────────────────────
-        def _prep(ts_src: TimeSeries, dt: float) -> TimeSeries:
-            """filter → resample → wrap into fresh TimeSeries"""
-            x_filt = self.apply_filters(ts_src)  # same length as original
-            t_grid, x_res = self._resample(ts_src.t, x_filt, dt)
-            return TimeSeries(f"{ts_src.name}_r{dt}", t_grid, x_res)
-
-        # ──────────────────────────────────────────────────────────────────
-        # 1) gather the checked keys for every file
-        # ──────────────────────────────────────────────────────────────────
-        per_file = {os.path.basename(fp): [] for fp in self.file_paths}
-
-        for uk, chk in self.var_checkboxes.items():
-            if not chk.isChecked():
-                continue
-            placed = False
-            for fname in per_file:  # “File::<var>”?
-                if uk.startswith(f"{fname}::"):
-                    per_file[fname].append(uk.split("::", 1)[1])
-                    placed = True
-                    break
-            if not placed:  # common / user tab
-                for fname in per_file:
-                    per_file[fname].append(uk)
-
-        # ──────────────────────────────────────────────────────────────────
-        # 2) for every file build DataFrame rows
-        # ──────────────────────────────────────────────────────────────────
-        rows = []
-        skipped_any = False
-
-        for fp, tsdb in zip(self.file_paths, self.tsdbs):
-            fname = os.path.basename(fp)
-            cand = list(dict.fromkeys(per_file[fname]))  # keep unique order
-            if len(cand) < 3:
-                continue
-
-            triplets = _find_xyz_triples(cand)
-            if not triplets:
-                skipped_any = True
-                continue
-
-            tsdb_m = tsdb.getm()
-
-            for tri in triplets:  # tri = (x_key, y_key, z_key)
-                ts_x = tsdb_m.get(tri[0])
-                ts_y = tsdb_m.get(tri[1])
-                ts_z = tsdb_m.get(tri[2])
-                if None in (ts_x, ts_y, ts_z):
-                    continue
-
-                # resample & filter
-                ts_xr = _prep(ts_x, dt_resample)
-                ts_yr = _prep(ts_y, dt_resample)
-                ts_zr = _prep(ts_z, dt_resample)
-
-                # common time-window mask (on the resampled grid!)
-                mask = self.get_time_window(ts_xr)
-                if isinstance(mask, slice):
-                    t_win = ts_xr.t[mask]
-                    x_val, y_val, z_val = ts_xr.x[mask], ts_yr.x[mask], ts_zr.x[mask]
-                else:
-                    if not mask.any():
-                        continue
-                    t_win = ts_xr.t[mask]
-                    x_val, y_val, z_val = ts_xr.x[mask], ts_yr.x[mask], ts_zr.x[mask]
-
-                # one “point” label = file name + compact triple for legend clarity
-                base_lbl = "|".join(os.path.basename(v) for v in tri)
-                rows.append(
-                    pd.DataFrame(
-                        dict(
-                            time=t_win,
-                            x=x_val,
-                            y=y_val,
-                            z=z_val,
-                            point=f"{fname}:{base_lbl}",
-                        )
-                    )
-                )
-
-        if not rows:
-            mb.warning(
-                self,
-                "No triplets",
-                "Could not find any valid (x,y,z) triplets among the checked variables.",
-            )
-            return
-
-        if skipped_any:
-            mb.information(
-                self,
-                "Some files skipped",
-                "One or more files yielded no unambiguous (x,y,z) triplet and were ignored.  See console output for details.",
-            )
-
-        df_all = pd.concat(rows, ignore_index=True)
-
-        # ──────────────────────────────────────────────────────────────────
-        # 3) Plotly Express animation
-        # ──────────────────────────────────────────────────────────────────
-        warnings.filterwarnings("ignore", category=FutureWarning)  # clean log
-
-        fig = px.scatter_3d(
-            df_all,
-            x="x",
-            y="y",
-            z="z",
-            color="point",
-            animation_frame="time",
-            animation_group="point",
-            opacity=0.9,
-            title="Animated 3-D Coordinate Scatter",
-            template="plotly_dark" if self.theme_switch.isChecked() else "plotly",
-        )
-        fig.update_layout(
-            scene_aspectmode="data",
-            legend_title_text="Point / Triplet",
-            margin=dict(l=0, r=0, t=30, b=0),
-        )
-        if self.theme_switch.isChecked():
-            fig.update_layout(
-                paper_bgcolor="rgba(0,0,0,0)",
-
-                plot_bgcolor="#2b2b2b",
-
-            )
-
-        try:
-            if getattr(self, "embed_plot_cb", None) and self.embed_plot_cb.isChecked():
-                from plotly.io import to_html
-
-                import tempfile, os
-                if self._temp_plot_file and os.path.exists(self._temp_plot_file):
-                    try:
-                        os.remove(self._temp_plot_file)
-                    except Exception:
-                        pass
-                html = to_html(fig, include_plotlyjs=True, full_html=True)
-                tmp = tempfile.NamedTemporaryFile(delete=False, suffix=".html")
-                with open(tmp.name, "w", encoding="utf-8") as fh:
-                    fh.write(html)
-                self._temp_plot_file = tmp.name
-                self.plot_view.load(QUrl.fromLocalFile(tmp.name))
-
-                self.plot_view.show()
-            else:
-                self.plot_view.hide()
-                # Ensure Plotly opens in the system browser when not embedding
-                fig.show(renderer="browser")
-        except Exception:
-            # fallback: dump to temp HTML
-            import tempfile, pathlib, webbrowser
-
-            tmp = pathlib.Path(tempfile.gettempdir()) / "xyz_anim.html"
-            fig.write_html(tmp)
-            webbrowser.open(str(tmp))
-
-    def _plot_lines(self, traces, title, y_label, *, mark_extrema=False):
-        """
-        traces → list of dicts with keys
-                 't', 'y', 'label', 'alpha', 'is_mean'
-        """
-        engine = (
-            self.plot_engine_combo.currentText()
-            if hasattr(self, "plot_engine_combo")
-            else ""
-        ).lower()
-
-        if engine != "default" and self._mpl_canvas is not None:
-            self.right_outer_layout.removeWidget(self._mpl_canvas)
-            self._mpl_canvas.setParent(None)
-            self._mpl_canvas = None
-
-        # ───────────────────────── 1.  Bokeh branch ──────────────────────────
-        if engine == "bokeh":
-            from bokeh.plotting import figure, show
-            from bokeh.models import Button, CustomJS, ColumnDataSource, HoverTool
-            from bokeh.layouts import column
-            from bokeh.palettes import Category10_10
-            from bokeh.embed import file_html
-            from bokeh.resources import INLINE
-            from bokeh.io import curdoc
-
-            import itertools, tempfile
-
-            curdoc().theme = (
-                "dark_minimal" if self.theme_switch.isChecked() else "light_minimal"
-            )
-
-
-            p = figure(
-                width=900,
-                height=450,
-                title=title,
-                x_axis_label="Time",
-                y_axis_label=y_label,
-                tools="pan,wheel_zoom,box_zoom,reset,save",
-                sizing_mode="stretch_both",
-            )
-            if self.theme_switch.isChecked():
-                p.background_fill_color = "#2b2b2b"
-                p.border_fill_color = "#2b2b2b"
-
-            hover = HoverTool(
-                tooltips=[("Series", "@label"), ("Time", "@x"), ("Value", "@y")]
-            )
-            p.add_tools(hover)
-
-            renderers = []
-            color_cycle = itertools.cycle(Category10_10)
-
-            for tr in traces:
-                color = next(color_cycle)
-                cds = ColumnDataSource(
-                    dict(x=tr["t"], y=tr["y"], label=[tr["label"]] * len(tr["t"]))
-                )
-                r = p.line(
-                    "x",
-                    "y",
-                    source=cds,
-                    line_width=2 if tr.get("is_mean") else 1,
-                    line_alpha=tr.get("alpha", 1.0),
-                    color=color,
-                    legend_label=tr["label"],
-                    muted_alpha=0.0,
-                )
-                renderers.append(r)
-
-            if mark_extrema and traces:
-                import numpy as np
-                all_t = np.concatenate([np.asarray(tr["t"]) for tr in traces])
-                all_y = np.concatenate([np.asarray(tr["y"]) for tr in traces])
-                max_idx = np.argmax(all_y)
-                min_idx = np.argmin(all_y)
-                r_max = p.circle([all_t[max_idx]], [all_y[max_idx]], size=6, color="red", legend_label="Max")
-                r_min = p.circle([all_t[min_idx]], [all_y[min_idx]], size=6, color="blue", legend_label="Min")
-                renderers.extend([r_max, r_min])
-
-            p.legend.click_policy = "mute"
-            p.add_layout(p.legend[0], "right")
-
-            btn = Button(label="Hide All Lines", width=150, button_type="success")
-            btn.js_on_click(
-                CustomJS(
-                    args=dict(lines=renderers, button=btn),
-                    code="""
-                const hide = button.label === 'Hide All Lines';
-                lines.forEach(r => r.muted = hide);
-                button.label = hide ? 'Show All Lines' : 'Hide All Lines';
-            """,
-                )
-            )
-            layout = column(btn, p, sizing_mode="stretch_both")
-            if self.theme_switch.isChecked():
-                layout.background = "#2b2b2b"
-            if getattr(self, "embed_plot_cb", None) and self.embed_plot_cb.isChecked():
-
-                html = file_html(layout, INLINE, title, theme=curdoc().theme)
-
-                if self.theme_switch.isChecked():
-                    html = html.replace(
-                        "<body>",
-                        "<body style=\"background-color:#2b2b2b;\">",
-                    )
-
-                if self._temp_plot_file and os.path.exists(self._temp_plot_file):
-                    try:
-                        os.remove(self._temp_plot_file)
-                    except Exception:
-                        pass
-                tmp = tempfile.NamedTemporaryFile(delete=False, suffix=".html")
-                with open(tmp.name, "w", encoding="utf-8") as fh:
-                    fh.write(html)
-                self._temp_plot_file = tmp.name
-                self.plot_view.load(QUrl.fromLocalFile(tmp.name))
-
-                self.plot_view.show()
-            else:
-                self.plot_view.hide()
-                show(layout)
-            return
-
-        # ───────────────────────── 2.  Plotly branch ─────────────────────────
-        if engine == "plotly":
-            import plotly.graph_objects as go
-
-            fig = go.Figure()
-            for tr in traces:
-                fig.add_trace(
-                    go.Scatter(
-                        x=tr["t"],
-                        y=tr["y"],
-                        mode="lines",
-                        name=tr["label"],
-                        line=dict(width=2 if tr.get("is_mean") else 1),
-                        opacity=tr.get("alpha", 1.0),
-                    )
-                )
-            if mark_extrema and traces:
-                import numpy as np
-                all_t = np.concatenate([np.asarray(tr["t"]) for tr in traces])
-                all_y = np.concatenate([np.asarray(tr["y"]) for tr in traces])
-                max_idx = np.argmax(all_y)
-                min_idx = np.argmin(all_y)
-                fig.add_trace(
-                    go.Scatter(
-                        x=[all_t[max_idx]],
-                        y=[all_y[max_idx]],
-                        mode="markers",
-                        marker=dict(color="red", size=8),
-                        name="Max",
-                    )
-                )
-                fig.add_trace(
-                    go.Scatter(
-                        x=[all_t[min_idx]],
-                        y=[all_y[min_idx]],
-                        mode="markers",
-                        marker=dict(color="blue", size=8),
-                        name="Min",
-                    )
-                )
-            fig.update_layout(
-                title=title,
-                xaxis_title="Time",
-                yaxis_title=y_label,
-                showlegend=True,
-                template="plotly_dark" if self.theme_switch.isChecked() else "plotly",
-            )
-            if self.theme_switch.isChecked():
-                fig.update_layout(
-                    paper_bgcolor="#2b2b2b",
-                    plot_bgcolor="#2b2b2b",
-                    margin=dict(t=0, b=0, l = 0, r=0)
-                )
-            if getattr(self, "embed_plot_cb", None) and self.embed_plot_cb.isChecked():
-                from plotly.io import to_html
-
-                import tempfile
-                if self._temp_plot_file and os.path.exists(self._temp_plot_file):
-                    try:
-                        os.remove(self._temp_plot_file)
-                    except Exception:
-                        pass
-                html = to_html(fig, include_plotlyjs=True, full_html=True)
-                tmp = tempfile.NamedTemporaryFile(delete=False, suffix=".html")
-                with open(tmp.name, "w", encoding="utf-8") as fh:
-                    fh.write(html)
-                self._temp_plot_file = tmp.name
-                self.plot_view.load(QUrl.fromLocalFile(tmp.name))
-
-                self.plot_view.show()
-            else:
-                self.plot_view.hide()
-                # Ensure Plotly opens in the system browser when not embedding
-                fig.show(renderer="browser")
-            return
-
-        # ───────────────────────── 3.  Matplotlib fallback ────────────────────
-        import matplotlib.pyplot as plt
-        from itertools import cycle
-        import numpy as np
-
-        fig, ax = plt.subplots(figsize=(10, 5))
-        palette = cycle(plt.rcParams["axes.prop_cycle"].by_key()["color"])
-        for tr in traces:
-            color = next(palette)
-            ax.plot(
-                tr["t"],
-                tr["y"],
-                label=tr["label"],
-                linewidth=2 if tr.get("is_mean") else 1,
-                alpha=tr.get("alpha", 1.0),
-                color=color,
-            )
-        if mark_extrema and traces:
-            all_t = np.concatenate([np.asarray(tr["t"]) for tr in traces])
-            all_y = np.concatenate([np.asarray(tr["y"]) for tr in traces])
-            max_idx = np.argmax(all_y)
-            min_idx = np.argmin(all_y)
-            ax.scatter(all_t[max_idx], all_y[max_idx], color="red", label="Max")
-            ax.scatter(all_t[min_idx], all_y[min_idx], color="blue", label="Min")
-
-        ax.set_title(title)
-        ax.set_xlabel("Time")
-        ax.set_ylabel(y_label)
-        ax.legend(loc="best")
-        fig.tight_layout()
-
-        if getattr(self, "embed_plot_cb", None) and self.embed_plot_cb.isChecked():
-            # Use a native Matplotlib canvas instead of the HTML viewer
-            if self._mpl_canvas is not None:
-                self.right_outer_layout.removeWidget(self._mpl_canvas)
-                self._mpl_canvas.setParent(None)
-            from matplotlib.backends.backend_qtagg import FigureCanvasQTAgg
-
-            self._mpl_canvas = FigureCanvasQTAgg(fig)
-            self._mpl_canvas.setSizePolicy(QSizePolicy.Expanding, QSizePolicy.Expanding)
-            self.right_outer_layout.addWidget(self._mpl_canvas)
-
-            self._mpl_canvas.show()
-            self.plot_view.hide()
-        else:
-            if self._mpl_canvas is not None:
-                self.right_outer_layout.removeWidget(self._mpl_canvas)
-                self._mpl_canvas.setParent(None)
-                self._mpl_canvas = None
-            self.plot_view.hide()
-            plt.show()
-
-    def plot_mean(self):
-        self.rebuild_var_lookup()
-        import numpy as np
-
-        traces = []
-        sel = [k for k, v in self.var_checkboxes.items() if v.isChecked()]
-        if not sel:
-            QMessageBox.warning(self, "Nothing selected", "Select variables first.")
-            return
-
-        from collections import Counter
-
-        fname_counts = Counter(os.path.basename(p) for p in self.file_paths)
-
-        common_t = None
-        stacks = []
-
-        for unique_key in sel:
-            ts, fname, disp = None, None, None
-            # resolve exactly as in plot_selected:
-            for file_idx, (tsdb, fp) in enumerate(
-                zip(self.tsdbs, self.file_paths), start=1
-            ):
-                fname_ = os.path.basename(fp)
-                if unique_key.startswith(f"{fname_}::"):
-                    real = unique_key.split("::", 1)[1]
-                    ts = tsdb.getm().get(real)
-                    fname = fname_
-                    disp = real
-                elif unique_key.startswith(f"{fname_}:"):
-                    real = unique_key.split(":", 1)[1]
-                    ts = tsdb.getm().get(real)
-                    fname = fname_
-                    disp = real
-                elif unique_key in tsdb.getm():
-                    ts = tsdb.getm()[unique_key]
-                    fname = fname_
-                    disp = unique_key
-                if ts:
-                    break
-            if not ts:
-                continue
-
-            fname_disp = fname if fname_counts[fname] == 1 else f"{fname} ({file_idx})"
-
-            m = self.get_time_window(ts)
-            t, y = ts.t[m], self.apply_filters(ts)[m]
-            if common_t is None:
-                common_t = t
-            elif not np.array_equal(t, common_t):
-                y = qats.TimeSeries("", t, y).resample(t=common_t)
-            stacks.append(y)
-            if self.include_raw_mean_cb.isChecked():
-                traces.append(
-                    dict(
-                        t=common_t,
-                        y=y,
-                        label=f"{fname_disp}: {disp}",
-                        alpha=0.4,
-                    )
-                )
-
-        if not stacks:
-            QMessageBox.warning(self, "Nothing to plot", "No valid data.")
-            return
-
-        mean_y = np.nanmean(np.vstack(stacks), axis=0)
-        traces.append(dict(t=common_t, y=mean_y, label="Mean", is_mean=True))
-
-        self._plot_lines(
-            traces, "Mean of Selected Series", self.yaxis_label.text() or "Value"
-        )
-
-    def get_time_window(self, ts):
-        """Return a boolean mask or slice for the user-specified time window."""
-        t = ts.t
-        if t.size == 0:
-            return np.zeros(0, dtype=bool)
-
-        def _safe_float(txt, default):
-            try:
-                return float(txt.strip()) if txt.strip() else default
-            except Exception:
-                return default
-
-        tmin = _safe_float(self.time_start.text(), t[0])
-        tmax = _safe_float(self.time_end.text(), t[-1])
-        if tmax < tmin:
-            tmin, tmax = tmax, tmin
-
-        i0 = np.searchsorted(t, tmin, side="left")
-        i1 = np.searchsorted(t, tmax, side="right")
-        if i0 == 0 and i1 == len(t):
-            return slice(None)
-        if np.all(np.diff(t[i0:i1]) > 0):
-            return slice(i0, i1)
-        return (t >= tmin) & (t <= tmax)
-
-    def apply_filters(self, ts):
-        """Apply frequency filters according to the current settings."""
-        mode = "none"
-        if self.filter_lowpass_rb.isChecked():
-            mode = "lowpass"
-        elif self.filter_highpass_rb.isChecked():
-            mode = "highpass"
-        elif self.filter_bandpass_rb.isChecked():
-            mode = "bandpass"
-        elif self.filter_bandblock_rb.isChecked():
-            mode = "bandblock"
-
-        x = ts.x.copy()
-        t = ts.t
-        nanmask = ~np.isnan(x)
-        if not np.any(nanmask):
-            return x
-        valid_idx = np.where(nanmask)[0]
-        x_valid = x[valid_idx]
-        t_valid = t[valid_idx]
-        x_filt = x_valid
-        try:
-            dt = np.median(np.diff(t_valid))
-            if mode == "lowpass":
-                fc = float(self.lowpass_cutoff.text() or 0)
-                if fc > 0 and len(x_valid) > 1:
-                    x_filt = qats.signal.lowpass(x_valid, dt, fc)
-            elif mode == "highpass":
-                fc = float(self.highpass_cutoff.text() or 0)
-                if fc > 0 and len(x_valid) > 1:
-                    x_filt = qats.signal.highpass(x_valid, dt, fc)
-            elif mode == "bandpass":
-                flow = float(self.bandpass_low.text() or 0)
-                fupp = float(self.bandpass_high.text() or 0)
-                if flow > 0 and fupp > flow and len(x_valid) > 1:
-                    x_filt = qats.signal.bandpass(x_valid, dt, flow, fupp)
-            elif mode == "bandblock":
-                flow = float(self.bandblock_low.text() or 0)
-                fupp = float(self.bandblock_high.text() or 0)
-                if flow > 0 and fupp > flow and len(x_valid) > 1:
-                    x_filt = qats.signal.bandblock(x_valid, dt, flow, fupp)
-        except Exception:
-            pass
-
-        x_out = np.full_like(x, np.nan)
-        x_out[valid_idx] = x_filt
-        return x_out
-
-    def _filter_tag(self) -> str:
-        """Return short text tag describing the active frequency filter."""
-        if self.filter_lowpass_rb.isChecked():
-            val = self.lowpass_cutoff.text().strip()
-            return f"LF{val.replace('.', '_')}" if val else ""
-        if self.filter_highpass_rb.isChecked():
-            val = self.highpass_cutoff.text().strip()
-            return f"HF{val.replace('.', '_')}" if val else ""
-        if self.filter_bandpass_rb.isChecked():
-            low = self.bandpass_low.text().strip()
-            high = self.bandpass_high.text().strip()
-            if low and high:
-                return f"BAND_{low.replace('.', '_')}to{high.replace('.', '_')}"
-        if self.filter_bandblock_rb.isChecked():
-            low = self.bandblock_low.text().strip()
-            high = self.bandblock_high.text().strip()
-            if low and high:
-                return f"BLOCK_{low.replace('.', '_')}to{high.replace('.', '_')}"
-        return ""
-
-    def _gather_entry_values(self):
-        values = {}
-        for key, entry in self.var_offsets.items():
-            try:
-                val = float(entry.text())
-                if val != 0.0:
-                    values[key] = val
-            except ValueError:
-                continue
-        return values
-
-    def save_files(self):
-        if not getattr(self, "work_dir", None):
-            self.work_dir = QFileDialog.getExistingDirectory(self, "Select Folder to Save .ts Files")
-            if not self.work_dir:
-                return
-        for tsdb, path in zip(self.tsdbs, self.file_paths):
-            name = os.path.splitext(os.path.basename(path))[0] + ".ts"
-            save_path = os.path.join(self.work_dir, name)
-            tsdb.export(save_path, names=list(tsdb.getm().keys()), force_common_time=True)
-        QMessageBox.information(self, "Saved", "Files exported.")
-
-    def save_entry_values(self):
-        data = self._gather_entry_values()
-        if not data:
-            QMessageBox.information(self, "Nothing to save", "All entry-boxes are zero – nothing to save.")
-            return
-        path, _ = QFileDialog.getSaveFileName(self, "Save entry values", "", "JSON files (*.json)")
-        if not path:
-            return
-        with open(path, "w", encoding="utf-8") as fp:
-            json.dump(data, fp, indent=2)
-        QMessageBox.information(self, "Saved", f"Saved {len(data)} value(s) to\n{os.path.basename(path)}")
-
-    def load_entry_values(self):
-        paths, _ = QFileDialog.getOpenFileNames(self, "Load entry values", "", "JSON files (*.json)")
-        if not paths:
-            return
-        applied = 0
-        skipped = 0
-        for path in paths:
-            try:
-                with open(path, "r", encoding="utf-8") as fp:
-                    data = json.load(fp)
-            except Exception as e:
-                QMessageBox.warning(self, "Load error", f"Could not read {os.path.basename(path)}:\n{e}")
-                continue
-            for key, val in data.items():
-                targets = []
-                if key in self.var_offsets:
-                    targets = [key]
-                else:
-                    for k in self.var_offsets:
-                        if k.endswith(f"::{key}") or k.endswith(f":{key}") or k == key:
-                            targets.append(k)
-                if not targets:
-                    skipped += 1
-                    continue
-                for tkey in targets:
-                    self.var_offsets[tkey].setText(str(val))
-                    applied += 1
-        QMessageBox.information(self, "Loaded", f"Applied {applied} value(s) (skipped {skipped}).")
-
-    def export_selected_to_csv(self):
-        """Export all checked variables to a single CSV file."""
-        self.rebuild_var_lookup()
-        sel_keys = [k for k, ck in self.var_checkboxes.items() if ck.isChecked()]
-        if not sel_keys:
-            QMessageBox.warning(self, "No selection", "Select variables to export.")
-            return
-
-        try:
-            dt = float(self.export_dt_input.text())
-        except ValueError:
-            dt = 0.0
-
-
-        def _parse_f(txt):
-            try:
-                return float(txt.strip()) if txt.strip() else None
-            except Exception:
-                return None
-
-        t_start = _parse_f(self.time_start.text())
-        t_stop = _parse_f(self.time_end.text())
-        if t_start is not None and t_stop is not None and t_stop < t_start:
-            t_start, t_stop = t_stop, t_start
-
-
-        path, _ = QFileDialog.getSaveFileName(self, "Export selected to CSV", "", "CSV files (*.csv)")
-        if not path:
-            return
-
-        series_list = []
-        for tsdb, fp in zip(self.tsdbs, self.file_paths):
-            fname = os.path.basename(fp)
-            tsdb_map = tsdb.getm()
-            for key in sel_keys:
-                if key.startswith(f"{fname}::"):
-                    var = key.split("::", 1)[1]
-                elif key.startswith(f"{fname}:"):
-                    var = key.split(":", 1)[1]
-                elif key in tsdb_map:
-                    var = key
-                else:
-                    continue
-                ts = tsdb_map.get(var)
-                if ts is None:
-                    continue
-                mask = self.get_time_window(ts)
-                if isinstance(mask, slice):
-                    t = ts.t[mask]
-                    y = self.apply_filters(ts)[mask]
-                else:
-                    if not mask.any():
-                        continue
-                    t = ts.t[mask]
-                    y = self.apply_filters(ts)[mask]
-
-                if dt > 0:
-
-                    start = t_start if t_start is not None else t[0]
-                    stop = t_stop if t_stop is not None else t[-1]
-                    t, y = self._resample(t, y, dt, start=start, stop=stop)
-
-
-                series_list.append(pd.Series(t, name=f"{key}_t"))
-                series_list.append(pd.Series(y, name=key))
-
-        if not series_list:
-            QMessageBox.warning(self, "No data", "No data found for the selected variables.")
-            return
-
-        df = pd.concat(series_list, axis=1)
-        df.to_csv(path, index=False)
-        QMessageBox.information(self, "Exported", f"Exported {len(sel_keys)} series to\n{os.path.basename(path)}")
-
-    def launch_qats(self):
-        if not getattr(self, "work_dir", None):
-            self.work_dir = QFileDialog.getExistingDirectory(self, "Select Work Folder for AnyQATS Export")
-            if not self.work_dir:
-                return
-        ts_paths = []
-        for i, (tsdb, original_path) in enumerate(zip(self.tsdbs, self.file_paths)):
-            filename = f"temp_{i + 1}.ts"
-            ts_path = os.path.join(self.work_dir, filename)
-            tsdb.export(ts_path, names=list(tsdb.getm().keys()), force_common_time=True)
-            ts_paths.append(ts_path)
-        try:
-            subprocess.Popen([sys.executable, "-m", "anyqats", "app", "-f"] + ts_paths)
-        except FileNotFoundError:
-            QMessageBox.critical(self, "Error", "AnyQATS could not be launched using the current Python environment.")
-
-    def open_evm_tool(self):
-        """Launch the Extreme Value Analysis tool for the first checked variable."""
-
-        # Build list of checked variable keys using the unique lookup table
-        self.rebuild_var_lookup()
-        selected_keys = [k for k, cb in self.var_checkboxes.items() if cb.isChecked()]
-
-        if not selected_keys:
-            QMessageBox.warning(self, "No Variables", "Please select at least one variable.")
-            return
-
-        if len(selected_keys) > 1:
-            QMessageBox.information(self, "Multiple Variables", "Only the first selected variable will be used for EVA.")
-
-        selected = selected_keys[0]
-
-        index = None
-        raw_key = selected
-
-        for i, fp in enumerate(self.file_paths):
-            fname = os.path.basename(fp)
-            if selected.startswith(f"{fname}::"):
-                raw_key = selected.split("::", 1)[1]
-                index = i
-                break
-            if selected.startswith(f"{fname}:"):
-                raw_key = selected.split(":", 1)[1]
-                index = i
-                break
-
-        if index is None:
-            if ":" in selected or "::" in selected:
-                QMessageBox.critical(self, "EVA Error", f"Could not locate the file for: {selected}")
-                return
-            index = 0
-
-        if index >= len(self.tsdbs):
-            QMessageBox.critical(self, "EVA Error", f"Could not locate the file for: {selected}")
-            return
-
-        tsdb = self.tsdbs[index]
-        ts = tsdb.getm().get(raw_key)
-        if ts is None:
-            QMessageBox.critical(self, "EVA Error", f"Variable not found in file:\n{raw_key}")
-            return
-        mask = self.get_time_window(ts)
-        if mask is not None and np.any(mask):
-            x = self.apply_filters(ts)[mask]
-            t = ts.t[mask]
-            ts_for_evm = TimeSeries(ts.name, t, x)
-            local_db = TsDB()
-            local_db.add(ts_for_evm)
-        else:
-            local_db = tsdb
-        dlg = EVMWindow(local_db, ts.name, self)
-        dlg.exec()
-
-    def apply_dark_palette(self):
-
-        app = QApplication.instance()
-        # Reuse the stored Fusion style to avoid Qt owning temporary objects
-        app.setStyle(self._fusion_style)
-        # Apply to this window as well so existing widgets refresh
-        self.setStyle(self._fusion_style)
-
-
-        dark_palette = QPalette()
-        dark_palette.setColor(QPalette.Window, QColor("#31363b"))
-        dark_palette.setColor(QPalette.WindowText, QColor("#eff0f1"))
-        dark_palette.setColor(QPalette.Base, QColor("#232629"))
-        dark_palette.setColor(QPalette.AlternateBase, QColor("#31363b"))
-        dark_palette.setColor(QPalette.ToolTipBase, QColor("#eff0f1"))
-        dark_palette.setColor(QPalette.ToolTipText, QColor("#31363b"))
-        dark_palette.setColor(QPalette.Text, QColor("#eff0f1"))
-        dark_palette.setColor(QPalette.Button, QColor("#31363b"))
-        dark_palette.setColor(QPalette.ButtonText, QColor("#eff0f1"))
-        dark_palette.setColor(QPalette.BrightText, Qt.white)
-        dark_palette.setColor(QPalette.Link, QColor("#3daee9"))
-        dark_palette.setColor(QPalette.Highlight, QColor("#3daee9"))
-        dark_palette.setColor(QPalette.HighlightedText, QColor("#31363b"))
-
-
-
-        app.setPalette(dark_palette)
-        self.setPalette(dark_palette)
-        app.setStyleSheet(
-            "QToolTip { color: #31363b; background-color: #3daee9; border: 1px solid #31363b; }"
-        )
-        
-        import matplotlib.pyplot as plt
-        plt.style.use("dark_background")
-
-        # Keep the embedded Plotly background dark to avoid a light border
-        self.plot_view.page().setBackgroundColor(QColor("#31363b"))
-        self.plot_view.setStyleSheet("background-color:#31363b;border:0px;")
-
-    def apply_light_palette(self):
-        app = QApplication.instance()
-        if app is None:  # safety net
-            raise RuntimeError("No QApplication running")
-
-        app.setStyle(self._fusion_style)
-        self.setStyle(self._fusion_style)
-
-
-        light_palette = QPalette()
-        light_palette.setColor(QPalette.Window, QColor("#eff0f1"))
-        light_palette.setColor(QPalette.WindowText, QColor("#31363b"))
-        light_palette.setColor(QPalette.Base, QColor("#fcfcfc"))
-        light_palette.setColor(QPalette.AlternateBase, QColor("#e5e5e5"))
-        light_palette.setColor(QPalette.ToolTipBase, QColor("#31363b"))
-        light_palette.setColor(QPalette.ToolTipText, QColor("#eff0f1"))
-        light_palette.setColor(QPalette.Text, QColor("#31363b"))
-        light_palette.setColor(QPalette.Button, QColor("#e5e5e5"))
-        light_palette.setColor(QPalette.ButtonText, QColor("#31363b"))
-        light_palette.setColor(QPalette.BrightText, Qt.white)
-        light_palette.setColor(QPalette.Link, QColor("#2a82da"))
-        light_palette.setColor(QPalette.Highlight, QColor("#2a82da"))
-        light_palette.setColor(QPalette.HighlightedText, QColor("#ffffff"))
-
-        app.setPalette(light_palette)
-        self.setPalette(light_palette)
-        app.setStyleSheet(
-            "QToolTip { color: #31363b; background-color: #2a82da; border: 1px solid #31363b; }"
-        )
-
-        # And if you also use matplotlib in the same process:
-        import matplotlib.pyplot as plt
-        plt.style.use("default")
-
-        # Restore the web view background for the light theme
-        self.plot_view.page().setBackgroundColor(QColor("#eff0f1"))
-        self.plot_view.setStyleSheet("background-color:#eff0f1;border:0px;")
-
-
-    def toggle_dark_theme(self, state):
-
-        # ``state`` comes from the checkbox signal but using ``isChecked`` is
-        # more robust across Qt bindings.
-        if self.theme_switch.isChecked():
-            self.apply_dark_palette()
-        else:
-            self.apply_light_palette()
-        # Refresh any open Matplotlib canvases so the new palette is used
-        for canvas in self.findChildren(FigureCanvasQTAgg):
-            canvas.draw()
-
-    def _on_engine_changed(self, text):
-        """Update layout when the plotting engine selection changes."""
-        engine = text.lower()
-        if engine != "default" and self._mpl_canvas is not None:
-            self.right_outer_layout.removeWidget(self._mpl_canvas)
-            self._mpl_canvas.setParent(None)
-            self._mpl_canvas = None
-        if self.embed_plot_cb.isChecked():
-            # Refresh layout so the appropriate widget is shown
-            self.toggle_embed_layout(True)
-
-    def toggle_embed_layout(self, state):
-        """Re-arrange layout when the embed checkbox is toggled."""
-        checked = self.embed_plot_cb.isChecked()
-
-        # Widgets that are moved between the main controls column and the
-        # additional column when the plot is embedded.
-        extra_groups = [
-            self.calc_group,
-            self.freq_group,
-            self.tools_group,
-        ]
-
-        if checked:
-            if self.extra_widget.parent() is None:
-                self.top_row_layout.addWidget(self.extra_widget)
-
-            if self.progress.parent() is self.controls_widget:
-                self.controls_layout.removeWidget(self.progress)
-            if self.progress.parent() is self.progress_transform_row:
-                self.progress_transform_row.removeWidget(self.progress)
-            if self.file_ctrls_layout.indexOf(self.progress) == -1:
-
-                idx = self.file_ctrls_layout.indexOf(self.theme_embed_widget)
-                if idx == -1:
-                    self.file_ctrls_layout.addWidget(self.progress)
-                else:
-                    self.file_ctrls_layout.insertWidget(idx, self.progress)
-
-
-            if self.transform_group.parent() is self.controls_widget:
-                self.controls_layout.removeWidget(self.transform_group)
-            if self.progress_transform_row.indexOf(self.transform_group) == -1:
-                self.progress_transform_row.addWidget(self.transform_group)
-            if self.extra_layout.indexOf(self.progress_transform_row) == -1:
-                self.extra_layout.insertLayout(0, self.progress_transform_row)
-
-            if self.extra_layout.indexOf(self.extra_stretch) != -1:
-                self.extra_layout.removeItem(self.extra_stretch)
-
-            idx_freq = self.controls_layout.indexOf(self.freq_group)
-            idx_tools = self.controls_layout.indexOf(self.tools_group)
-
-            for g in extra_groups:
-                if g.parent() is self.controls_widget:
-                    self.controls_layout.removeWidget(g)
-                    self.extra_layout.addWidget(g)
-
-            if self.analysis_group.parent() is self.extra_widget:
-                self.extra_layout.removeWidget(self.analysis_group)
-            if idx_freq == -1:
-                idx_freq = self.controls_layout.count()
-            self.controls_layout.insertWidget(idx_freq, self.analysis_group)
-
-            if self.plot_group.parent() is self.extra_widget:
-                self.extra_layout.removeWidget(self.plot_group)
-            if idx_tools == -1:
-                idx_tools = self.controls_layout.count()
-            self.controls_layout.insertWidget(idx_tools, self.plot_group)
-
-
-
-
-            self.extra_layout.addItem(self.extra_stretch)
-            if self.plot_engine_combo.currentText().lower() == "default" and self._mpl_canvas is not None:
-                self._mpl_canvas.show()
-                self.plot_view.hide()
-            else:
-                self.plot_view.show()
-                if self._mpl_canvas is not None:
-                    self._mpl_canvas.hide()
-        else:
-            self.plot_view.hide()
-            if self._mpl_canvas is not None:
-                self._mpl_canvas.hide()
-            if self.plot_view.parent() is self.extra_widget:
-                self.extra_layout.removeWidget(self.plot_view)
-                self.right_outer_layout.addWidget(self.plot_view)
-            if self.extra_widget.parent() is not None:
-                self.top_row_layout.removeWidget(self.extra_widget)
-                self.extra_widget.setParent(None)
-
-
-            if self.extra_layout.indexOf(self.progress_transform_row) != -1:
-                self.extra_layout.removeItem(self.progress_transform_row)
-            if self.progress_transform_row.indexOf(self.transform_group) != -1:
-                self.progress_transform_row.removeWidget(self.transform_group)
-
-            if self.file_ctrls_layout.indexOf(self.progress) != -1:
-                self.file_ctrls_layout.removeWidget(self.progress)
-            self.controls_layout.insertWidget(1, self.progress)
-
-            for g in [self.freq_group, self.tools_group, self.transform_group, self.calc_group]:
-                if g.parent() is self.extra_widget:
-                    self.extra_layout.removeWidget(g)
-                    g.setParent(self.controls_widget)
-                    self.controls_layout.addWidget(g)
-
-            if self.controls_layout.indexOf(self.analysis_group) != -1:
-                self.controls_layout.removeWidget(self.analysis_group)
-            self.controls_layout.addWidget(self.analysis_group)
-
-            if self.controls_layout.indexOf(self.plot_group) != -1:
-                self.controls_layout.removeWidget(self.plot_group)
-            self.controls_layout.addWidget(self.plot_group)
-
-
-            if self.extra_layout.indexOf(self.extra_stretch) != -1:
-                self.extra_layout.removeItem(self.extra_stretch)
-            self.extra_layout.addItem(self.extra_stretch)
-
-class VariableRowWidget(QWidget):
-    rename_requested = Signal(str, str)
-
-    def __init__(self, varname, allow_rename=False, parent=None):
-        super().__init__(parent)
-        self._name = varname
-
-        layout = QHBoxLayout(self)
-        self.checkbox = QCheckBox()
-        self.input = QLineEdit()
-        self.input.setFixedWidth(70)
-        self.label = QLabel(varname)
-
-        layout.addWidget(self.checkbox)
-        layout.addWidget(self.input)
-        layout.addWidget(self.label)
-
-        if allow_rename:
-            self.rename_btn = QPushButton("Rename")
-            self.rename_btn.setFixedWidth(70)
-            self.rename_btn.clicked.connect(self._prompt_rename)
-            layout.addWidget(self.rename_btn)
-
-        layout.addStretch(1)
-        layout.setContentsMargins(2, 2, 2, 2)
-        self.setLayout(layout)
-
-    def _prompt_rename(self):
-        new_name, ok = QInputDialog.getText(
-            self,
-            "Rename Variable",
-            "New variable name",
-            text=self._name,
-        )
-        if ok and new_name and new_name != self._name:
-            self.rename_requested.emit(self._name, new_name)
-
-class VariableTab(QWidget):
-    """VariableTab with search and select-all functionality."""
-    checklist_updated = Signal()
-
-    def __init__(self, label, variables, user_var_set=None, allow_rename=False, rename_callback=None):
-        super().__init__()
-        self.all_vars = sorted(list(variables))
-        self.user_var_set = user_var_set or set()
-        self.allow_rename = allow_rename
-        self.rename_callback = rename_callback
-        self.checkboxes = {}
-        self.inputs = {}
-        self._checked_state = {}
-        self._input_state = {}
-        layout = QVBoxLayout(self)
-        # -- Search and Select All row --
-        top_row = QHBoxLayout()
-        self.search_box = QLineEdit()
-        self.search_box.setPlaceholderText("Search…")
-        top_row.addWidget(self.search_box)
-        self.select_all_btn = QPushButton("Select All")
-        self.unselect_all_btn = QPushButton("Unselect All")
-        top_row.addWidget(self.select_all_btn)
-        top_row.addWidget(self.unselect_all_btn)
-        layout.addLayout(top_row)
-        # -- Scrollable area for variable checkboxes --
-        scroll = QScrollArea()
-        scroll.setWidgetResizable(True)
-        self.inner = QWidget()
-        self.inner_layout = QVBoxLayout(self.inner)
-        self._populate_checkboxes(self.all_vars)
-        scroll.setWidget(self.inner)
-        layout.addWidget(scroll)
-        # Connections
-        self.select_all_btn.clicked.connect(lambda: self.set_all(True))
-        self.unselect_all_btn.clicked.connect(lambda: self.set_all(False))
-        self.search_box.textChanged.connect(self._search_update)
-    def _populate_checkboxes(self, vars_to_show):
-        """Populate the scroll area with VariableRowWidget entries."""
-        # Preserve existing states
-        for var, cb in self.checkboxes.items():
-            self._checked_state[var] = cb.isChecked()
-            self._input_state[var] = self.inputs[var].text()
-
-        # Clear layout
-        for i in reversed(range(self.inner_layout.count())):
-            widget = self.inner_layout.takeAt(i).widget()
-            if widget:
-                widget.deleteLater()
-        self.checkboxes.clear()
-        self.inputs.clear()
-
-        for var in vars_to_show:
-            row = VariableRowWidget(var, allow_rename=self.allow_rename)
-            if var in self.user_var_set:
-                row.label.setStyleSheet("color: #2277bb;")
-            if self.allow_rename and self.rename_callback:
-                row.rename_requested.connect(self.rename_callback)
-            self.inner_layout.addWidget(row)
-            self.checkboxes[var] = row.checkbox
-            self.inputs[var] = row.input
-            if var in self._checked_state:
-                row.checkbox.setChecked(self._checked_state[var])
-            if var in self._input_state:
-                row.input.setText(self._input_state[var])
-
-        self.inner_layout.addStretch()
-        self.checklist_updated.emit()
-    def _search_update(self, text):
-        terms = _parse_search_terms(text)
-        if not terms:
-            vars_to_show = self.all_vars
-        else:
-            vars_to_show = [v for v in self.all_vars if _matches_terms(v, terms)]
-        self._populate_checkboxes(vars_to_show)
-    def selected_variables(self):
-        return [var for var, cb in self.checkboxes.items() if cb.isChecked()]
-    def set_all(self, value):
-        for cb in self.checkboxes.values():
-            cb.setChecked(value)
-
-class StatsDialog(QDialog):
-    """Qt table dialog with copy and plotting features."""
-
-    def __init__(self, series_info, parent=None):
-        super().__init__(parent)
-        self.setWindowTitle("Statistics Table")
-        self.setWindowFlag(Qt.Window)
-        # allow maximizing the statistics window
-        self.setWindowFlags(self.windowFlags() | Qt.WindowMaximizeButtonHint)
-        self.resize(900, 600)
-
-        self.series_info = series_info
-        self.ts_dict: dict[str, tuple[np.ndarray, np.ndarray]] = {}
-        self.selected_columns: set[int] = set()
-
-        main_layout = QVBoxLayout(self)
-
-        order_layout = QHBoxLayout()
-        order_layout.addWidget(QLabel("Load order:"))
-        self.order_combo = QComboBox()
-        self.order_combo.addItems(["Files → Variables", "Variables → Files"])
-        order_layout.addWidget(self.order_combo)
-        order_layout.addStretch()
-        main_layout.addLayout(order_layout)
-
-        # Frequency filter controls
-        freq_group = QGroupBox("Frequency Filter")
-        freq_layout = QGridLayout(freq_group)
-        self.filter_none_rb = QRadioButton("None")
-        self.filter_lowpass_rb = QRadioButton("Low-pass")
-        self.filter_highpass_rb = QRadioButton("High-pass")
-        self.filter_bandpass_rb = QRadioButton("Band-pass")
-        self.filter_bandblock_rb = QRadioButton("Band-block")
-        self.filter_none_rb.setChecked(True)
-        self.lowpass_cutoff = QLineEdit("0.01")
-        self.highpass_cutoff = QLineEdit("0.1")
-        self.bandpass_low = QLineEdit("0.0")
-        self.bandpass_high = QLineEdit("0.0")
-        self.bandblock_low = QLineEdit("0.0")
-        self.bandblock_high = QLineEdit("0.0")
-        row = 0
-        freq_layout.addWidget(self.filter_none_rb, row, 0, 1, 2)
-        row += 1
-        freq_layout.addWidget(self.filter_lowpass_rb, row, 0)
-        freq_layout.addWidget(QLabel("below"), row, 1)
-        freq_layout.addWidget(self.lowpass_cutoff, row, 2)
-        freq_layout.addWidget(QLabel("Hz"), row, 3)
-        row += 1
-        freq_layout.addWidget(self.filter_highpass_rb, row, 0)
-        freq_layout.addWidget(QLabel("above"), row, 1)
-        freq_layout.addWidget(self.highpass_cutoff, row, 2)
-        freq_layout.addWidget(QLabel("Hz"), row, 3)
-        row += 1
-        freq_layout.addWidget(self.filter_bandpass_rb, row, 0)
-        freq_layout.addWidget(QLabel("between"), row, 1)
-        freq_layout.addWidget(self.bandpass_low, row, 2)
-        freq_layout.addWidget(QLabel("Hz and"), row, 3)
-        freq_layout.addWidget(self.bandpass_high, row, 4)
-        freq_layout.addWidget(QLabel("Hz"), row, 5)
-        row += 1
-        freq_layout.addWidget(self.filter_bandblock_rb, row, 0)
-        freq_layout.addWidget(QLabel("between"), row, 1)
-        freq_layout.addWidget(self.bandblock_low, row, 2)
-        freq_layout.addWidget(QLabel("Hz and"), row, 3)
-        freq_layout.addWidget(self.bandblock_high, row, 4)
-        freq_layout.addWidget(QLabel("Hz"), row, 5)
-        main_layout.addWidget(freq_group)
-
-        hline_layout = QHBoxLayout()
-        hline_layout.addWidget(QLabel("Histogram lines:"))
-        self.hist_lines_edit = QLineEdit()
-        self.hist_lines_edit.setPlaceholderText("e.g. 1.0, 2.5")
-        hline_layout.addWidget(self.hist_lines_edit)
-        self.hist_show_text_cb = QCheckBox("Show bar text")
-        self.hist_show_text_cb.setChecked(True)
-        hline_layout.addWidget(self.hist_show_text_cb)
-        hline_layout.addStretch()
-        main_layout.addLayout(hline_layout)
-
-        self.table = QTableWidget()
-        self.table.setSelectionBehavior(QAbstractItemView.SelectRows)
-        self.table.setSelectionMode(QAbstractItemView.ExtendedSelection)
-        # Sorting is enabled, but will be temporarily disabled while
-        # populating the table to avoid row mixing
-        self.table.setSortingEnabled(True)
-        header = self.table.horizontalHeader()
-        header.setSectionResizeMode(QHeaderView.Interactive)
-        header.setStretchLastSection(True)
-        header.setContextMenuPolicy(Qt.CustomContextMenu)
-        header.customContextMenuRequested.connect(self._header_right_click)
-        main_layout.addWidget(self.table, stretch=2)
-
-        plot_layout = QVBoxLayout()
-        self.line_fig = Figure(figsize=(5, 3))
-        self.line_canvas = FigureCanvasQTAgg(self.line_fig)
-        hist_layout = QHBoxLayout()
-        self.hist_fig_rows = Figure(figsize=(4, 3))
-        self.hist_canvas_rows = FigureCanvasQTAgg(self.hist_fig_rows)
-        self.hist_fig_cols = Figure(figsize=(4, 3))
-        self.hist_canvas_cols = FigureCanvasQTAgg(self.hist_fig_cols)
-        plot_layout.addWidget(self.line_canvas)
-        hist_layout.addWidget(self.hist_canvas_rows)
-        hist_layout.addWidget(self.hist_canvas_cols)
-        plot_layout.addLayout(hist_layout)
-        main_layout.addLayout(plot_layout, stretch=3)
-
-        btn_row = QHBoxLayout()
-        btn_row.addStretch()
-        self.copy_btn = QPushButton("Copy as TSV")
-        self.copy_btn.clicked.connect(self.copy_as_tsv)
-        btn_row.addWidget(self.copy_btn)
-        main_layout.addLayout(btn_row)
-
-        self._connect_signals()
-        self.update_data()
-
-    def _connect_signals(self):
-        for w in [self.filter_none_rb, self.filter_lowpass_rb, self.filter_highpass_rb,
-                  self.filter_bandpass_rb, self.filter_bandblock_rb]:
-            w.toggled.connect(self.update_data)
-        for e in [self.lowpass_cutoff, self.highpass_cutoff,
-                   self.bandpass_low, self.bandpass_high,
-                   self.bandblock_low, self.bandblock_high]:
-            e.editingFinished.connect(self.update_data)
-        self.hist_lines_edit.editingFinished.connect(self.update_plots)
-        self.hist_show_text_cb.toggled.connect(self.update_plots)
-        self.order_combo.currentIndexChanged.connect(self.update_data)
-        self.table.selectionModel().selectionChanged.connect(self.update_plots)
-
-    @staticmethod
-    def _uniq(names: list[str]) -> list[str]:
-        if len(names) <= 1:
-            return [""] * len(names)
-        pre = os.path.commonprefix(names)
-        suf = os.path.commonprefix([n[::-1] for n in names])[::-1]
-        out = []
-        for n in names:
-            u = n[len(pre):] if pre else n
-            u = u[:-len(suf)] if suf and u.endswith(suf) else u
-            out.append(u or "(all)")
-        return out
-
-    def _apply_filter(self, t: np.ndarray, x: np.ndarray) -> np.ndarray:
-        mode = "none"
-        if self.filter_lowpass_rb.isChecked():
-            mode = "lowpass"
-        elif self.filter_highpass_rb.isChecked():
-            mode = "highpass"
-        elif self.filter_bandpass_rb.isChecked():
-            mode = "bandpass"
-        elif self.filter_bandblock_rb.isChecked():
-            mode = "bandblock"
-        nanmask = ~np.isnan(x)
-        if not np.any(nanmask):
-            return x
-        valid_idx = np.where(nanmask)[0]
-        x_valid = x[valid_idx]
-        t_valid = t[valid_idx]
-        x_filt = x_valid
-        try:
-            dt = np.median(np.diff(t_valid))
-            if mode == "lowpass":
-                fc = float(self.lowpass_cutoff.text() or 0)
-                if fc > 0 and len(x_valid) > 1:
-                    x_filt = qats.signal.lowpass(x_valid, dt, fc)
-            elif mode == "highpass":
-                fc = float(self.highpass_cutoff.text() or 0)
-                if fc > 0 and len(x_valid) > 1:
-                    x_filt = qats.signal.highpass(x_valid, dt, fc)
-            elif mode == "bandpass":
-                flow = float(self.bandpass_low.text() or 0)
-                fupp = float(self.bandpass_high.text() or 0)
-                if flow > 0 and fupp > flow and len(x_valid) > 1:
-                    x_filt = qats.signal.bandpass(x_valid, dt, flow, fupp)
-            elif mode == "bandblock":
-                flow = float(self.bandblock_low.text() or 0)
-                fupp = float(self.bandblock_high.text() or 0)
-                if flow > 0 and fupp > flow and len(x_valid) > 1:
-                    x_filt = qats.signal.bandblock(x_valid, dt, flow, fupp)
-        except Exception:
-            pass
-        x_out = np.full_like(x, np.nan)
-        x_out[valid_idx] = x_filt
-        return x_out
-
-    def update_data(self):
-        stats_rows = []
-        stat_cols = []
-        self.ts_dict = {}
-
-        # Temporarily disable sorting while populating the table to avoid
-        # rows being rearranged mid-update. Sorting will be re-enabled at
-        # the end of this method.
-        sorting_was_enabled = self.table.isSortingEnabled()
-        if sorting_was_enabled:
-            self.table.setSortingEnabled(False)
-
-        if self.filter_lowpass_rb.isChecked():
-            f_lbl = f"Low-pass ({self.lowpass_cutoff.text()} Hz)"
-        elif self.filter_highpass_rb.isChecked():
-            f_lbl = f"High-pass ({self.highpass_cutoff.text()} Hz)"
-        elif self.filter_bandpass_rb.isChecked():
-            f_lbl = f"Band-pass ({self.bandpass_low.text()}-{self.bandpass_high.text()} Hz)"
-        elif self.filter_bandblock_rb.isChecked():
-            f_lbl = f"Band-block ({self.bandblock_low.text()}-{self.bandblock_high.text()} Hz)"
-        else:
-            f_lbl = "None"
-
-        series_info = self.series_info
-        if self.order_combo.currentIndex() == 1:
-
-            # Variables → Files: preserve file list order using ``file_idx``
-            series_info = sorted(series_info, key=lambda i: (i["var"], i["file_idx"]))
-        else:
-            # Files → Variables: maintain order of files as loaded
-            series_info = sorted(series_info, key=lambda i: (i["file_idx"], i["var"]))
-
-
-        for info in series_info:
-            t = info["t"]
-            x = info["x"]
-            y = self._apply_filter(t, x)
-            ts_tmp = TimeSeries("tmp", t, y)
-            stats = ts_tmp.stats()
-            if not stat_cols:
-                stat_cols = list(stats.keys())
-            row = [info["file"], info["uniq_file"], info["var"], "", f_lbl]
-            for c in stat_cols:
-                v = stats[c]
-                if c.lower() == "start" and len(t):
-                    v = t[0]
-                elif c.lower() == "end" and len(t):
-                    v = t[-1]
-                if isinstance(v, float):
-                    v = float(np.format_float_positional(v, precision=4, unique=False, trim="k"))
-                row.append(v)
-            stats_rows.append(row)
-            sid = f"{info['file']}::{info['var']}"
-            self.ts_dict[sid] = (t, y)
-
-        var_uniq = self._uniq([info["var"] for info in series_info])
-        for row, vu in zip(stats_rows, var_uniq):
-            row[3] = vu
-
-        headers = ["File", "Uniqueness", "Variable", "VarUniqueness", "Filter"] + stat_cols
-        self.table.setRowCount(len(stats_rows))
-        self.table.setColumnCount(len(headers))
-        self.table.setHorizontalHeaderLabels(headers)
-        for i, row in enumerate(stats_rows):
-            for j, val in enumerate(row):
-
-                text = str(val)
-                if isinstance(val, (int, float)):
-                    item = SortableTableWidgetItem(text)
-                    item.setData(Qt.ItemDataRole.UserRole, float(val))
-                else:
-                    item = QTableWidgetItem(text)
-
-                self.table.setItem(i, j, item)
-
-        self.selected_columns.clear()
-        for col in range(5, self.table.columnCount()):
-            self.selected_columns.add(col)
-            break
-        self.update_plots()
-
-        # Restore previous sorting state after table population
-        if sorting_was_enabled:
-            self.table.setSortingEnabled(True)
-
-    def _header_right_click(self, pos):
-        header = self.table.horizontalHeader()
-        section = header.logicalIndexAt(pos)
-        if section >= 5:
-            self.toggle_column(section)
-
-    def toggle_column(self, section: int):
-        if section < 5:
-            return
-        if section in self.selected_columns:
-            self.selected_columns.remove(section)
-        else:
-            self.selected_columns.add(section)
-        self.update_plots()
-
-    def keyPressEvent(self, event):
-        if event.matches(QKeySequence.Copy):
-            self.copy_as_tsv()
-            event.accept()
-        else:
-            super().keyPressEvent(event)
-
-    def copy_as_tsv(self):
-        selected = sorted({idx.row() for idx in self.table.selectionModel().selectedRows()})
-        if selected:
-            rows = selected
-        else:
-            rows = range(self.table.rowCount())
-        lines = ["\t".join([self.table.horizontalHeaderItem(c).text() for c in range(self.table.columnCount())])]
-        for r in rows:
-            vals = [self.table.item(r, c).text() for c in range(self.table.columnCount())]
-            lines.append("\t".join(vals))
-        QGuiApplication.clipboard().setText("\n".join(lines))
-
-    def update_plots(self):
-        sel_rows = [idx.row() for idx in self.table.selectionModel().selectedRows()]
-        if not sel_rows:
-            sel_rows = [0] if self.table.rowCount() else []
-        if not sel_rows:
-            return
-
-        show_text = self.hist_show_text_cb.isChecked()
-        import matplotlib.pyplot as plt
-        from matplotlib import colors as mcolors
-
-        all_rows = list(range(self.table.rowCount()))
-
-        self.line_fig.clear()
-        ax = self.line_fig.add_subplot(111)
-        for r in sel_rows:
-            file = self.table.item(r, 0).text()
-            var = self.table.item(r, 2).text()
-            sid = f"{file}::{var}"
-            data = self.ts_dict.get(sid)
-            if not data:
-                continue
-            t, y = data
-            label = var
-            if file and len(self.ts_dict) > 1:
-                label = f"{file}::{var}"
-            ax.plot(t, y, label=label)
-        ax.set_xlabel("Time")
-        ax.set_ylabel("Value")
-        ax.legend()
-        ax.grid(True)
-        self.line_canvas.draw()
-
-        self.hist_fig_rows.clear()
-        axh = self.hist_fig_rows.add_subplot(111)
-        for r in sel_rows:
-            file = self.table.item(r, 0).text()
-            var = self.table.item(r, 2).text()
-            sid = f"{file}::{var}"
-            data = self.ts_dict.get(sid)
-            if data:
-                _, y = data
-                counts, bins, patches = axh.hist(
-                    y, bins=30, alpha=0.5, label=var
-                )
-                if show_text:
-                    for count, patch in zip(counts, patches):
-                        axh.text(
-                            patch.get_x() + patch.get_width() / 2,
-                            patch.get_height() / 2,
-                            str(int(count)),
-                            ha="center",
-                            va="center",
-                            fontsize=8,
-                            color="black",
-                        )
-        axh.set_xlabel("Value")
-        axh.set_ylabel("Frequency")
-        axh.legend()
-        axh.grid(True)
-        self.hist_canvas_rows.draw()
-
-        self.hist_fig_cols.clear()
-        axc = self.hist_fig_cols.add_subplot(111)
-        max_y = 0
-        rows_idx = np.arange(len(all_rows))
-        ncols = len(self.selected_columns) if self.selected_columns else 1
-        bar_w = 0.8 / ncols
-        bars_by_col = []
-        for i, c in enumerate(sorted(self.selected_columns)):
-            vals = []
-            uniq_labels = []
-            for r in all_rows:
-                item = self.table.item(r, c)
-                if item is None:
-                    continue
-                try:
-                    vals.append(float(item.text()))
-                except ValueError:
-                    vals.append(np.nan)
-                u_file = self.table.item(r, 1).text()
-                u_var = self.table.item(r, 3).text()
-                label = u_file
-                if u_var:
-                    label = f"{label}\n{u_var}" if label else u_var
-                uniq_labels.append(label)
-            if not any(np.isfinite(vals)):
-                continue
-            offset = (i - (ncols - 1) / 2) * bar_w
-            bars = axc.bar(rows_idx + offset, vals, width=bar_w, alpha=0.7, label=self.table.horizontalHeaderItem(c).text())
-            bars_by_col.append(bars)
-            max_y = max(max_y, np.nanmax(vals))
-            if show_text:
-                for bar, label in zip(bars, uniq_labels):
-                    axc.text(
-                        bar.get_x() + bar.get_width() / 2,
-                        bar.get_height() / 2,
-                        label,
-                        ha="center",
-                        va="center",
-                        rotation=90,
-                        fontsize=8,
-                        color="black",
-                    )
-
-        # Highlight selected rows with a color not already used
-
-        used_colors = {mcolors.to_hex(bar.get_facecolor()) for bc in bars_by_col for bar in bc}
-        candidates = ["red", "magenta", "cyan", "yellow", "black"]
-        highlight = next((c for c in candidates if mcolors.to_hex(c) not in used_colors), "red")
-
-        for bc in bars_by_col:
-            for r in sel_rows:
-                if r < len(bc):
-                    bc[r].set_facecolor(highlight)
-        lines_text = self.hist_lines_edit.text()
-        hvals = []
-        for token in re.split(r'[ ,]+', lines_text.strip()):
-            if not token:
-                continue
-            try:
-                hvals.append(float(token))
-            except ValueError:
-                pass
-
-        for v in hvals:
-            axc.axhline(v, color="red", linestyle="--")
-
-        ylim_top = max([max_y] + hvals) if (max_y or hvals) else None
-        axc.set_xlabel("Row")
-        axc.set_ylabel("Value")
-        axc.set_xticks(rows_idx)
-        axc.set_xticklabels([self.table.item(r, 0).text() for r in all_rows], rotation=90)
-        if self.selected_columns:
-            axc.legend()
-        if ylim_top is not None:
-            axc.set_ylim(top=ylim_top * 1.1)
-        axc.grid(True, axis="y")
-        self.hist_canvas_cols.draw()
-
-class EVMWindow(QDialog):
-    def __init__(self, tsdb, var_name, parent=None):
-        super().__init__(parent)
-        self.setWindowTitle(f"Extreme Value Analysis - {var_name}")
-        self.resize(800, 600)
-
-        self.ts = tsdb.getm()[var_name]
-        self.x = self.ts.x
-        self.t = self.ts.t
-
-        self.tail_combo = QComboBox()
-        self.tail_combo.addItems(["upper", "lower"])
-        self.tail_combo.setCurrentText("upper")
-
-        suggested = 0.8 * np.max(self.x)
-        self.threshold_spin = QDoubleSpinBox()
-        self.threshold_spin.setMaximum(10000000000)
-        self.threshold_spin.setMinimum(float(np.min(self.x)))
-        self.threshold_spin.setDecimals(4)
-        self.threshold_spin.setValue(round(suggested, 4))
-        self.threshold_spin.setKeyboardTracking(False)
-
-        # Determine an initial reasonable threshold
-        threshold = self._auto_threshold(suggested, self.tail_combo.currentText())
-        self.threshold_spin.setValue(round(threshold, 4))
-        self.threshold_spin.editingFinished.connect(self.on_manual_threshold)
-
-        self._manual_threshold = threshold
-
-        #
-
-        main_layout = QVBoxLayout(self)
-
-        self.inputs_widget = QWidget()
-        self.result_text = QTextEdit()
-        self.result_text.setReadOnly(True)
-        self.plot_area = QWidget()
-        self.plot_layout = QVBoxLayout(self.plot_area)
-        self.fig = Figure(figsize=(6, 4))
-        self.fig_canvas = FigureCanvasQTAgg(self.fig)
-        self.plot_layout.addWidget(self.fig_canvas)
-        self._evm_ran = False
-
-
-        self.build_inputs()
-
-
-        main_layout.addWidget(self.inputs_widget)
-        main_layout.addWidget(self.result_text, stretch=1)
-        main_layout.addWidget(self.plot_area, stretch=2)
-
-        # Show initial time series with the suggested threshold
-        self.plot_timeseries_with_threshold(threshold)
-
-    def _auto_threshold(self, start_thresh, tail):
-        x = self.x
-        threshold = start_thresh
-        attempts = 0
-
-        mean_val = np.mean(x)
-        cross_type = np.greater if tail == "upper" else np.less
-        cross_indices = np.where(np.diff(cross_type(x, mean_val)))[0]
-        if cross_indices.size == 0 or cross_indices[-1] != len(x) - 1:
-            cross_indices = np.append(cross_indices, len(x) - 1)
-
-        while attempts < 10:
-            clustered_peaks = []
-            for i in range(len(cross_indices) - 1):
-                segment = x[cross_indices[i] : cross_indices[i + 1]]
-                peak = np.max(segment) if tail == "upper" else np.min(segment)
-                if (tail == "upper" and peak > threshold) or (
-                    tail == "lower" and peak < threshold
-                ):
-                    clustered_peaks.append(peak)
-            if len(clustered_peaks) >= 10:
-                break
-            threshold *= 0.95 if tail == "upper" else 1.05
-            attempts += 1
-
-        return threshold
-
-    def plot_timeseries_with_threshold(self, threshold):
-
-        self.fig.clear()
-        ax = self.fig.add_subplot(111)
-
-        ax.plot(self.t, self.x, label="Time series")
-        ax.axhline(threshold, color="red", linestyle="--", label="Threshold")
-        ax.set_title("Time Series")
-        ax.set_xlabel("Time")
-        ax.set_ylabel(self.ts.name)
-        ax.grid(True)
-        ax.legend()
-        self.fig_canvas.draw()
-
-    def _cluster_exceedances(self, threshold, tail):
-        x = self.x
-
-        mean_val = np.mean(x)
-        cross_type = np.greater if tail == "upper" else np.less
-        cross_indices = np.where(np.diff(cross_type(x, mean_val)))[0]
-        if cross_indices.size == 0 or cross_indices[-1] != len(x) - 1:
-            cross_indices = np.append(cross_indices, len(x) - 1)
-
-        clustered_peaks = []
-        for i in range(len(cross_indices) - 1):
-            segment = x[cross_indices[i] : cross_indices[i + 1]]
-            peak = np.max(segment) if tail == "upper" else np.min(segment)
-            if (tail == "upper" and peak > threshold) or (
-                tail == "lower" and peak < threshold
-            ):
-                clustered_peaks.append(peak)
-        return clustered_peaks, cross_indices
-
-    def on_manual_threshold(self):
-        self.threshold_spin.interpretText()
-        threshold = self.threshold_spin.value()
-
-        # ensure the spin box keeps the manually entered value
-        self.threshold_spin.setValue(threshold)
-
-        self._manual_threshold = threshold
-
-        self.plot_timeseries_with_threshold(threshold)
-        peaks, _ = self._cluster_exceedances(threshold, self.tail_combo.currentText())
-        self.result_text.setPlainText(f"Exceedances used: {len(peaks)}")
-        self._evm_ran = False
-
-    def on_calc_threshold(self):
-        tail = self.tail_combo.currentText()
-        suggested = 0.8 * np.max(self.x) if tail == "upper" else 0.8 * np.min(self.x)
-        threshold = self._auto_threshold(suggested, tail)
-        self.threshold_spin.setValue(round(threshold, 4))
-        self.plot_timeseries_with_threshold(threshold)
-
-    def build_inputs(self):
-        layout = QGridLayout(self.inputs_widget)
-
-        layout.addWidget(QLabel("Distribution: Generalized Pareto"), 0, 0, 1, 3)
-
-        layout.addWidget(QLabel("Threshold:"), 1, 0)
-        layout.addWidget(self.threshold_spin, 1, 1)
-        self.calc_threshold_btn = QPushButton("Calc Threshold")
-        self.calc_threshold_btn.clicked.connect(self.on_calc_threshold)
-        layout.addWidget(self.calc_threshold_btn, 1, 2)
-
-        self.ci_spin = QDoubleSpinBox()
-        self.ci_spin.setDecimals(1)
-        self.ci_spin.setValue(95.0)
-        layout.addWidget(QLabel("Extremes to analyse:"), 2, 0)
-        layout.addWidget(self.tail_combo, 2, 1)
-
-        layout.addWidget(QLabel("Confidence level (%):"), 3, 0)
-        layout.addWidget(self.ci_spin, 3, 1)
-        self.ci_spin.valueChanged.connect(self.on_ci_changed)
-
-        run_btn = QPushButton("Run EVM")
-        run_btn.clicked.connect(self.run_evm)
-        layout.addWidget(run_btn, 4, 0, 1, 3)
-
-    def run_evm(self):
-
-        from scipy.stats import genpareto
-
-        x = self.x
-        t = self.t
-
-        tail = self.tail_combo.currentText()
-
-        threshold = self.threshold_spin.value()
-
-        clustered_peaks, cross_indices = self._cluster_exceedances(threshold, tail)
-
-        if len(clustered_peaks) < 10:
-            QMessageBox.warning(
-                self,
-                "Too Few Points",
-                f"Threshold {threshold:.3f} resulted in only {len(clustered_peaks)} clustered exceedances.",
-            )
-            return
-
-        excesses = np.array(clustered_peaks) - threshold
-        c, loc, scale = genpareto.fit(excesses, floc=0)
-
-        # Diagnostic: warn if shape is too extreme
-        if abs(c) > 1:
-            print(
-                f"Warning: large shape parameter detected (xi = {c:.4f}). Return levels may be unstable."
-            )
-        if c < -1e-6:
-            print("Note: fitted GPD shape xi < 0 indicates a bounded tail.")
-
-        exceed_prob = len(clustered_peaks) / (t[-1] - t[0])
-
-        return_periods = np.array([0.1, 0.5, 1, 3, 5])  # hours
-        return_secs = return_periods * 3600
-        rl = threshold + (scale / c) * ((exceed_prob * return_secs) ** c - 1)
-
-        n_bootstrap = 500
-        boot_levels = []
-        rs = np.random.default_rng()
-
-        for _ in range(n_bootstrap):
-            sample = rs.choice(excesses, size=len(excesses), replace=True)
-            try:
-                bc, _, bscale = genpareto.fit(sample, floc=0)
-                boot_level = threshold + (bscale / bc) * (
-                    (exceed_prob * return_secs) ** bc - 1
-                )
-                boot_levels.append(boot_level)
-            except Exception:
-                continue
-
-        boot_levels = np.array(boot_levels)
-        boot_levels = boot_levels[~np.isnan(boot_levels).any(axis=1)]
-        boot_levels = boot_levels[
-            (boot_levels > -1e6).all(axis=1) & (boot_levels < 1e6).all(axis=1)
-        ]
-
-        if boot_levels.shape[0] > 0:
-            ci_alpha = 100 - self.ci_spin.value()
-            lower_bounds = np.percentile(boot_levels, ci_alpha / 2, axis=0)
-            upper_bounds = np.percentile(boot_levels, 100 - ci_alpha / 2, axis=0)
-        else:
-            lower_bounds = upper_bounds = [np.nan] * len(return_secs)
-
-        units = ""
-        max_val = np.max(x) if tail == "upper" else np.min(x)
-
-        result = f"Extreme value statistics: {self.ts.name}\n\n"
-        result += f"The {return_periods[-2]:.1f} hour return level is\n{rl[-2]:.5f} {units}\n\n"
-        result += f"Fitted GPD parameters:\nSigma: {scale:.4f}\nXi: {c:.4f}\nExceedances used: {len(excesses)}\n"
-        result += f"Total crossings/clusters found: {len(cross_indices) - 1}\n"
-        result += f"Observed maximum value: {max_val:.4f} {units}\n"
-        result += f"Return level unit: {units or 'same as input'}\n\n"
-        result += f"{self.ci_spin.value():.0f}% Confidence Interval:\n"
-        for rp, lo, up in zip(return_periods, lower_bounds, upper_bounds):
-            result += f"{rp:.1f} hr: {lo:.3f} – {up:.3f}\n"
-
-        self.result_text.setPlainText(result)
-
-        self.plot_diagnostics(
-            return_secs,
-            rl,
-            excesses,
-            c,
-            scale,
-            threshold,
-            lower_bounds,
-            upper_bounds,
-        )
-        self._evm_ran = True
-
-    def on_ci_changed(self, value):
-        if self._evm_ran:
-            self.run_evm()
-
-
-    def plot_diagnostics(
-        self,
-        durations,
-        levels,
-        excesses,
-        c,
-        scale,
-        threshold,
-        lower_bounds=None,
-        upper_bounds=None,
-    ):
-        from scipy.stats import genpareto
-
-
-        self.fig.clear()
-        self.fig.set_size_inches(14, 4)
-        ts_ax = self.fig.add_subplot(1, 3, 1)
-        ax = self.fig.add_subplot(1, 3, 2)
-        qax = self.fig.add_subplot(1, 3, 3)
-
-
-        ts_ax.plot(self.t, self.x, label="Time series")
-        ts_ax.axhline(threshold, color="red", linestyle="--", label="Threshold")
-        ts_ax.set_title("Time Series")
-        ts_ax.set_xlabel("Time")
-        ts_ax.set_ylabel(self.ts.name)
-        ts_ax.grid(True)
-        ts_ax.legend()
-        ax.plot(durations / 3600, levels, marker="o", label="Return Level")
-
-        if lower_bounds is not None and upper_bounds is not None:
-            ax.fill_between(
-                durations / 3600,
-                lower_bounds,
-                upper_bounds,
-                color="gray",
-                alpha=0.3,
-                label="Confidence Interval",
-            )
-
-        ax.set_title("Return level plot")
-        ax.set_xlabel("Storm duration (hours)")
-        ax.set_ylabel("Return level")
-        ax.grid(True)
-        ax.legend()
-
-        sorted_empirical = np.sort(excesses)
-        probs = (np.arange(1, len(sorted_empirical) + 1) - 0.5) / len(sorted_empirical)
-        model_quantiles = genpareto.ppf(probs, c, scale=scale)
-
-        qax.scatter(model_quantiles, sorted_empirical, alpha=0.6, label="Data")
-        qax.plot(model_quantiles, model_quantiles, color="red", label="1:1 line")
-        qax.set_title("Quantile Plot")
-        qax.set_xlabel("Theoretical Quantiles")
-        qax.set_ylabel("Empirical Quantiles")
-        qax.grid(True)
-        qax.legend()
-
-        self.fig.tight_layout()
-
-        self.fig_canvas.draw()
-
-class OrcaflexVariableSelector(QDialog):
-    def __init__(self, model, orcaflex_varmap=None, parent=None, previous_selection=None, allow_reuse=False):
-        super().__init__(parent)
-        self.setWindowTitle("Select OrcaFlex Variables")
-        self.resize(1100, 800)
-        self.model = model
-        self.orcaflex_varmap = ORCAFLEX_VARIABLE_MAP or {}
-        self.selected = []
-        self.reuse_all = False
-
-        main = QVBoxLayout(self)
-        obj_var_layout = QHBoxLayout()
-        main.addLayout(obj_var_layout)
-
-        left_layout = QVBoxLayout()
-        right_layout = QVBoxLayout()
-        obj_var_layout.addLayout(left_layout, stretch=1)
-        obj_var_layout.addLayout(right_layout, stretch=1)
-
-        left_layout.addWidget(QLabel("Objects"))
-        self.obj_filter = QLineEdit()
-        self.obj_filter.setPlaceholderText("Search objects")
-        left_layout.addWidget(self.obj_filter)
-        self.obj_list = QListWidget()
-        self.obj_list.setSelectionMode(QAbstractItemView.MultiSelection)
-        left_layout.addWidget(self.obj_list)
-
-        right_layout.addWidget(QLabel("Variables"))
-        self.var_filter = QLineEdit()
-        self.var_filter.setPlaceholderText("Search variables")
-        right_layout.addWidget(self.var_filter)
-        self.var_list = QListWidget()
-        self.var_list.setSelectionMode(QAbstractItemView.MultiSelection)
-        right_layout.addWidget(self.var_list)
-
-        # Only objects for which we have variable types in the varmap
-        self.object_map = {
-            obj.Name: obj
-            for obj in self.model.objects
-            if obj.typeName in self.orcaflex_varmap
-        }
-        self.all_objects = sorted(self.object_map.keys())
-        self._update_object_list("")
-
-        self.extra_entry = QLineEdit()
-        self.extra_entry.setPlaceholderText("Arc Lengths / Extra (e.g. EndA, 10.0, EndB)")
-        obj_var_layout.addWidget(QLabel("Arc Length/Extra:"))
-        obj_var_layout.addWidget(self.extra_entry)
-
-        self.redundant_entry = QLineEdit()
-        self.redundant_entry.setPlaceholderText("Redundant substrings (comma-separated)")
-        main.addWidget(QLabel("Remove Redundant Substrings from Labels:"))
-        main.addWidget(self.redundant_entry)
-
-        self.reuse_cb = QCheckBox("Use this selection for all future OrcaFlex files")
-        self.reuse_cb.setChecked(allow_reuse)
-        main.addWidget(self.reuse_cb)
-
-        btns = QHBoxLayout()
-        self.ok_btn = QPushButton("Load")
-        self.cancel_btn = QPushButton("Cancel")
-        btns.addWidget(self.ok_btn)
-        btns.addWidget(self.cancel_btn)
-        main.addLayout(btns)
-
-        self.obj_list.itemSelectionChanged.connect(self.update_var_list)
-        self.obj_filter.textChanged.connect(self._update_object_list)
-        self.var_filter.textChanged.connect(self.update_var_list)
-        self.ok_btn.clicked.connect(self.on_ok)
-        self.cancel_btn.clicked.connect(self.reject)
-
-    def _update_object_list(self, text):
-        terms = _parse_search_terms(text)
-        selected = {item.text() for item in self.obj_list.selectedItems()}
-        self.obj_list.clear()
-        for name in self.all_objects:
-
-            if not terms or _matches_terms(name, terms):
-
-                item = QListWidgetItem(name)
-                self.obj_list.addItem(item)
-                if name in selected:
-                    item.setSelected(True)
-        self.update_var_list()
-
-    def update_var_list(self, *_):
-
-        self.var_list.clear()
-        selected_objs = self.obj_list.selectedItems()
-        if not selected_objs:
-            return
-        last_obj = self.object_map[selected_objs[-1].text()]
-        variables = get_object_available_vars(last_obj, self.orcaflex_varmap)
-        terms = _parse_search_terms(self.var_filter.text())
-        for var in variables:
-
-            if not terms or _matches_terms(var, terms):
-
-                self.var_list.addItem(var)
-
-    def on_ok(self):
-        objects = [item.text() for item in self.obj_list.selectedItems()]
-        variables = [item.text() for item in self.var_list.selectedItems()]
-        if not objects or not variables:
-            QMessageBox.warning(self, "Selection required", "Select at least one object and one variable.")
-            return
-        extras = [x.strip() for x in self.extra_entry.text().split(",") if x.strip()]
-        redundant = [x.strip() for x in self.redundant_entry.text().split(",") if x.strip()]
-        self.selected = []
-        for obj in objects:
-            for var in variables:
-                if extras:
-                    for extra in extras:
-                        self.selected.append((obj, var, extra))
-                else:
-                    self.selected.append((obj, var, None))
-        self.redundant = redundant
-        self.reuse_all = self.reuse_cb.isChecked()
-        self.accept()
-
-    @staticmethod
-    def get_selection(model, orcaflex_varmap=None, parent=None, previous_selection=None, allow_reuse=False):
-        dlg = OrcaflexVariableSelector(model, orcaflex_varmap, parent, previous_selection, allow_reuse)
-        result = dlg.exec()
-        if result == QDialog.Accepted:
-            return dlg.selected, dlg.redundant, dlg.reuse_all
-        else:
-            return None, None, None
-
-class FileLoader:
-    def __init__(self, orcaflex_varmap=None, parent_gui=None):
-        self.orcaflex_varmap = orcaflex_varmap or {}
-        self.parent_gui = parent_gui
-        self._last_orcaflex_selection = None
-        self._reuse_orcaflex_selection = False
-        self.loaded_sim_models = {}
-        self.orcaflex_redundant_subs = []
-        self.progress_callback = None  # called while pre-loading
-
-    @property
-    def reuse_orcaflex_selection(self):
-        """The radius property."""
-        return self._reuse_orcaflex_selection
-
-    @reuse_orcaflex_selection.setter
-    def reuse_orcaflex_selection(self, value):
-        print("Set radius")
-        self._reuse_orcaflex_selection = value
-
-    def preload_sim_models(self, filepaths):
-        try:
-            import OrcFxAPI
-        except ImportError:
-            print("OrcFxAPI not available. Cannot preload .sim files.")
-            return
-        total_files = len(filepaths)
-        for idx, path in enumerate(filepaths):
-            if path not in self.loaded_sim_models:
-                try:
-                    model = OrcFxAPI.Model(path)
-                    self.loaded_sim_models[path] = model
-                    print(f"✅ Loaded OrcaFlex model: {os.path.basename(path)}")
-                except Exception as e:
-                    print(f"❌ Failed to load OrcaFlex model {os.path.basename(path)}:\n{e}")
-
-            if self.progress_callback:
-                self.progress_callback(idx + 1, total_files)
-            if self.parent_gui:
-                QApplication.processEvents()
-
-    def load_files(self, file_paths):
-        tsdbs = []
-        errors = []
-        sim_files = [fp for fp in file_paths if fp.lower().endswith(".sim")]
-        other_files = [fp for fp in file_paths if fp not in sim_files]
-
-        tsdb_by_path = {}
-        # --- OrcaFlex handling ---
-        if sim_files:
-            try:
-
-                picked = self.open_orcaflex_picker(sim_files)
-                tsdb_by_path.update(picked)
-
-            except Exception as e:
-                for fp in sim_files:
-                    errors.append((fp, str(e)))
-        # --- Other files ---
-        for fp in other_files:
-            try:
-                tsdb_by_path[fp] = self._load_generic_file(fp)
-            except Exception as e:
-                errors.append((fp, str(e)))
-
-        for fp in file_paths:
-            if fp in tsdb_by_path:
-                tsdbs.append(tsdb_by_path[fp])
-
-        return tsdbs, errors
-
-    def _load_orcaflex_file(self, filepath):
-        import OrcFxAPI
-        # Preload model on first use
-        if filepath not in self.loaded_sim_models:
-            self.loaded_sim_models[filepath] = OrcFxAPI.Model(filepath)
-        model = self.loaded_sim_models[filepath]
-
-        # Reuse previous selection?
-        if self._reuse_orcaflex_selection and self._last_orcaflex_selection:
-            self.orcaflex_redundant_subs = getattr(
-                self, "orcaflex_redundant_subs", []
-            )
-            return self._load_orcaflex_data_from_specs(
-                model, self._last_orcaflex_selection
-            )
-
-        # Variable/object selection dialog
-        selected, redundant, reuse_all = OrcaflexVariableSelector.get_selection(
-            model, self.orcaflex_varmap, self.parent_gui
-        )
-        if not selected:
-            return None
-
-        # Convert extras to OrcFxAPI objects
-        specs = []
-        for obj_name, var, extra_str in selected:
-            obj = model[obj_name]
-            for extra, label in self._parse_extras(obj, extra_str or ""):
-                specs.append((obj, obj_name, var, extra, label))
-
-        self.orcaflex_redundant_subs = redundant or []
-        if reuse_all:
-            self._last_orcaflex_selection = specs.copy()
-            self._reuse_orcaflex_selection = True
-
-        return self._load_orcaflex_data_from_specs(model, specs)
-
-    def open_orcaflex_picker(self, file_paths):
-        """Qt version of the OrcaFlex variable picker."""
-        import OrcFxAPI
-
-        missing = [fp for fp in file_paths if fp not in self.loaded_sim_models]
-        if missing:
-
-            # Lazily preload missing models so the picker can proceed
-            self.preload_sim_models(missing)
-            remaining = [fp for fp in missing if fp not in self.loaded_sim_models]
-            if remaining:
-                raise RuntimeError(
-                    "Models not preloaded: "
-                    + ", ".join(os.path.basename(m) for m in remaining)
-                )
-
-
-        if self._reuse_orcaflex_selection and self._last_orcaflex_selection:
-            result = {}
-            for fp in file_paths:
-                tsdb = self._load_orcaflex_data_from_specs(
-                    self.loaded_sim_models[fp],
-                    self._last_orcaflex_selection,
-                )
-                if tsdb:
-                    result[fp] = tsdb
-            return result
-
-        dialog = QDialog(self.parent_gui)
-        dialog.setWindowTitle("Pick OrcaFlex Variables")
-        dialog.setWindowFlags(dialog.windowFlags() | Qt.WindowMaximizeButtonHint)
-        dialog.resize(1150, 820)
-        main_layout = QHBoxLayout(dialog)
-
-        file_side = QVBoxLayout()
-        right_side = QVBoxLayout()
-        main_layout.addLayout(file_side)
-        main_layout.addLayout(right_side)
-
-        red_layout = QHBoxLayout()
-        red_layout.addWidget(QLabel("Remove (comma-separated):"))
-        redundant_entry = QLineEdit()
-        red_layout.addWidget(redundant_entry)
-        strip_cb = QCheckBox("Strip '_nodes_(x,y)' suffix")
-        red_layout.addWidget(strip_cb)
-        right_side.addLayout(red_layout)
-
-        wc_layout = QHBoxLayout()
-        wc_layout.addWidget(QLabel("Strip rule:"))
-        wc_entry = QLineEdit()
-        wc_layout.addWidget(wc_entry)
-        regex_cb = QCheckBox("Use as REGEX")
-        wc_layout.addWidget(regex_cb)
-        right_side.addLayout(wc_layout)
-
-        # Default extras for each object type
-        default_group = QGroupBox("Default Extra Input")
-        def_layout = QGridLayout(default_group)
-        default_inputs = {}
-        types = ["Line", "Vessel", "Buoy", "Constraint", "Environment"]
-        defaults = {
-            "Line": "EndA, mid, EndB",
-            "Vessel": "0,0,0",
-            "Buoy": "0,0,0",
-            "Constraint": "0,0,0",
-            "Environment": "0,0,0",
-        }
-        for row, typ in enumerate(types):
-            def_layout.addWidget(QLabel(f"{typ}:"), row, 0)
-            e = QLineEdit(defaults[typ])
-            default_inputs[typ] = e
-            def_layout.addWidget(e, row, 1)
-        right_side.addWidget(default_group)
-
-        tabs = QTabWidget()
-        right_side.addWidget(tabs)
-
-        per_file_state = {}
-        for fp in file_paths:
-            model = self.loaded_sim_models[fp]
-            obj_map = {
-                o.Name: (o, self.orcaflex_varmap[o.typeName])
-                for o in model.objects
-                if o.typeName in self.orcaflex_varmap
-            }
-
-            tab = QWidget()
-            tabs.addTab(tab, os.path.basename(fp))
-            tab_layout = QHBoxLayout(tab)
-            left = QVBoxLayout()
-            right = QVBoxLayout()
-            tab_layout.addLayout(left)
-            tab_layout.addLayout(right)
-
-            left.addWidget(QLabel("Objects"))
-            obj_filter = QLineEdit()
-
-            obj_filter.setPlaceholderText("Filter objects")
-
-            left.addWidget(obj_filter)
-            obj_scroll = QScrollArea()
-            obj_widget = QWidget()
-            obj_vbox = QVBoxLayout(obj_widget)
-            obj_scroll.setWidgetResizable(True)
-            obj_scroll.setWidget(obj_widget)
-            left.addWidget(obj_scroll)
-            obj_vars = {}
-            for name in sorted(obj_map):
-                cb = QCheckBox(name)
-                obj_vbox.addWidget(cb)
-                obj_vars[name] = cb
-
-            obj_btns = QHBoxLayout()
-            btn_obj_all = QPushButton("Select All Objects")
-            btn_obj_none = QPushButton("Unselect All Objects")
-            obj_btns.addWidget(btn_obj_all)
-            obj_btns.addWidget(btn_obj_none)
-            left.addLayout(obj_btns)
-
-
-            obj_show_cb = QCheckBox("Show only selected")
-            left.addWidget(obj_show_cb)
-
-
-            var_column = QVBoxLayout()
-            var_column.addWidget(QLabel("Variables"))
-            var_filter = QLineEdit()
-
-            var_filter.setPlaceholderText("Filter variables")
-
-            var_column.addWidget(var_filter)
-            var_scroll = QScrollArea()
-            var_widget = QWidget()
-            var_vbox = QVBoxLayout(var_widget)
-            var_scroll.setWidgetResizable(True)
-            var_scroll.setWidget(var_widget)
-            var_column.addWidget(var_scroll)
-            var_vars = {}
-
-            var_btns = QHBoxLayout()
-            btn_var_all = QPushButton("Select All Variables")
-            btn_var_none = QPushButton("Unselect All Variables")
-            var_btns.addWidget(btn_var_all)
-            var_btns.addWidget(btn_var_none)
-            var_column.addLayout(var_btns)
-
-
-            var_show_cb = QCheckBox("Show only selected")
-            var_column.addWidget(var_show_cb)
-
-
-            extra_group = QGroupBox("Position / Arc Length")
-            extra_layout = QVBoxLayout(extra_group)
-            extra_entry = QLineEdit()
-
-            extra_entry.setPlaceholderText("Arc length / position")
-            extra_layout.addWidget(extra_entry)
-            extra_layout.addWidget(QLabel("Find Closest:"))
-            coord_entry = QLineEdit()
-            coord_entry.setPlaceholderText("x,y,z; x,y,z ...")
-
-            extra_layout.addWidget(coord_entry)
-            find_btn = QPushButton("Find Closest (Selected)")
-            extra_layout.addWidget(find_btn)
-            skip_entry = QLineEdit()
-            skip_entry.setPlaceholderText("Skip names (comma-separated)")
-            extra_layout.addWidget(skip_entry)
-            find_all_btn = QPushButton("Find Closest (All)")
-            extra_layout.addWidget(find_all_btn)
-            result_table = QTableWidget()
-            result_table.setColumnCount(4)
-            result_table.setHorizontalHeaderLabels(
-                ["Coordinate", "Object", "Node", "Distance"]
-            )
-            extra_layout.addWidget(result_table)
-            copy_btn = QPushButton("Copy Table")
-
-            def _copy_table(*_, table=result_table):
-
-                lines = [
-                    "\t".join(
-                        table.horizontalHeaderItem(c).text()
-                        for c in range(table.columnCount())
-                    )
-                ]
-                for r in range(table.rowCount()):
-                    vals = [
-                        table.item(r, c).text() if table.item(r, c) else ""
-                        for c in range(table.columnCount())
-                    ]
-                    lines.append("\t".join(vals))
-                QGuiApplication.clipboard().setText("\n".join(lines))
-
-            copy_btn.clicked.connect(_copy_table)
-            extra_layout.addWidget(copy_btn)
-
-            right_split = QHBoxLayout()
-            right_split.addLayout(var_column)
-            right_split.addWidget(extra_group)
-            right.addLayout(right_split)
-
-
-            def rebuild_lists(
-                *_,
-
-                obj_filter=obj_filter,
-                obj_vars=obj_vars,
-                var_filter=var_filter,
-                var_vbox=var_vbox,
-                var_vars=var_vars,
-                obj_map=obj_map,
-                extra_entry=extra_entry,
-                default_inputs=default_inputs,
-
-                obj_show_cb=obj_show_cb,
-                var_show_cb=var_show_cb,
-
-            ):
-
-                def update_var_visibility(*_):
-                    terms_var_vis = _parse_search_terms(var_filter.text())
-                    for name, cb in var_vars.items():
-                        visible = True
-
-                        if terms_var_vis and not _matches_terms(name, terms_var_vis):
-                            visible = False
-
-                        if var_show_cb.isChecked() and not cb.isChecked():
-
-                            visible = False
-                        cb.setVisible(visible)
-
-                terms_obj = _parse_search_terms(obj_filter.text())
-                for name, cb in obj_vars.items():
-                    visible = True
-                    if terms_obj and not _matches_terms(name, terms_obj):
-                        visible = False
-
-                    if obj_show_cb.isChecked() and not cb.isChecked():
-
-                        visible = False
-                    cb.setVisible(visible)
-
-
-                selected = [n for n, cb in obj_vars.items() if cb.isChecked()]
-                prev_states = {name: cb.isChecked() for name, cb in var_vars.items()}
-                for i in range(var_vbox.count() - 1, -1, -1):
-                    w = var_vbox.itemAt(i).widget()
-                    if w is not None:
-                        w.deleteLater()
-                var_vars.clear()
-
-                extra_entry.clear()
-
-                if selected:
-                    first_type = obj_map[selected[0]][0].typeName
-                    same_type = all(
-                        obj_map[n][0].typeName == first_type for n in selected
-                    )
-                else:
-                    same_type = False
-
-                if selected and same_type:
-                    otype = first_type
-                    terms_var = _parse_search_terms(var_filter.text())
-                    for vname in self.orcaflex_varmap.get(otype, []):
-
-                        if not terms_var or _matches_terms(vname, terms_var):
-
-                            cbv = QCheckBox(vname)
-                            cbv.setChecked(prev_states.get(vname, False))
-                            cbv.toggled.connect(update_var_visibility)
-                            var_vbox.addWidget(cbv)
-                            var_vars[vname] = cbv
-
-                    if otype == "Line":
-                        default_val = default_inputs.get("Line").text().strip()
-                        extra_entry.setText(default_val or "EndA, mid, EndB")
-                    elif otype in (
-                        "Vessel",
-                        "Buoy",
-                        "Constraint",
-                        "Environment",
-                    ):
-                        default_val = default_inputs.get(otype).text().strip()
-                        extra_entry.setText(default_val or "0,0,0")
-                else:
-                    if not selected:
-                        msg = "Select object(s) to see variables"
-                    elif not same_type:
-                        msg = "Selected objects are not the same type"
-                    else:
-                        msg = "Select object(s) to see variables"
-                    var_vbox.addWidget(QLabel(msg))
-
-                update_var_visibility()
-
-            obj_filter.textChanged.connect(rebuild_lists)
-            var_filter.textChanged.connect(rebuild_lists)
-            for cb in obj_vars.values():
-                cb.toggled.connect(rebuild_lists)
-            rebuild_lists()
-
-
-            def select_all_objects(*_, obj_vars=obj_vars):
-
-
-                # Block signals while toggling to avoid repeated rebuilds
-
-                for cb in obj_vars.values():
-                    if cb.isVisible():
-                        cb.blockSignals(True)
-                        cb.setChecked(True)
-                        cb.blockSignals(False)
-
-
-                # Rebuild lists once after bulk toggle
-                rebuild_lists()
-
-
-
-            def unselect_all_objects(*_, obj_vars=obj_vars):
-
-                for cb in obj_vars.values():
-                    if cb.isVisible():
-                        cb.blockSignals(True)
-                        cb.setChecked(False)
-                        cb.blockSignals(False)
-
-
-                rebuild_lists()
-
-
-            btn_obj_all.clicked.connect(select_all_objects)
-            btn_obj_none.clicked.connect(unselect_all_objects)
-
-            def select_all_vars(*_, var_vars=var_vars):
-
-                for cb in var_vars.values():
-                    if cb.isVisible():
-                        cb.blockSignals(True)
-                        cb.setChecked(True)
-                        cb.blockSignals(False)
-
-
-                rebuild_lists()
-
-
-
-            def unselect_all_vars(*_, var_vars=var_vars):
-
-                for cb in var_vars.values():
-                    if cb.isVisible():
-                        cb.blockSignals(True)
-                        cb.setChecked(False)
-                        cb.blockSignals(False)
-
-
-                rebuild_lists()
-
-
-            btn_var_all.clicked.connect(select_all_vars)
-            btn_var_none.clicked.connect(unselect_all_vars)
-
-
-            obj_show_cb.toggled.connect(rebuild_lists)
-            var_show_cb.toggled.connect(rebuild_lists)
-
-
-            def _update_table(coords, info, table=result_table):
-                table.setRowCount(len(coords))
-                for row, (coord, (name, node, dist)) in enumerate(zip(coords, info)):
-                    coord_str = f"{coord[0]:.2f}, {coord[1]:.2f}, {coord[2]:.2f}"
-                    table.setItem(row, 0, QTableWidgetItem(coord_str))
-                    table.setItem(row, 1, QTableWidgetItem(name or ""))
-                    node_txt = "" if node is None else str(node)
-                    table.setItem(row, 2, QTableWidgetItem(node_txt))
-                    dist_txt = "" if dist is None else f"{dist:.3f}"
-                    table.setItem(row, 3, QTableWidgetItem(dist_txt))
-                table.resizeColumnsToContents()
-
-            def find_closest(
-                *_,
-                obj_vars=obj_vars,
-                obj_map=obj_map,
-                coord_entry=coord_entry,
-                update_table=_update_table,
-            ):
-                coords = self._parse_xyz_list(coord_entry.text())
-                if not coords:
-                    return
-                selected = [
-                    obj_map[n][0] for n, cb in obj_vars.items() if cb.isChecked()
-                ]
-                if not selected:
-                    return
-
-                closest_info = self._get_closest_objects(coords, selected)
-                chosen = {name for name, _, _ in closest_info}
-
-                for name, cb in obj_vars.items():
-                    cb.setChecked(name in chosen)
-                rebuild_lists()
-                update_table(coords, closest_info)
-
-            find_btn.clicked.connect(find_closest)
-
-            def find_closest_all(
-                *_,
-                obj_vars=obj_vars,
-                obj_map=obj_map,
-                coord_entry=coord_entry,
-                skip_entry=skip_entry,
-                update_table=_update_table,
-            ):
-                coords = self._parse_xyz_list(coord_entry.text())
-                if not coords:
-                    return
-                skip_terms = [
-                    s.strip().lower()
-                    for s in skip_entry.text().split(',')
-                    if s.strip()
-                ]
-                selected = [
-                    pair[0]
-                    for name, pair in obj_map.items()
-                    if not any(term in name.lower() for term in skip_terms)
-                ]
-                closest_info = self._get_closest_objects(coords, selected)
-                chosen = {name for name, _, _ in closest_info}
-
-                for name, cb in obj_vars.items():
-                    cb.setChecked(name in chosen)
-                rebuild_lists()
-                update_table(coords, closest_info)
-
-            find_all_btn.clicked.connect(find_closest_all)
-
-            per_file_state[fp] = {
-                "obj_vars": obj_vars,
-                "var_vars": var_vars,
-                "extra_entry": extra_entry,
-                "model": model,
-                "obj_map": obj_map,
-                "rebuild": rebuild_lists,
-                "table": result_table,
-            }
-
-        apply_specs = {}
-
-        file_group = QGroupBox("Select Sims for this selection")
-        file_layout = QVBoxLayout(file_group)
-        file_checks = {}
-        status_label = QLabel()
-
-        def check_files(*_):
-            selected = [fp for fp, cb in file_checks.items() if cb.isChecked()]
-
-            # Disable tabs not part of the selection
-            if selected:
-                for idx, fp in enumerate(file_paths):
-                    tabs.setTabEnabled(idx, fp in selected)
-                reuse_cb.setEnabled(False)
-            else:
-                for idx in range(tabs.count()):
-                    tabs.setTabEnabled(idx, True)
-                reuse_cb.setEnabled(True)
-
-            if len(selected) < 2:
-                status_label.setText("")
-                apply_btn.setEnabled(bool(selected))
-                return
-            base = set(per_file_state[selected[0]]["obj_map"].keys())
-            identical = all(
-                set(per_file_state[f]["obj_map"].keys()) == base for f in selected[1:]
-            )
-            if identical:
-                status_label.setText("")
-                apply_btn.setEnabled(True)
-            else:
-                status_label.setText("objects not identical")
-                apply_btn.setEnabled(False)
-
-        for fp in file_paths:
-            cb = QCheckBox(os.path.basename(fp))
-            file_layout.addWidget(cb)
-            file_checks[fp] = cb
-            cb.toggled.connect(check_files)
-
-        file_side.addWidget(file_group)
-        file_side.addWidget(status_label)
-
-        apply_btn = QPushButton("Apply Selection to Checked Sims")
-        apply_btn.setEnabled(False)
-        file_side.addWidget(apply_btn)
-
-        def apply_selection():
-            selected = [fp for fp, cb in file_checks.items() if cb.isChecked()]
-            if not selected:
-                return
-            base_fp = file_paths[tabs.currentIndex()] if tabs.count() else selected[0]
-            names_base = set(per_file_state[base_fp]["obj_map"].keys())
-            if any(set(per_file_state[f]["obj_map"].keys()) != names_base for f in selected):
-                status_label.setText("objects not identical")
-                return
-            st = per_file_state[base_fp]
-            sel_objs = [n for n, cb in st["obj_vars"].items() if cb.isChecked()]
-            if not sel_objs:
-                QMessageBox.warning(dialog, "No Objects", "Select objects first")
-                return
-            sel_types = {st["obj_map"][n][0].typeName for n in sel_objs}
-            if len(sel_types) != 1:
-                QMessageBox.warning(dialog, "Type mismatch", "Selected objects are not the same type")
-                return
-            sel_vars = [v for v, cb in st["var_vars"].items() if cb.isChecked()]
-            if not sel_vars:
-                QMessageBox.warning(dialog, "No Variables", "Select variables first")
-                return
-            specs = []
-            for obj_name in sel_objs:
-                obj = st["obj_map"][obj_name][0]
-                for var in sel_vars:
-                    for ex, label in self._parse_extras(obj, st["extra_entry"].text()):
-                        specs.append((obj_name, var, ex, label))
-            for fp in selected:
-                apply_specs[fp] = specs.copy()
-
-                st_target = per_file_state[fp]
-                for name, cb in st_target["obj_vars"].items():
-                    cb.setChecked(name in sel_objs)
-                st_target["rebuild"]()
-                for var, cb in st_target["var_vars"].items():
-                    cb.setChecked(var in sel_vars)
-                st_target["extra_entry"].setText(st["extra_entry"].text())
-
-                file_checks[fp].setChecked(False)
-            status_label.setText(f"Stored selection for {len(selected)} file(s)")
-            apply_btn.setEnabled(False)
-
-        apply_btn.clicked.connect(apply_selection)
-
-        reuse_cb = QCheckBox("Use this selection for all future OrcaFlex files")
-        right_side.addWidget(reuse_cb)
-        check_files()
-
-        btn_layout = QHBoxLayout()
-        load_btn = QPushButton("Load")
-        cancel_btn = QPushButton("Cancel")
-        btn_layout.addStretch()
-        btn_layout.addWidget(load_btn)
-        btn_layout.addWidget(cancel_btn)
-        right_side.addLayout(btn_layout)
-
-        out_specs = {}
-
-        def on_load():
-            self.orcaflex_redundant_subs = [
-                s.strip() for s in redundant_entry.text().split(",") if s.strip()
-            ]
-            self._strip_coord_in_labels = strip_cb.isChecked()
-            self._try_coord_wildcard = strip_cb.isChecked()
-            rule_text = wc_entry.text().strip()
-            if rule_text:
-                if regex_cb.isChecked():
-                    try:
-                        pattern = re.compile(rule_text)
-                        self._strip_rule = lambda n, p=pattern: p.sub("", n)
-                    except re.error:
-                        self._strip_rule = None
-                else:
-                    self._strip_rule = lambda n, t=rule_text: n.replace(t, "")
-            else:
-                self._strip_rule = None
-
-            out_specs.update(apply_specs)
-
-            for fp, st in per_file_state.items():
-                if fp in out_specs:
-                    continue
-                sel_objs = [n for n, cb in st["obj_vars"].items() if cb.isChecked()]
-                if not sel_objs:
-                    continue
-                sel_types = {st["obj_map"][n][0].typeName for n in sel_objs}
-                if len(sel_types) != 1:
-                    continue
-                sel_vars = [v for v, cb in st["var_vars"].items() if cb.isChecked()]
-                if not sel_vars:
-                    continue
-                specs = []
-                for obj_name in sel_objs:
-                    obj = st["obj_map"][obj_name][0]
-                    for var in sel_vars:
-                        for ex, label in self._parse_extras(obj, st["extra_entry"].text()):
-                            specs.append((obj_name, var, ex, label))
-                out_specs[fp] = specs
-
-            if reuse_cb.isChecked() and file_paths:
-                active_fp = file_paths[tabs.currentIndex()] if tabs.count() else None
-                if active_fp in out_specs:
-                    self._last_orcaflex_selection = out_specs[active_fp].copy()
-                    self._reuse_orcaflex_selection = True
-
-                    base_specs = self._last_orcaflex_selection
-                    for fp in file_paths:
-                        if fp == active_fp or fp in out_specs:
-                            continue
-                        st = per_file_state[fp]
-                        mapped = []
-                        obj_names = st["obj_map"].keys()
-                        for obj_name, var, ex, label in base_specs:
-                            target_name = obj_name
-                            if target_name not in obj_names and getattr(self, "_strip_rule", None):
-                                stripped = self._strip_rule(obj_name)
-                                for cand in obj_names:
-                                    if self._strip_rule(cand) == stripped:
-                                        target_name = cand
-                                        break
-                            if target_name in obj_names:
-                                mapped.append((target_name, var, ex, label))
-                        if mapped:
-                            out_specs[fp] = mapped
-
-            missing_files = [fp for fp in file_paths if fp not in out_specs]
-            if missing_files:
-                resp = QMessageBox.question(
-                    dialog,
-                    "No Selection",
-                    f"{len(missing_files)} file(s) have no selection. Continue?",
-                    QMessageBox.Yes | QMessageBox.No,
-                    QMessageBox.No,
-                )
-                if resp != QMessageBox.Yes:
-                    return
-
-            dialog.accept()
-
-        load_btn.clicked.connect(on_load)
-        cancel_btn.clicked.connect(dialog.reject)
-
-        if dialog.exec() != QDialog.Accepted:
-            return {}
-
-        result = {}
-        for fp in file_paths:
-            specs = out_specs.get(fp)
-            if specs:
-                tsdb = self._load_orcaflex_data_from_specs(
-                    self.loaded_sim_models[fp], specs
-                )
-                if tsdb:
-                    result[fp] = tsdb
-            else:
-                result[fp] = TsDB()
-        return result
-
-
-    def _strip_redundant(self, label, subs):
-        for s in subs:
-            label = label.replace(s, "")
-        label = label.replace("__", "_").replace("::", ":").replace("  ", " ").strip("_:- ")
-        return label
-
-    def _resolve_orcaflex_line_end(self, end):
-        try:
-            import OrcFxAPI
-        except ImportError:
-            return None
-        if end == "EndA":
-            return OrcFxAPI.oeEndA
-        elif end == "EndB":
-            return OrcFxAPI.oeEndB
-        elif isinstance(end, (float, int)):
-            return OrcFxAPI.oeArcLength(end)
-        else:
-            return None
-
-    def _parse_xyz_list(self, text: str):
-        """Return list of xyz numpy arrays parsed from *text*."""
-        import re
-        coords = []
-        pattern = re.compile(
-            r"\(?\s*(-?\d+(?:\.\d+)?)\s*,\s*(-?\d+(?:\.\d+)?)\s*,\s*(-?\d+(?:\.\d+)?)\s*\)?"
-        )
-        for match in pattern.finditer(text):
-            try:
-                coords.append(
-                    np.array(
-                        [
-                            float(match.group(1)),
-                            float(match.group(2)),
-                            float(match.group(3)),
-                        ]
-                    )
-                )
-            except ValueError:
-                pass
-        return coords
-
-    def _get_closest_objects(self, coords, objects):
-        """Return info on closest objects for each coordinate."""
-        try:
-            import OrcFxAPI
-        except ImportError:
-            return []
-
-        import numpy as np
-
-        if not coords or not objects:
-            return []
-
-        specs = []
-        info = []
-        for obj in objects:
-            if obj.typeName == "Constraint":
-                for v in ["In-frame X", "In-frame Y", "In-frame Z"]:
-                    specs.append(OrcFxAPI.TimeHistorySpecification(obj, v, None))
-                info.append((obj.Name, 1, "Constraint"))
-            elif obj.typeName == "Line":
-                n_nodes = len(obj.NodeArclengths)
-                for n in range(n_nodes):
-                    for v in ["X", "Y", "Z"]:
-                        specs.append(
-                            OrcFxAPI.TimeHistorySpecification(
-                                obj, v, OrcFxAPI.oeNodeNum(n + 1)
-                            )
-                        )
-                info.append((obj.Name, n_nodes, "Line"))
-
-        if not specs:
-            return []
-
-        data = OrcFxAPI.GetMultipleTimeHistories(specs, OrcFxAPI.pnStaticState)[0]
-
-        obj_data = {}
-        idx = 0
-        for name, count, typ in info:
-            if typ == "Constraint":
-                arr = np.array([data[idx : idx + 3]])
-                idx += 3
-            else:
-                arr = np.array([
-                    data[idx + i * 3 : idx + i * 3 + 3] for i in range(count)
-                ])
-                idx += 3 * count
-            obj_data[name] = arr
-
-        results = []
-        for c in coords:
-            best_name = None
-            best_dist = None
-            best_node = None
-            for name, arr in obj_data.items():
-                if arr.shape[0] == 1:
-                    dist = np.linalg.norm(arr[0] - c)
-                    node = None
-                else:
-                    dists = np.linalg.norm(arr - c, axis=1)
-                    node_idx = int(np.argmin(dists))
-                    dist = dists[node_idx]
-                    node = node_idx + 1
-                if best_dist is None or dist < best_dist:
-                    best_dist = dist
-                    best_name = name
-                    best_node = node
-                elif dist == best_dist:
-                    if node is not None and best_node is not None:
-                        if node < best_node:
-                            best_name = name
-                            best_node = node
-            results.append((best_name, best_node, best_dist))
-
-        return results
-
-    def _parse_extras(self, obj, entry_val: str):
-        """Interpret extra strings for an OrcaFlex object."""
-        import OrcFxAPI
-
-        entry_val = entry_val.strip()
-
-        if obj.typeName == "Line":
-            if not entry_val:
-                return [(None, None)]
-            tokens = [t.strip() for t in entry_val.split(",") if t.strip()]
-            total = obj.NodeArclengths[-1]
-            extras = []
-            for t in tokens:
-                low = t.lower().strip()
-                m_node = re.match(r"node\s*(\d+)", low)
-                m_arc = re.match(r"arc\s*(\d+(?:\.\d+)?)", low)
-                if low == "enda":
-                    extras.append((OrcFxAPI.oeArcLength(obj.NodeArclengths[0]), "EndA"))
-                elif low == "endb":
-                    extras.append((OrcFxAPI.oeArcLength(total), "EndB"))
-                elif low in ("mid", "middle"):
-                    extras.append((OrcFxAPI.oeArcLength(total / 2), "mid"))
-                elif m_node:
-                    num = int(m_node.group(1))
-                    extras.append((OrcFxAPI.oeNodeNum(num), f"Node {num}"))
-                elif m_arc:
-                    val = float(m_arc.group(1))
-                    extras.append((OrcFxAPI.oeArcLength(val), f"Arc {val}"))
-                else:
-                    try:
-                        val = float(t)
-                    except ValueError:
-                        continue
-                    extras.append((OrcFxAPI.oeArcLength(val), f"Arc {val}"))
-            return extras
-
-        if obj.typeName in ("Vessel", "Buoy", "Constraint", "Environment"):
-            groups = [g.strip() for g in entry_val.split(";") if g.strip()]
-            if not groups:
-                groups = ["0,0,0"]
-            extras = []
-            for grp in groups:
-                txt = grp
-                if txt.lower().startswith("pos"):
-                    txt = txt[3:].strip()
-                xyz = [s.strip() for s in txt.strip("() ").split(",") if s.strip()]
-                if len(xyz) != 3:
-                    continue
-                try:
-                    coords = [float(v) for v in xyz]
-                except ValueError:
-                    continue
-                label = f"Pos ({coords[0]:.2f}, {coords[1]:.2f}, {coords[2]:.2f})"
-                if obj.typeName == "Vessel":
-                    extras.append((OrcFxAPI.oeVessel(coords), label))
-                elif obj.typeName == "Buoy":
-                    extras.append((OrcFxAPI.oeBuoy(coords), label))
-                elif obj.typeName == "Constraint":
-                    extras.append((OrcFxAPI.oeConstraint(coords), label))
-                elif obj.typeName == "Environment":
-                    extras.append((OrcFxAPI.oeEnvironment(coords), label))
-            return extras if extras else [(None, None)]
-
-        return [(None, None)]
-
-    def _load_orcaflex_data_from_specs(self, model, selection_specs):
-        try:
-            import OrcFxAPI
-        except ImportError:
-            print("OrcFxAPI not available. Cannot preload .sim files.")
-            return
-        tsdb = TsDB()
-        time_spec = OrcFxAPI.SpecifiedPeriod(0, model.simulationTimeStatus.CurrentTime)
-        time = model["General"].TimeHistory("Time", time_spec)
-        object_var_map = {obj.Name: obj for obj in model.objects}
-        def _match_obj(name):
-            obj = object_var_map.get(name)
-            if obj is None and getattr(self, "_strip_rule", None):
-                stripped = self._strip_rule(name)
-                for cand, o in object_var_map.items():
-                    if self._strip_rule(cand) == stripped:
-                        obj = o
-                        break
-            return obj
-        resolved_specs = []
-        names = []
-        redundant_subs = getattr(self, "orcaflex_redundant_subs", [])
-        for spec in selection_specs:
-            try:
-                label_override = None
-                if len(spec) == 5:
-                    obj, obj_name, var, end, label_override = spec
-                elif len(spec) == 4:
-                    if isinstance(spec[0], str):
-                        obj_name, var, end, label_override = spec
-                        obj = _match_obj(obj_name)
-                    else:
-                        obj, obj_name, var, end = spec
-                elif len(spec) == 3:
-                    obj_name, var, end = spec
-                    obj = _match_obj(obj_name)
-                else:
-                    continue
-                if obj is None:
-                    continue
-                short_obj = self._strip_redundant(obj_name, redundant_subs)
-                short_var = self._strip_redundant(var, redundant_subs)
-                if obj.typeName == "Line":
-                    if end == "EndA" or (isinstance(end, str) and end.lower() == "enda"):
-                        end_enum = self._resolve_orcaflex_line_end("EndA")
-                        try:
-                            spec_obj = OrcFxAPI.TimeHistorySpecification(model[obj_name], var, end_enum)
-                            label = (
-                                f"{short_obj}:{short_var} ({label_override})"
-                                if label_override
-                                else f"{short_obj}:{short_var} (EndA)"
-                            )
-                            resolved_specs.append(spec_obj)
-                            names.append(label)
-                        except Exception:
-                            continue
-                    elif end == "EndB" or (isinstance(end, str) and end.lower() == "endb"):
-                        end_enum = self._resolve_orcaflex_line_end("EndB")
-                        try:
-                            spec_obj = OrcFxAPI.TimeHistorySpecification(model[obj_name], var, end_enum)
-                            label = (
-                                f"{short_obj}:{short_var} ({label_override})"
-                                if label_override
-                                else f"{short_obj}:{short_var} (EndB)"
-                            )
-                            resolved_specs.append(spec_obj)
-                            names.append(label)
-                        except Exception:
-                            continue
-                    elif hasattr(OrcFxAPI, "ObjectExtra") and isinstance(end, OrcFxAPI.ObjectExtra):
-                        arc_val = getattr(end, 'ArcLength', None)
-                        if label_override:
-                            label = f"{short_obj}:{short_var} ({label_override})"
-                        elif arc_val is not None:
-                            label = f"{short_obj}:{short_var} (Arc {arc_val:.2f})"
-                        else:
-                            label = f"{short_obj}:{short_var} (extra {end})"
-                        try:
-                            spec_obj = OrcFxAPI.TimeHistorySpecification(model[obj_name], var, end)
-                            resolved_specs.append(spec_obj)
-                            names.append(label)
-                        except Exception:
-                            continue
-                    elif isinstance(end, (float, int)):
-                        try:
-                            extra = OrcFxAPI.oeArcLength(end)
-                            label = (
-                                f"{short_obj}:{short_var} ({label_override})"
-                                if label_override
-                                else f"{short_obj}:{short_var} (Arc {end:.2f})"
-                            )
-                            spec_obj = OrcFxAPI.TimeHistorySpecification(model[obj_name], var, extra)
-                            resolved_specs.append(spec_obj)
-                            names.append(label)
-                        except Exception:
-                            continue
-                    elif isinstance(end, str):
-                        try:
-                            end_val = float(end)
-                            extra = OrcFxAPI.oeArcLength(end_val)
-                            label = (
-                                f"{short_obj}:{short_var} ({label_override})"
-                                if label_override
-                                else f"{short_obj}:{short_var} (Arc {end_val:.2f})"
-                            )
-                            spec_obj = OrcFxAPI.TimeHistorySpecification(model[obj_name], var, extra)
-                            resolved_specs.append(spec_obj)
-                            names.append(label)
-                        except Exception:
-                            continue
-                    else:
-                        continue
-                elif obj.typeName in ("Vessel", "Buoy", "Constraint", "Environment") and hasattr(OrcFxAPI, "ObjectExtra") and isinstance(end, OrcFxAPI.ObjectExtra):
-                    try:
-                        spec_obj = OrcFxAPI.TimeHistorySpecification(model[obj_name], var, end)
-                        label = (
-                            f"{short_obj}:{short_var} ({label_override})"
-                            if label_override
-                            else f"{short_obj}:{short_var} (pos {end})"
-                        )
-                        resolved_specs.append(spec_obj)
-                        names.append(label)
-                    except Exception:
-                        continue
-                else:
-                    try:
-                        spec_obj = OrcFxAPI.TimeHistorySpecification(model[obj_name], var)
-                        label = f"{short_obj}:{short_var}"
-                        resolved_specs.append(spec_obj)
-                        names.append(label)
-                    except Exception:
-                        continue
-            except Exception:
-                continue
-        try:
-            results = OrcFxAPI.GetMultipleTimeHistories(resolved_specs, time_spec)
-            for i, name in enumerate(names):
-                tsdb.add(TimeSeries(name, time, results[:, i]))
-            return tsdb
-        except Exception as e:
-            QMessageBox.critical(self.parent_gui, "OrcaFlex Read Error", f"Could not read variables:\n{e}")
-            return None
-
-    def _load_generic_file(self, filepath):
-        ext = os.path.splitext(filepath)[-1].lower().lstrip(".")
-        if ext in ["csv", 'mat', 'dat', 'ts',  'h5', 'pickle', 'tda', 'asc', 'tdms', 'pkl', 'bin']:
-            return TsDB.fromfile(filepath)
-        elif ext == "xlsx":
-            df = pd.read_excel(filepath)
-        elif ext == "json":
-            df = pd.read_json(filepath)
-        elif ext == "feather":
-            df = pd.read_feather(filepath)
-        elif ext == "parquet":
-            df = pd.read_parquet(filepath)
-        else:
-            raise NotImplementedError(f"No loader for extension: {ext}")
-        # Detect time column
-        time_col = next((c for c in df.columns if c.lower() in ["time", "t"]), df.columns[0])
-        time = df[time_col].values
-        tsdb = TsDB()
-        skipped = set()
-
-        # Detect potential identifier columns with string values
-        id_col = None
-        string_cols = [
-            c
-            for c in df.columns
-            if c != time_col
-            and pd.api.types.is_string_dtype(df[c])
-            and df[c].map(lambda x: isinstance(x, str) or pd.isna(x)).all()
-        ]
-        for sc in string_cols:
-            resp = QMessageBox.question(
-                self.parent_gui,
-                "Identifier Column?",
-                f"Column '{sc}' contains strings. Use as identifier?",
-                QMessageBox.Yes | QMessageBox.No,
-                QMessageBox.No,
-            )
-            if resp == QMessageBox.Yes:
-                id_col = sc
-                break
-            else:
-                skipped.add(sc)
-
-        if id_col:
-            for ident, subdf in df.groupby(id_col):
-                time_vals = subdf[time_col].values
-                for col in df.columns:
-                    if col in (time_col, id_col):
-                        continue
-                    # ensure any pyarrow/extension values are converted to
-                    # regular Python objects before further inspection
-<<<<<<< HEAD
-                    values = []
-                    for v in subdf[col].tolist():
-                        if hasattr(v, "to_pylist"):
-                            v = v.to_pylist()
-                        elif isinstance(v, array):
-                            v = list(v)
-                        values.append(v)
-                    if all(isinstance(v, Sequence) and not isinstance(v, (str, bytes)) for v in values):
-=======
-                    values = [
-                        v.to_pylist() if hasattr(v, "to_pylist") else v
-                        for v in subdf[col].tolist()
-                    ]
-                    if all(isinstance(v, (list, tuple, np.ndarray)) for v in values):
->>>>>>> 01511d4b
-                        lengths = {len(v) for v in values}
-                        if len(lengths) == 1:
-                            n = lengths.pop()
-                            resp = QMessageBox.question(
-                                self.parent_gui,
-                                "Split Column?",
-                                f"Column '{col}' contains list/tuple values of length {n}.\nSplit into {n} columns?",
-                                QMessageBox.Yes | QMessageBox.No,
-                                QMessageBox.Yes,
-                            )
-                            if resp == QMessageBox.Yes:
-                                name_str, ok = QInputDialog.getText(
-                                    self.parent_gui,
-                                    "Column Names",
-                                    f"Enter {n} comma-separated names for '{col}':",
-                                )
-                                if ok:
-                                    names = [s.strip() for s in name_str.split(",") if s.strip()]
-                                else:
-                                    names = []
-                                if len(names) != n:
-                                    names = [f"{col}_{i+1}" for i in range(n)]
-                                for i in range(n):
-                                    try:
-                                        data = np.array(
-                                            [row[i] for row in values],
-                                            dtype=float,
-                                        )
-                                    except Exception:
-                                        skipped.add(f"{col}_{i}")
-                                        continue
-
-                                    tsdb.add(TimeSeries(f"{names[i]}_{ident}", time_vals, data))
-                                continue
-                    try:
-                        numeric_values = np.array(values, dtype=float)
-                        tsdb.add(TimeSeries(f"{col}_{ident}", time_vals, numeric_values))
-                    except Exception:
-                        skipped.add(col)
-        else:
-            for col in df.columns:
-                if col == time_col:
-                    continue
-                # Convert potential extension array values to regular Python
-<<<<<<< HEAD
-                values = []
-                for v in df[col].tolist():
-                    if hasattr(v, "to_pylist"):
-                        v = v.to_pylist()
-                    elif isinstance(v, array):
-                        v = list(v)
-                    values.append(v)
-                # Check for columns with list/tuple values of consistent length
-                if all(isinstance(v, Sequence) and not isinstance(v, (str, bytes)) for v in values):
-=======
-                values = [
-                    v.to_pylist() if hasattr(v, "to_pylist") else v
-                    for v in df[col].tolist()
-                ]
-                # Check for columns with list/tuple values of consistent length
-                if all(isinstance(v, (list, tuple, np.ndarray)) for v in values):
->>>>>>> 01511d4b
-                    lengths = {len(v) for v in values}
-                    if len(lengths) == 1:
-                        n = lengths.pop()
-                        resp = QMessageBox.question(
-                            self.parent_gui,
-                            "Split Column?",
-                            f"Column '{col}' contains list/tuple values of length {n}.\nSplit into {n} columns?",
-                            QMessageBox.Yes | QMessageBox.No,
-                            QMessageBox.Yes,
-                        )
-                        if resp == QMessageBox.Yes:
-                            name_str, ok = QInputDialog.getText(
-                                self.parent_gui,
-                                "Column Names",
-                                f"Enter {n} comma-separated names for '{col}':",
-                            )
-                            if ok:
-                                names = [s.strip() for s in name_str.split(",") if s.strip()]
-                            else:
-                                names = []
-                            if len(names) != n:
-                                names = [f"{col}_{i+1}" for i in range(n)]
-                            for i in range(n):
-                                try:
-                                    data = np.array(
-                                        [row[i] for row in values],
-                                        dtype=float,
-                                    )
-                                except Exception:
-                                    skipped.add(f"{col}_{i}")
-                                    continue
-
-                                tsdb.add(TimeSeries(names[i], time, data))
-                            continue
-                try:
-                    numeric_values = np.array(values, dtype=float)
-                    tsdb.add(TimeSeries(col, time, numeric_values))
-                except Exception:
-                    skipped.add(col)
-        if len(tsdb.getm()) == 0:
-            if 'time' in df.columns or 't' in df.columns:
-                time_col = next((c for c in df.columns if c.lower() in ["time", "t"]), df.columns[0])
-                time = df[time_col].values
-            else:
-                time = np.arange(len(df))
-            tsdb.add(TimeSeries("NO_DATA", time, np.full_like(time, np.nan, dtype=float)))
-        if skipped:
-            print(
-                f"Skipped non-numeric columns in {os.path.basename(filepath)}: {', '.join(sorted(skipped))}"
-            )
-        return tsdb
-
-def get_object_available_vars(obj, orcaflex_varmap=None):
-    if orcaflex_varmap is not None:
-        return orcaflex_varmap.get(obj.typeName, [])
-    for attr in ["AvailableTimeHistories", "AvailableDerivedVariables"]:
-        if hasattr(obj, attr):
-            try:
-                vals = getattr(obj, attr)
-                if isinstance(vals, (list, tuple)):
-                    return list(vals)
-                elif hasattr(vals, "__iter__"):
-                    return list(vals)
-            except Exception:
-                continue
-    if hasattr(obj, "AvailableVariables"):
-        try:
-            vals = obj.AvailableVariables
-            if isinstance(vals, (list, tuple)):
-                return list(vals)
-            elif hasattr(vals, "__iter__"):
-                return list(vals)
-        except Exception:
-            pass
-    return [k for k in dir(obj) if not k.startswith("__")]
-
-
-
-def main():
-    """Launch the AnytimeSeries GUI."""
-    app = QApplication(sys.argv)
-    window = TimeSeriesEditorQt()
-    window.resize(1400, 800)
-    window.show()
-    sys.exit(app.exec())
-
-
-if __name__ == "__main__":
-    main()
+# AnytimeSeries PySide6 with universal FileLoader
+import sys
+import os
+
+# Use software rendering for QtWebEngine to avoid "context lost" errors on
+# systems without proper GPU support. Respect existing environment variables
+# if they are already defined by the user.
+os.environ.setdefault("QTWEBENGINE_DISABLE_GPU", "1")
+os.environ.setdefault("QTWEBENGINE_CHROMIUM_FLAGS", "--disable-gpu")
+os.environ.setdefault("QT_QUICK_BACKEND", "software")
+
+import re
+import numpy as np
+import pandas as pd
+import scipy.io
+import json
+import subprocess
+import anyqats as qats
+from anyqats import TimeSeries, TsDB
+from collections.abc import Sequence
+from array import array
+from PySide6.QtWidgets import (
+    QMainWindow, QWidget, QHBoxLayout, QVBoxLayout, QGridLayout,
+    QListWidget, QTabWidget, QLabel, QLineEdit, QCheckBox, QRadioButton,
+    QFileDialog, QProgressBar, QTextEdit, QGroupBox, QSplitter, QComboBox,
+    QSpinBox, QScrollArea, QDoubleSpinBox, QListWidgetItem, QAbstractItemView,
+    QListWidget, QMessageBox, QDialog, QVBoxLayout, QPlainTextEdit, QPushButton,
+    QInputDialog, QApplication, QTableWidget, QTableWidgetItem, QHeaderView,
+
+    QStyleFactory, QSizePolicy, QSpacerItem,
+
+)
+
+from PySide6.QtCore import Qt, Slot, Signal, QEvent, QTimer, QUrl
+from PySide6.QtGui import (
+    QTextCursor, QKeySequence, QGuiApplication, QPalette, QColor, QKeyEvent
+)
+from PySide6.QtWebEngineWidgets import QWebEngineView
+from matplotlib.backends.backend_qtagg import FigureCanvasQTAgg
+from matplotlib.figure import Figure
+
+
+"""
+FileLoader for TimeSeriesEditorQt
+Supports generic (csv, mat, h5, etc) and OrcaFlex .sim files with Qt-based variable selection dialog.
+"""
+
+
+# You should provide these in your app context:
+# from anyqats import TsDB, TimeSeries
+# import OrcFxAPI (for .sim files)
+class SortableTableWidgetItem(QTableWidgetItem):
+    def __lt__(self, other):
+        my = self.data(Qt.ItemDataRole.UserRole)
+        other_val = other.data(Qt.ItemDataRole.UserRole)
+        if isinstance(my, (int, float)) and isinstance(other_val, (int, float)):
+            return my < other_val
+        return super().__lt__(other)
+
+ORCAFLEX_VARIABLE_MAP = {'Vessel': ['X', 'Y', 'Z', 'Dynamic x', 'Dynamic y', 'Dynamic z', 'Rotation 1', 'Rotation 2', 'Rotation 3', 'Dynamic Rx', 'Dynamic Ry', 'Dynamic Rz', 'Sea surface Z', 'Sea surface clearance', 'Sea velocity', 'Sea X velocity', 'Sea Y velocity', 'Sea Z velocity', 'Sea acceleration', 'Sea X acceleration', 'Sea Y acceleration', 'Sea Z acceleration', 'Disturbed sea surface Z', 'Disturbed sea surface clearance', 'Disturbed sea velocity', 'Disturbed sea X velocity', 'Disturbed sea Y velocity', 'Disturbed sea Z velocity', 'Disturbed sea acceleration', 'Disturbed sea X acceleration', 'Disturbed sea Y acceleration', 'Disturbed sea Z acceleration', 'Air gap', 'Velocity', 'GX velocity', 'GY velocity', 'GZ velocity', 'x velocity', 'y velocity', 'z velocity', 'Angular velocity', 'x angular velocity', 'y angular velocity', 'z angular velocity', 'Acceleration', 'GX acceleration', 'GY acceleration', 'GZ acceleration', 'x acceleration', 'y acceleration', 'z acceleration', 'Acceleration rel. g', 'x acceleration rel. g', 'y acceleration rel. g', 'z acceleration rel. g', 'Angular acceleration', 'x angular acceleration', 'y angular acceleration', 'z angular acceleration', 'Primary X', 'Primary Y', 'Primary Z', 'Primary rotation 1', 'Primary rotation 2', 'Primary rotation 3', 'Primary velocity', 'Primary x velocity', 'Primary y velocity', 'Primary z velocity', 'Primary angular velocity', 'Primary x angular velocity', 'Primary y angular velocity', 'Primary z angular velocity', 'Primary acceleration', 'Primary x acceleration', 'Primary y acceleration', 'Primary z acceleration', 'Primary angular acceleration', 'Primary x angular acceleration', 'Primary y angular acceleration', 'Primary z angular acceleration', 'Primary LF X', 'Primary LF Y', 'Primary LF Z', 'Primary LF rotation 1', 'Primary LF rotation 2', 'Primary LF rotation 3', 'Primary WF surge', 'Primary WF sway', 'Primary WF heave', 'Primary WF roll', 'Primary WF pitch', 'Primary WF yaw', 'Total force', 'Total Lx force', 'Total Ly force', 'Total Lz force', 'Total moment', 'Total Lx moment', 'Total Ly moment', 'Total Lz moment', 'Connections force', 'Connections Lx force', 'Connections Ly force', 'Connections Lz force', 'Connections moment', 'Connections Lx moment', 'Connections Ly moment', 'Connections Lz moment', 'Connections GX force', 'Connections GY force', 'Connections GZ force', 'Connections GX moment', 'Connections GY moment', 'Connections GZ moment', 'Hydrostatic stiffness force', 'Hydrostatic stiffness Lx force', 'Hydrostatic stiffness Ly force', 'Hydrostatic stiffness Lz force', 'Hydrostatic stiffness moment', 'Hydrostatic stiffness Lx moment', 'Hydrostatic stiffness Ly moment', 'Hydrostatic stiffness Lz moment', 'Morison elements force', 'Morison elements Lx force', 'Morison elements Ly force', 'Morison elements Lz force', 'Morison elements moment', 'Morison elements Lx moment', 'Morison elements Ly moment', 'Morison elements Lz moment', 'Morison element drag force', 'Morison element Lx drag force', 'Morison element Ly drag force', 'Morison element Lz drag force', 'Morison element fluid inertia force', 'Morison element Lx fluid inertia force', 'Morison element Ly fluid inertia force', 'Morison element Lz fluid inertia force', 'Morison element segment proportion wet', 'Morison element segment relative velocity', 'Morison element segment normal relative velocity', 'Morison element segment x relative velocity', 'Morison element segment y relative velocity', 'Morison element segment z relative velocity', 'Morison element segment x drag coefficient', 'Morison element segment y drag coefficient', 'Morison element segment z drag coefficient', 'Morison element segment drag force', 'Morison element segment x drag force', 'Morison element segment y drag force', 'Morison element segment z drag force', 'Morison element segment fluid inertia force', 'Morison element segment x fluid inertia force', 'Morison element segment y fluid inertia force', 'Morison element segment z fluid inertia force', 'Applied force', 'Applied Lx force', 'Applied Ly force', 'Applied Lz force', 'Applied moment', 'Applied Lx moment', 'Applied Ly moment', 'Applied Lz moment', 'Wave (1st order) force', 'Wave (1st order) Lx force', 'Wave (1st order) Ly force', 'Wave (1st order) Lz force', 'Wave (1st order) moment', 'Wave (1st order) Lx moment', 'Wave (1st order) Ly moment', 'Wave (1st order) Lz moment', 'Wave drift (2nd order) force', 'Wave drift (2nd order) Lx force', 'Wave drift (2nd order) Ly force', 'Wave drift (2nd order) Lz force', 'Wave drift (2nd order) moment', 'Wave drift (2nd order) Lx moment', 'Wave drift (2nd order) Ly moment', 'Wave drift (2nd order) Lz moment', 'Sum frequency force', 'Sum frequency Lx force', 'Sum frequency Ly force', 'Sum frequency Lz force', 'Sum frequency moment', 'Sum frequency Lx moment', 'Sum frequency Ly moment', 'Sum frequency Lz moment', 'Added mass & damping force', 'Added mass & damping Lx force', 'Added mass & damping Ly force', 'Added mass & damping Lz force', 'Added mass & damping moment', 'Added mass & damping Lx moment', 'Added mass & damping Ly moment', 'Added mass & damping Lz moment'], 'Constraint': ['Displacement', 'x', 'y', 'z', 'Angular displacement', 'Rx', 'Ry', 'Rz', 'Velocity', 'x velocity', 'y velocity', 'z velocity', 'Angular velocity', 'x angular velocity', 'y angular velocity', 'z angular velocity', 'Acceleration', 'x acceleration', 'y acceleration', 'z acceleration', 'Angular acceleration', 'x angular acceleration', 'y angular acceleration', 'z angular acceleration', 'In-frame X', 'In-frame Y', 'In-frame Z', 'In-frame dynamic x', 'In-frame dynamic y', 'In-frame dynamic z', 'In-frame azimuth', 'In-frame declination', 'In-frame gamma', 'In-frame dynamic Rx', 'In-frame dynamic Ry', 'In-frame dynamic Rz', 'In-frame velocity', 'In-frame GX velocity', 'In-frame GY velocity', 'In-frame GZ velocity', 'In-frame x velocity', 'In-frame y velocity', 'In-frame z velocity', 'In-frame angular velocity', 'In-frame x angular velocity', 'In-frame y angular velocity', 'In-frame z angular velocity', 'In-frame acceleration', 'In-frame GX acceleration', 'In-frame GY acceleration', 'In-frame GZ acceleration', 'In-frame x acceleration', 'In-frame y acceleration', 'In-frame z acceleration', 'In-frame angular acceleration', 'In-frame x angular acceleration', 'In-frame y angular acceleration', 'In-frame z angular acceleration', 'In-frame connection force', 'In-frame connection GX force', 'In-frame connection GY force', 'In-frame connection GZ force', 'In-frame connection Lx force', 'In-frame connection Ly force', 'In-frame connection Lz force', 'In-frame connection moment', 'In-frame connection GX moment', 'In-frame connection GY moment', 'In-frame connection GZ moment', 'In-frame connection Lx moment', 'In-frame connection Ly moment', 'In-frame connection Lz moment', 'Out-frame X', 'Out-frame Y', 'Out-frame Z', 'Out-frame dynamic x', 'Out-frame dynamic y', 'Out-frame dynamic z', 'Out-frame azimuth', 'Out-frame declination', 'Out-frame gamma', 'Out-frame dynamic Rx', 'Out-frame dynamic Ry', 'Out-frame dynamic Rz', 'Out-frame velocity', 'Out-frame GX velocity', 'Out-frame GY velocity', 'Out-frame GZ velocity', 'Out-frame x velocity', 'Out-frame y velocity', 'Out-frame z velocity', 'Out-frame angular velocity', 'Out-frame x angular velocity', 'Out-frame y angular velocity', 'Out-frame z angular velocity', 'Out-frame acceleration', 'Out-frame GX acceleration', 'Out-frame GY acceleration', 'Out-frame GZ acceleration', 'Out-frame x acceleration', 'Out-frame y acceleration', 'Out-frame z acceleration', 'Out-frame angular acceleration', 'Out-frame x angular acceleration', 'Out-frame y angular acceleration', 'Out-frame z angular acceleration', 'Out-frame connection force', 'Out-frame connection GX force', 'Out-frame connection GY force', 'Out-frame connection GZ force', 'Out-frame connection Lx force', 'Out-frame connection Ly force', 'Out-frame connection Lz force', 'Out-frame connection moment', 'Out-frame connection GX moment', 'Out-frame connection GY moment', 'Out-frame connection GZ moment', 'Out-frame connection Lx moment', 'Out-frame connection Ly moment', 'Out-frame connection Lz moment'], '6Dbuoy': ['X', 'Y', 'Z', 'Dynamic x', 'Dynamic y', 'Dynamic z', 'Rotation 1', 'Rotation 2', 'Rotation 3', 'Azimuth', 'Declination', 'Dynamic Rx', 'Dynamic Ry', 'Dynamic Rz', 'Velocity', 'GX velocity', 'GY velocity', 'GZ velocity', 'x velocity', 'y velocity', 'z velocity', 'Angular velocity', 'x angular velocity', 'y angular velocity', 'z angular velocity', 'Acceleration', 'GX acceleration', 'GY acceleration', 'GZ acceleration', 'x acceleration', 'y acceleration', 'z acceleration', 'Acceleration rel. g', 'x acceleration rel. g', 'y acceleration rel. g', 'z acceleration rel. g', 'Angular acceleration', 'x angular acceleration', 'y angular acceleration', 'z angular acceleration', 'Dry length', 'Wetted volume', 'Sea surface Z', 'Sea surface clearance', 'Sea velocity', 'Sea X velocity', 'Sea Y velocity', 'Sea Z velocity', 'Sea acceleration', 'Sea X acceleration', 'Sea Y acceleration', 'Sea Z acceleration', 'Applied force', 'Applied Lx force', 'Applied Ly force', 'Applied Lz force', 'Applied moment', 'Applied Lx moment', 'Applied Ly moment', 'Applied Lz moment', 'dummy'], 'Line': ['Tension per 50 mm', 'End force', 'End moment', 'End force Ez angle', 'End force Exy angle', 'End force Ezx angle', 'End force Ezy angle', 'End force azimuth', 'End force declination', 'No moment azimuth', 'No moment declination', 'End Ex force', 'End Ey force', 'End Ez force', 'End Ex moment', 'End Ey moment', 'End Ez moment', 'End Lx force', 'End Ly force', 'End Lz force', 'End Lx moment', 'End Ly moment', 'End Lz moment', 'End GX force', 'End GY force', 'End GZ force', 'End GX moment', 'End GY moment', 'End GZ moment', 'X', 'Y', 'Z', 'Dynamic x', 'Dynamic y', 'Dynamic z', 'Azimuth', 'Declination', 'Gamma', 'Twist', 'Node azimuth', 'Node declination', 'Node gamma', 'Dynamic Rx', 'Dynamic Ry', 'Dynamic Rz', 'Layback', 'Velocity', 'GX velocity', 'GY velocity', 'GZ velocity', 'x velocity', 'y velocity', 'z velocity', 'Acceleration', 'GX acceleration', 'GY acceleration', 'GZ acceleration', 'x acceleration', 'y acceleration', 'z acceleration', 'Acceleration rel. g', 'x acceleration rel. g', 'y acceleration rel. g', 'z acceleration rel. g', 'Effective tension', 'Wall tension', 'Normalised tension', 'Sidewall pressure', 'Total mean axial strain', 'Direct tensile strain', 'Max bending strain', 'Max pipelay von Mises strain', 'Worst ZZ strain', 'ZZ strain', 'Contents density', 'Contents temperature', 'Contents pressure', 'Contents flow rate', 'Contents flow velocity', 'Fluid incidence angle', 'Bend moment', 'x bend moment', 'y bend moment', 'Bend moment component', 'In plane bend moment', 'Out of plane bend moment', 'Curvature', 'Normalised curvature', 'x curvature', 'y curvature', 'Curvature component', 'In plane curvature', 'Out of plane curvature', 'Bend radius', 'x bend radius', 'y bend radius', 'Bend radius component', 'In plane bend radius', 'Out of plane bend radius', 'Shear force', 'x shear force', 'y shear force', 'Shear force component', 'In plane shear force', 'Out of plane shear force', 'Max von Mises stress', 'Bending stress', 'Max bending stress', 'Pm', 'Pb', 'Worst ZZ stress', 'Direct tensile stress', 'Worst hoop stress', 'Max xy shear stress', 'Internal pressure', 'External pressure', 'Net internal pressure', 'von Mises stress', 'RR stress', 'CC stress', 'ZZ stress', 'RC stress', 'RZ stress', 'CZ stress', 'API RP 2RD stress', 'API RP 2RD utilisation', 'API STD 2RD method 1', 'API STD 2RD method 2', 'API RP 1111 LLD', 'API RP 1111 CLD', 'API RP 1111 BEP', 'API RP 1111 max combined', 'DNV OS F101 disp. controlled', 'DNV OS F101 load controlled', 'DNV ST F101 disp. controlled', 'DNV ST F101 load controlled', 'DNV ST F101 simplified strain', 'DNV ST F101 simplified stress', 'DNV ST F101 tension utilisation', 'DNV OS F201 LRFD', 'DNV OS F201 WSD', 'PD 8010 allowable stress check', 'PD 8010 axial compression check', 'PD 8010 bending check', 'PD 8010 torsion check', 'PD 8010 load combinations check', 'PD 8010 bending strain check', 'Line clearance', 'Line centreline clearance', 'Line horizontal centreline clearance', 'Line vertical centreline clearance', 'Whole line clearance', 'Whole line centreline clearance', 'Whole line horizontal centreline clearance', 'Whole line vertical centreline clearance', 'Seabed clearance', 'Vertical seabed clearance', 'Line clash force', 'Line clash impulse', 'Line clash energy', 'Solid contact force', 'Seabed normal penetration/D', 'Seabed normal resistance', 'Seabed normal resistance/D', 'Arc length', 'Expansion factor', 'Ez angle', 'Exy angle', 'Ezx angle', 'Ezy angle', 'Relative velocity', 'Normal relative velocity', 'x relative velocity', 'y relative velocity', 'z relative velocity', 'Strouhal frequency', 'Reynolds number', 'x drag coefficient', 'y drag coefficient', 'z drag coefficient', 'Lift coefficient', 'Drag force', 'Normal drag force', 'x drag force', 'y drag force', 'z drag force', 'Lift force', 'Fluid inertia force', 'x fluid inertia force', 'y fluid inertia force', 'z fluid inertia force', 'Morison force', 'Normal Morison force', 'x Morison force', 'y Morison force', 'z Morison force', 'Sea surface Z', 'Depth', 'Sea surface clearance', 'Proportion wet', 'Sea velocity', 'Sea X velocity', 'Sea Y velocity', 'Sea Z velocity', 'Sea acceleration', 'Sea X acceleration', 'Sea Y acceleration', 'Sea Z acceleration'], 'Environment': ['Elevation', 'Velocity', 'X velocity', 'Y velocity', 'Z velocity', 'Acceleration', 'X acceleration', 'Y acceleration', 'Z acceleration', 'Current speed', 'Current direction', 'Current X velocity', 'Current Y velocity', 'Current Z velocity', 'Current acceleration', 'Current X acceleration', 'Current Y acceleration', 'Current Z acceleration', 'Wind speed', 'Wind direction', 'Wind X velocity', 'Wind Y velocity', 'Wind Z velocity', 'Static pressure', 'Density', 'Seabed Z'], 'General': ['Time', 'Ramp', 'Implicit solver iteration count', 'Implicit solver time step']}
+MATH_FUNCTIONS = [
+    "sin()", "cos()", "tan()", "sqrt()", "exp()", "log()", "abs()",
+    "min()", "max()", "radians()", "degrees()", "pow(x, y)"
+]
+
+def _find_xyz_triples(
+    varnames: list[str], warn_if_fallback: bool = True
+) -> list[tuple[str, str, str]]:
+    """
+    Return a list of (x, y, z) triplets found in *varnames*.
+
+    Strategy
+    --------
+    1.  Look for “perfect” matches that differ **only** by the axis token.
+        • Tokens recognised (case-insensitive):
+              x, y, z
+              xpos, ypos, zpos
+              posx, posy, posz
+              <anything>_x, _y, _z               (trailing axis)
+        • The remaining stem (with the axis part removed) must be identical.
+
+    2.  Any variables not matched in step 1 are grouped naïvely in the
+        original order (batch of 3).  If this fallback is used and
+        *warn_if_fallback* is True, a warning dialog is shown.
+
+    Returns
+    -------
+    list of (x_name, y_name, z_name)  – may be empty on failure.
+    """
+    import re, tkinter.messagebox as mb, itertools, collections as _C
+
+    # ── regex for axis detection ───────────────────────────────────
+    X_PAT = re.compile(r"(?:\b|_)(x|xpos|posx)(?:\b|_)?", re.I)
+    Y_PAT = re.compile(r"(?:\b|_)(y|ypos|posy)(?:\b|_)?", re.I)
+    Z_PAT = re.compile(r"(?:\b|_)(z|zpos|posz)(?:\b|_)?", re.I)
+
+    def _axis(nm: str) -> str | None:
+        if X_PAT.search(nm):
+            return "x"
+        if Y_PAT.search(nm):
+            return "y"
+        if Z_PAT.search(nm):
+            return "z"
+        return None
+
+    # ── step 1  • perfect matches  ─────────────────────────────────
+    stems: _C.defaultdict[str, dict[str, str]] = _C.defaultdict(dict)
+
+    for nm in varnames:
+        ax = _axis(nm)
+        if not ax:
+            continue
+        # strip *only* the first axis occurrence to obtain a stem
+        stem = X_PAT.sub("", nm, count=1)
+        stem = Y_PAT.sub("", stem, count=1)
+        stem = Z_PAT.sub("", stem, count=1)
+        stems[stem][ax] = nm
+
+    perfect = [
+        (d["x"], d["y"], d["z"]) for d in stems.values() if {"x", "y", "z"} <= d.keys()
+    ]
+
+    matched = set(itertools.chain.from_iterable(perfect))
+    leftovers = [nm for nm in varnames if nm not in matched]
+
+    # ── step 2  • positional fallback  ─────────────────────────────
+    fallback = []
+    if leftovers:
+        for i in range(0, len(leftovers), 3):
+            trio = leftovers[i : i + 3]
+            if len(trio) == 3:
+                fallback.append(tuple(trio))
+
+        if fallback and warn_if_fallback:
+            mb.showwarning(
+                "Ambiguous XYZ pairing",
+                "One or more triplets were built by simple ordering because "
+                "their axis letters could not be identified uniquely.\n\n"
+                "Check that the colours / legends in the animation make sense!",
+            )
+
+    return perfect + fallback
+# Patterns used to detect user-defined variables when loading files
+_USER_PATTERNS = (
+    r"_shift0$",
+    r"_shiftNZ$",
+    r"_shiftCommon",
+    r"_f\d+$",
+    r"\bmean\(",
+    r"\bsqrt_sum_of_squares\(",
+    r"×1000$",
+    r"÷1000$",
+    r"_rad$",
+    r"_deg$",
+    r"×10$",
+    r"÷10$",
+    r"×2",
+    r"÷2$",
+    # ── NEW:  apply-values “p / m / x / d” suffixes ───────────────
+    r"_p\d+(?:\.\d+)?(?:_f\d+)?$",
+    r"_m\d+(?:\.\d+)?(?:_f\d+)?$",
+    r"_x\d+(?:\.\d+)?(?:_f\d+)?$",
+    r"_d\d+(?:\.\d+)?(?:_f\d+)?$",
+)
+_user_regex = re.compile("|".join(_USER_PATTERNS))
+_SAFE_RE = re.compile(r"\W")  # "not [A-Za-z0-9_]"
+
+def _safe(name: str) -> str:
+    """Return ``name`` converted to a valid Python identifier."""
+    s = _SAFE_RE.sub("_", name)
+    if s and s[0].isdigit():
+        s = "_" + s
+    return s
+
+def _looks_like_user_var(name: str) -> bool:
+    return bool(_user_regex.search(name))
+
+def _parse_search_terms(text: str) -> list[list[str]]:
+    """Return a list of search term groups from ``text``.
+
+    The input may contain comma separated terms. If ``",,"`` occurs in the
+    text, a literal comma is also included as a search term.  A term enclosed
+    in ``!!`` is interpreted as a group of comma separated alternatives which
+    will match if *any* of the alternatives are found.
+
+    Example
+    -------
+    ``"coords, !!x,y,z!!, hor"`` results in ``[['coords'], ['x', 'y', 'z'],
+    ['hor']]``.
+    """
+
+    text = text.lower()
+    include_comma = ",," in text
+    placeholders: dict[str, list[str]] = {}
+
+    def _replace(match: re.Match) -> str:
+        idx = len(placeholders)
+        placeholder = f"\x00{idx}\x00"
+        tokens = [t.strip() for t in match.group(1).split(',') if t.strip()]
+        placeholders[placeholder] = tokens or [""]
+        return placeholder
+
+    # Temporarily replace !!..!! groups with placeholders to avoid splitting
+    # them on commas
+    text_no_groups = re.sub(r"!!(.*?)!!", _replace, text)
+
+    groups: list[list[str]] = []
+    for tok in [t.strip() for t in text_no_groups.split(',') if t.strip()]:
+        if tok in placeholders:
+            groups.append(placeholders[tok])
+        else:
+            groups.append([tok])
+
+    if include_comma:
+        groups.append([','])
+
+    return groups
+
+def _matches_terms(name: str, terms: list[list[str]]) -> bool:
+    """Return ``True`` if ``name`` matches all search ``terms``.
+
+    Each element in ``terms`` is a list of alternatives; at least one
+    alternative must be present in ``name`` for the term to match.
+    """
+
+    if not terms:
+        return True
+
+    name_l = name.lower()
+    return all(any(t in name_l for t in group) for group in terms)
+# --------- Main Window ---------
+class VariableRowWidget(QWidget):
+    def __init__(self, var_key, display_label, parent=None):
+        super().__init__(parent)
+
+        # Checkbox
+        self.checkbox = QCheckBox()
+
+        # Entry field for numeric input
+        self.value_entry = QLineEdit()
+        self.value_entry.setFixedWidth(70)
+
+        # Label for the variable name
+        self.label = QLabel(display_label)
+
+        # Layout setup: checkbox → entry field → label
+        layout = QHBoxLayout(self)
+        layout.addWidget(self.checkbox)
+        layout.addWidget(self.value_entry)
+        layout.addWidget(self.label)
+        layout.addStretch(1)
+
+        layout.setContentsMargins(2, 2, 2, 2)
+        self.setLayout(layout)
+
+class TimeSeriesEditorQt(QMainWindow):
+    def __init__(self):
+        super().__init__()
+        self.setWindowTitle("AnytimeSeries - time series editor (Qt/PySide6)")
+
+
+
+        # Palette and style for theme switching
+        app = QApplication.instance()
+        self.default_palette = app.palette()
+        self.default_style = app.style().objectName()
+        # Reuse a single style instance when toggling themes to avoid
+        # crashes from Python garbage-collecting temporary QStyle objects
+        self._fusion_style = QStyleFactory.create("Fusion")
+
+
+
+        # =======================
+        # DATA STRUCTURES
+        # =======================
+        self.tsdbs = []                # List of anyqats.TsDB instances (one per file)
+        self.file_paths = []           # List of file paths (order matches tsdbs)
+        self.user_variables = set()    # User-defined/calculated variables
+
+        self.var_checkboxes = {}       # key: variable key → QCheckBox
+        self.var_offsets = {}          # key: variable key → QLineEdit for numeric offset
+
+        # These lists must be filled before refresh_variable_tabs()
+        self.common_var_keys = []      # e.g. ["Heave", "Surge"]
+        self.file_var_keys = {}        # dict: file name → [var1, var2, ...]
+        self.user_var_keys = []        # e.g. ["result_var1", ...]
+        self.var_labels = {}           # Optional: key → display label
+
+        self.file_loader = FileLoader(
+            orcaflex_varmap=ORCAFLEX_VARIABLE_MAP,
+            parent_gui=self,
+        )
+        # Progress updates while loading files
+        self.file_loader.progress_callback = self.update_progressbar
+
+        # =======================
+        # LAYOUT: MAIN SPLITTER
+        # =======================
+        main_splitter = QSplitter(Qt.Horizontal)
+
+        # -----------------------
+        # LEFT: Variable Tabs
+        # -----------------------
+        left_widget = QWidget()
+        left_layout = QVBoxLayout(left_widget)
+
+        # Quick navigation buttons
+        btn_row = QHBoxLayout()
+        self.goto_common_btn = QPushButton("Go to Common")
+        self.goto_user_btn = QPushButton("Go to User Variables")
+        self.unselect_all_btn = QPushButton("Unselect All")
+        self.select_pos_btn = QPushButton("Select all by list pos.")
+        btn_row.addWidget(self.goto_common_btn)
+        btn_row.addWidget(self.goto_user_btn)
+        btn_row.addWidget(self.unselect_all_btn)
+        btn_row.addWidget(self.select_pos_btn)
+        left_layout.addLayout(btn_row)
+
+        # Tab widget for variables (common, per-file, user)
+        self.tabs = QTabWidget()
+        self.tabs.setMinimumWidth(380)  # Make the variable panel wider
+        left_layout.addWidget(self.tabs)
+
+        main_splitter.addWidget(left_widget)
+
+        # -----------------------
+        # RIGHT: Controls and Analysis
+        # -----------------------
+        right_widget = QWidget()
+        # Use a vertical layout so an optional embedded plot can span
+
+        # the full width below the control sections when embedded
+
+        self.right_outer_layout = QVBoxLayout(right_widget)
+        self.top_row_layout = QHBoxLayout()
+        self.right_outer_layout.addLayout(self.top_row_layout)
+
+        self.controls_widget = QWidget()
+        self.controls_layout = QVBoxLayout(self.controls_widget)
+
+        self.extra_widget = QWidget()
+        self.extra_layout = QVBoxLayout(self.extra_widget)
+        self.extra_stretch = QSpacerItem(0, 0, QSizePolicy.Minimum, QSizePolicy.Expanding)
+
+        # ---- File controls ----
+        self.file_ctrls_layout = QHBoxLayout()
+        self.load_btn = QPushButton("Load time series file")
+        self.save_btn = QPushButton("Save Files")
+        self.clear_btn = QPushButton("Clear All")
+        self.save_values_btn = QPushButton("Save Values…")
+        self.load_values_btn = QPushButton("Load Values…")
+        self.export_csv_btn = QPushButton("Export Selected to CSV")
+        self.export_dt_input = QLineEdit("0")
+        self.export_dt_input.setFixedWidth(50)
+        self.export_dt_input.setToolTip("Resample dt (0 = no resample)")
+        self.clear_orcaflex_btn = QPushButton("Clear OrcaFlex Selection")
+        self.reselect_orcaflex_btn = QPushButton("Re-select OrcaFlex Variables")
+        # Hidden until a .sim file is loaded
+        self.clear_orcaflex_btn.hide()
+        self.reselect_orcaflex_btn.hide()
+        self.file_ctrls_layout.addWidget(self.load_btn)
+        self.file_ctrls_layout.addWidget(self.save_btn)
+        self.file_ctrls_layout.addWidget(self.clear_btn)
+        self.file_ctrls_layout.addWidget(self.save_values_btn)
+        self.file_ctrls_layout.addWidget(self.load_values_btn)
+        self.file_ctrls_layout.addWidget(self.export_csv_btn)
+        self.file_ctrls_layout.addWidget(self.export_dt_input)
+        self.file_ctrls_layout.addWidget(self.clear_orcaflex_btn)
+        self.file_ctrls_layout.addWidget(self.reselect_orcaflex_btn)
+        self.file_ctrls_layout.addStretch(1)
+
+        self.theme_embed_widget = QWidget()
+        self.theme_embed_layout = QVBoxLayout(self.theme_embed_widget)
+        self.theme_switch = QCheckBox("Dark Theme")
+        self.embed_plot_cb = QCheckBox("Embed Plot")
+        self.theme_embed_layout.addWidget(self.theme_switch)
+        self.theme_embed_layout.addWidget(self.embed_plot_cb)
+        self.file_ctrls_layout.addWidget(self.theme_embed_widget)
+        self.controls_layout.addLayout(self.file_ctrls_layout)
+
+        # Progress bar
+        self.progress = QProgressBar()
+
+        # --- Transformations ---
+        self.transform_group = QGroupBox("Quick transformations")
+        transform_layout = QVBoxLayout(self.transform_group)
+
+        row1 = QHBoxLayout()
+        self.mult_by_1000_btn = QPushButton("Multiply by 1000")
+        self.div_by_1000_btn = QPushButton("Divide by 1000")
+        self.mult_by_10_btn = QPushButton("Multiply by 10")
+        self.div_by_10_btn = QPushButton("Divide by 10")
+        self.mult_by_2_btn = QPushButton("Multiply by 2")
+        self.div_by_2_btn = QPushButton("Divide by 2")
+        self.mult_by_neg1_btn = QPushButton("Multiply by -1")
+        row1.addWidget(self.mult_by_1000_btn)
+        row1.addWidget(self.div_by_1000_btn)
+        row1.addWidget(self.mult_by_10_btn)
+        row1.addWidget(self.div_by_10_btn)
+        row1.addWidget(self.mult_by_2_btn)
+        row1.addWidget(self.div_by_2_btn)
+        row1.addWidget(self.mult_by_neg1_btn)
+        transform_layout.addLayout(row1)
+
+        row2 = QHBoxLayout()
+        self.radians_btn = QPushButton("Radians")
+        self.degrees_btn = QPushButton("Degrees")
+        row2.addWidget(self.radians_btn)
+        row2.addWidget(self.degrees_btn)
+        transform_layout.addLayout(row2)
+
+        row3 = QHBoxLayout()
+        self.shift_mean0_btn = QPushButton("Shift Mean → 0")
+        self.shift_min0_btn = QPushButton("Shift Min to Zero")
+        self.ignore_anomalies_cb = QCheckBox("Ignore anomalies (lowest 1%) for shifting.")
+        row3.addWidget(self.shift_mean0_btn)
+        row3.addWidget(self.shift_min0_btn)
+        row3.addWidget(self.ignore_anomalies_cb)
+        transform_layout.addLayout(row3)
+
+        row4 = QHBoxLayout()
+        self.sqrt_sum_btn = QPushButton("Sqrt(sum of squares)")
+        self.mean_of_sel_btn = QPushButton("Mean")
+        self.abs_btn = QPushButton("Absolute")
+        self.rolling_avg_btn = QPushButton("Rolling Avg")
+        row4.addWidget(self.sqrt_sum_btn)
+        row4.addWidget(self.mean_of_sel_btn)
+        row4.addWidget(self.abs_btn)
+        row4.addWidget(self.rolling_avg_btn)
+        transform_layout.addLayout(row4)
+
+        row5 = QHBoxLayout()
+        row5.addWidget(QLabel("Tol [%]:"))
+        self.shift_tol_entry = QLineEdit("0.01")
+        self.shift_tol_entry.setFixedWidth(60)
+        row5.addWidget(self.shift_tol_entry)
+        row5.addWidget(QLabel("Min count:"))
+        self.shift_cnt_entry = QLineEdit("10")
+        self.shift_cnt_entry.setFixedWidth(60)
+        row5.addWidget(self.shift_cnt_entry)
+        self.shift_min_nz_btn = QPushButton(
+            "Shift Min -> 0 : if repeted minima as per input"
+        )
+        self.shift_common_max_btn = QPushButton(
+            "Common Shift Min -> 0 : if repeted minima as per input"
+        )
+        row5.addWidget(self.shift_min_nz_btn)
+        row5.addWidget(self.shift_common_max_btn)
+        transform_layout.addLayout(row5)
+
+
+        # Progress bar is shown by itself unless the plot is embedded
+        self.controls_layout.addWidget(self.progress)
+        # Row used when embedding the plot to move transformations next to the
+        # progress bar
+        self.progress_transform_row = QHBoxLayout()
+
+
+        # ---- Offset Group ----
+        offset_group = QGroupBox("Apply operation from variable input fields")
+        offset_layout = QVBoxLayout(offset_group)
+        offset_layout.addWidget(QLabel('Examples: add "+1 / 1" substract "-1" divide "/2" multiply "*2"'))
+        self.apply_value_user_var_cb = QCheckBox("Create user variable instead of overwriting?")
+        offset_layout.addWidget(self.apply_value_user_var_cb)
+        self.apply_values_btn = QPushButton("Apply Values")
+        offset_layout.addWidget(self.apply_values_btn)
+        self.controls_layout.addWidget(offset_group)
+
+        # ---- File list group ----
+        file_group = QGroupBox("Loaded Files")
+        file_list_layout = QVBoxLayout(file_group)
+        self.file_list = QListWidget()
+        self.file_list.setMinimumWidth(220)
+        self.remove_file_btn = QPushButton("Remove File")
+        file_list_layout.addWidget(self.file_list)
+        file_list_layout.addWidget(self.remove_file_btn)
+        self.controls_layout.addWidget(file_group)
+
+        # ---- Time window controls ----
+        time_group = QGroupBox("Time Window (for Plot/Stats/Transform)")
+        time_layout = QHBoxLayout(time_group)
+        time_layout.addWidget(QLabel("Start:"))
+        self.time_start = QLineEdit()
+        self.time_start.setFixedWidth(60)
+        time_layout.addWidget(self.time_start)
+        time_layout.addWidget(QLabel("End:"))
+        self.time_end = QLineEdit()
+        self.time_end.setFixedWidth(60)
+        time_layout.addWidget(self.time_end)
+        self.reset_time_window_btn = QPushButton("Reset")
+        time_layout.addWidget(self.reset_time_window_btn)
+        self.controls_layout.addWidget(time_group)
+
+        # ---- Frequency filtering controls ----
+        self.freq_group = QGroupBox("Apply frequency filter to transformations and calculations")
+        freq_layout = QGridLayout(self.freq_group)
+        self.filter_none_rb = QRadioButton("None")
+        self.filter_lowpass_rb = QRadioButton("Low-pass")
+        self.filter_highpass_rb = QRadioButton("High-pass")
+        self.filter_bandpass_rb = QRadioButton("Band-pass")
+        self.filter_bandblock_rb = QRadioButton("Band-block")
+        self.filter_none_rb.setChecked(True)
+        self.lowpass_cutoff = QLineEdit("0.01")
+        self.highpass_cutoff = QLineEdit("0.1")
+        self.bandpass_low = QLineEdit("0.0")
+        self.bandpass_high = QLineEdit("0.0")
+        self.bandblock_low = QLineEdit("0.0")
+        self.bandblock_high = QLineEdit("0.0")
+
+        row = 0
+        freq_layout.addWidget(self.filter_none_rb, row, 0, 1, 2)
+        row += 1
+        freq_layout.addWidget(self.filter_lowpass_rb, row, 0)
+        freq_layout.addWidget(QLabel("below"), row, 1)
+        freq_layout.addWidget(self.lowpass_cutoff, row, 2)
+        freq_layout.addWidget(QLabel("Hz"), row, 3)
+        row += 1
+        freq_layout.addWidget(self.filter_highpass_rb, row, 0)
+        freq_layout.addWidget(QLabel("above"), row, 1)
+        freq_layout.addWidget(self.highpass_cutoff, row, 2)
+        freq_layout.addWidget(QLabel("Hz"), row, 3)
+        row += 1
+        freq_layout.addWidget(self.filter_bandpass_rb, row, 0)
+        freq_layout.addWidget(QLabel("between"), row, 1)
+        freq_layout.addWidget(self.bandpass_low, row, 2)
+        freq_layout.addWidget(QLabel("Hz and"), row, 3)
+        freq_layout.addWidget(self.bandpass_high, row, 4)
+        freq_layout.addWidget(QLabel("Hz"), row, 5)
+        row += 1
+        freq_layout.addWidget(self.filter_bandblock_rb, row, 0)
+        freq_layout.addWidget(QLabel("between"), row, 1)
+        freq_layout.addWidget(self.bandblock_low, row, 2)
+        freq_layout.addWidget(QLabel("Hz and"), row, 3)
+        freq_layout.addWidget(self.bandblock_high, row, 4)
+        freq_layout.addWidget(QLabel("Hz"), row, 5)
+
+        self.controls_layout.addWidget(self.freq_group)
+
+        # ---- Tools (EVA + QATS) ----
+        self.tools_group = QGroupBox("Tools")
+        tools_layout = QHBoxLayout(self.tools_group)
+        self.launch_qats_btn = QPushButton("Open in AnyQATS")
+        self.evm_tool_btn = QPushButton("Open Extreme Value Statistics Tool")
+        tools_layout.addWidget(self.launch_qats_btn)
+        tools_layout.addWidget(self.evm_tool_btn)
+        self.controls_layout.addWidget(self.tools_group)
+
+
+        # ---- Plot controls ----
+        self.plot_group = QGroupBox("Plot Controls")
+
+        plot_group = self.plot_group  # backward compatibility for older refs
+
+        plot_layout = QVBoxLayout(self.plot_group)
+        plot_btn_row = QHBoxLayout()
+        self.plot_selected_btn = QPushButton("Plot Selected (one graph)")
+        self.plot_side_by_side_btn = QPushButton("Plot Selected (side-by-side)")
+        grid_col = QVBoxLayout()
+        grid_col.addWidget(self.plot_side_by_side_btn)
+        self.plot_same_axes_cb = QCheckBox("Same axes")
+        grid_col.addWidget(self.plot_same_axes_cb)
+        self.plot_mean_btn = QPushButton("Plot Mean")
+        self.plot_rolling_btn = QPushButton("Rolling Mean")
+        self.animate_xyz_btn = QPushButton("Animate XYZ scatter (all points)")
+
+        selected_col = QVBoxLayout()
+        selected_col.addWidget(self.plot_selected_btn)
+        self.plot_extrema_cb = QCheckBox("Mark max/min")
+        selected_col.addWidget(self.plot_extrema_cb)
+
+        plot_btn_row.addLayout(selected_col)
+        plot_btn_row.addLayout(grid_col)
+        plot_btn_row.addWidget(self.plot_mean_btn)
+        plot_btn_row.addWidget(self.plot_rolling_btn)
+        plot_btn_row.addWidget(self.animate_xyz_btn)
+        self.plot_selected_btn.clicked.connect(self.plot_selected)
+        # Use an explicit slot for side-by-side plotting so that the optional
+        # ``checked`` argument emitted by QPushButton.clicked() is ignored and
+        # the ``grid`` flag is always forwarded correctly.
+        self.plot_side_by_side_btn.clicked.connect(self.plot_selected_side_by_side)
+        self.plot_mean_btn.clicked.connect(self.plot_mean)
+        self.plot_rolling_btn.clicked.connect(lambda: self.plot_selected(mode="rolling"))
+        self.animate_xyz_btn.clicked.connect(self.animate_xyz_scatter_many)
+        self.plot_raw_cb = QCheckBox("Raw")
+        self.plot_raw_cb.setChecked(True)
+        self.plot_lowpass_cb = QCheckBox("Low-pass")
+        self.plot_highpass_cb = QCheckBox("High-pass")
+        plot_btn_row.addWidget(self.plot_raw_cb)
+        plot_btn_row.addWidget(self.plot_lowpass_cb)
+        plot_btn_row.addWidget(self.plot_highpass_cb)
+        plot_btn_row.addWidget(QLabel("Engine:"))
+        self.plot_engine_combo = QComboBox()
+        self.plot_engine_combo.addItems(["plotly", "bokeh", "default"])
+        plot_btn_row.addWidget(self.plot_engine_combo)
+        self.include_raw_mean_cb = QCheckBox("Show components (used in mean)")
+        plot_btn_row.addWidget(self.include_raw_mean_cb)
+        plot_layout.addLayout(plot_btn_row)
+        # Label trimming controls
+        trim_row = QHBoxLayout()
+        trim_row.addWidget(QLabel("Trim label to keep:"))
+        trim_row.addWidget(QLabel("Left:"))
+        self.label_trim_left = QSpinBox()
+        self.label_trim_left.setMaximum(1000)
+        self.label_trim_left.setValue(10)
+        trim_row.addWidget(self.label_trim_left)
+        trim_row.addWidget(QLabel("Right:"))
+        self.label_trim_right = QSpinBox()
+        self.label_trim_right.setMaximum(1000)
+        self.label_trim_right.setValue(60)
+        trim_row.addWidget(self.label_trim_right)
+        plot_layout.addLayout(trim_row)
+        # Y-axis label
+        yaxis_row = QHBoxLayout()
+        yaxis_row.addWidget(QLabel("Y-axis label (optional):"))
+        self.yaxis_label = QLineEdit("Value")
+        yaxis_row.addWidget(self.yaxis_label)
+        plot_layout.addLayout(yaxis_row)
+
+        # Rolling mean window
+        rolling_row = QHBoxLayout()
+        rolling_row.addWidget(QLabel("Rolling mean window:"))
+        self.rolling_window = QSpinBox()
+        self.rolling_window.setMinimum(1)
+        self.rolling_window.setMaximum(1000000)
+
+        self.rolling_window.setValue(1)
+        rolling_row.addWidget(self.rolling_window)
+        plot_layout.addLayout(rolling_row)
+
+        self.controls_layout.addWidget(self.plot_group)
+        self.controls_layout.addWidget(self.transform_group)
+
+
+        # ---- Calculator ----
+        self.calc_group = QGroupBox("Calculator")
+        calc_layout = QVBoxLayout(self.calc_group)
+        calc_layout.addWidget(QLabel(
+            "Define a new variable (e.g., result_name = f1_var1 + f2_var2) where f1 and f2 refer to file IDs in the loaded list (c_ common var, u_ user var)."
+        ))
+        self.calc_entry = QTextEdit()
+        calc_layout.addWidget(self.calc_entry)
+        calc_btn_row = QHBoxLayout()
+        self.calc_btn = QPushButton("Calculate")
+        self.calc_help_btn = QPushButton("?")
+        calc_btn_row.addWidget(self.calc_btn)
+        calc_btn_row.addWidget(self.calc_help_btn)
+        calc_layout.addLayout(calc_btn_row)
+        self.controls_layout.addWidget(self.calc_group)
+
+        # Autocomplete popup for the calculator
+        self.autocomplete_popup = QListWidget(self)
+        self.autocomplete_popup.setWindowFlags(Qt.Popup)
+
+        self.autocomplete_popup.setFocusPolicy(Qt.NoFocus)
+        self.autocomplete_popup.setFocusProxy(self.calc_entry)
+
+
+        # Do not steal focus when shown so typing can continue
+        self.autocomplete_popup.setAttribute(Qt.WA_ShowWithoutActivating)
+        self.autocomplete_popup.hide()
+
+        # Connect calculator signals
+        self.calc_btn.clicked.connect(self.calculate_series)
+        self.calc_help_btn.clicked.connect(self.show_calc_help)
+        self.calc_entry.textChanged.connect(self._update_calc_suggestions)
+        self.autocomplete_popup.itemClicked.connect(self._insert_calc_suggestion)
+        self.calc_entry.installEventFilter(self)
+        self.autocomplete_popup.installEventFilter(self)
+
+        # ---- Analysis ----
+        self.analysis_group = QGroupBox("Analysis")
+        analysis_layout = QVBoxLayout(self.analysis_group)
+        self.show_stats_btn = QPushButton("Show statistic for selected variables")
+        self.show_stats_btn.clicked.connect(self.show_stats)
+        analysis_layout.addWidget(self.show_stats_btn)
+        analysis_btn_row = QHBoxLayout()
+        self.psd_btn = QPushButton("PSD")
+        self.cycle_range_btn = QPushButton("Cycle Range")
+        self.cycle_mean_btn = QPushButton("Range-Mean")
+        self.cycle_mean3d_btn = QPushButton("Range-Mean 3-D")
+        analysis_btn_row.addWidget(self.psd_btn)
+        analysis_btn_row.addWidget(self.cycle_range_btn)
+        analysis_btn_row.addWidget(self.cycle_mean_btn)
+        analysis_btn_row.addWidget(self.cycle_mean3d_btn)
+        analysis_layout.addLayout(analysis_btn_row)
+        self.controls_layout.addWidget(self.analysis_group)
+        # Plot controls below analysis
+        self.controls_layout.addWidget(plot_group)
+
+
+
+        self.plot_view = QWebEngineView()
+        self.plot_view.setMinimumHeight(300)
+        self.plot_view.setSizePolicy(QSizePolicy.Expanding, QSizePolicy.Expanding)
+        # Match the dark theme when embedding Plotly by removing the default
+        # light border around the web view. Background color is updated when
+        # themes toggle via ``apply_dark_palette``/``apply_light_palette``.
+        self.plot_view.setStyleSheet("border:0px;")
+        self._temp_plot_file = None  # temporary HTML used for embedded plots
+        # Placeholder for embedded Matplotlib canvas
+        self._mpl_canvas = None
+        # plot_view is shown when the "Embed Plot" option is enabled
+
+        self.controls_layout.addStretch(1)
+        self.extra_layout.addItem(self.extra_stretch)
+
+        self.top_row_layout.addWidget(self.controls_widget)
+        # extra_widget will be inserted when embed is enabled
+        # Plot view occupies full width below the top row
+        self.right_outer_layout.addWidget(self.plot_view)
+        self.right_outer_layout.setStretch(0, 0)
+        self.right_outer_layout.setStretch(1, 1)
+        self.plot_view.hide()
+        main_splitter.addWidget(right_widget)
+        main_splitter.setStretchFactor(0, 1)
+        main_splitter.setStretchFactor(1, 2)
+
+        # ---- Set main container ----
+        container = QWidget()
+        container.setAutoFillBackground(True)
+        container_layout = QHBoxLayout(container)
+        container_layout.addWidget(main_splitter)
+        self.setCentralWidget(container)
+        self.setAutoFillBackground(True)
+
+        # =======================
+        # SIGNALS AND ACTIONS
+        # =======================
+        self.load_btn.clicked.connect(self.load_files)
+        self.remove_file_btn.clicked.connect(self.remove_selected_file)
+        self.clear_btn.clicked.connect(self.clear_all_files)
+        self.goto_common_btn.clicked.connect(lambda: self.tabs.setCurrentIndex(0))
+        self.goto_user_btn.clicked.connect(lambda: self.tabs.setCurrentIndex(self.tabs.count() - 1))
+        self.unselect_all_btn.clicked.connect(self._unselect_all_variables)
+        self.select_pos_btn.clicked.connect(self._select_all_by_list_pos)
+        self.file_list.currentRowChanged.connect(self.highlight_file_tab)
+        self.apply_values_btn.clicked.connect(self.apply_values)
+        self.mult_by_1000_btn.clicked.connect(self.multiply_by_1000)
+        self.div_by_1000_btn.clicked.connect(self.divide_by_1000)
+        self.mult_by_10_btn.clicked.connect(self.multiply_by_10)
+        self.div_by_10_btn.clicked.connect(self.divide_by_10)
+        self.mult_by_2_btn.clicked.connect(self.multiply_by_2)
+        self.div_by_2_btn.clicked.connect(self.divide_by_2)
+        self.mult_by_neg1_btn.clicked.connect(self.multiply_by_neg1)
+        self.mean_of_sel_btn.clicked.connect(self.mean_of_selected)
+        self.sqrt_sum_btn.clicked.connect(self.sqrt_sum_of_squares)
+        self.abs_btn.clicked.connect(self.abs_var)
+        self.rolling_avg_btn.clicked.connect(self.rolling_average)
+        self.radians_btn.clicked.connect(self.to_radians)
+        self.degrees_btn.clicked.connect(self.to_degrees)
+        self.shift_min0_btn.clicked.connect(self.shift_min_to_zero)
+        self.shift_mean0_btn.clicked.connect(self.shift_mean_to_zero)
+        self.save_btn.clicked.connect(self.save_files)
+        self.save_values_btn.clicked.connect(self.save_entry_values)
+        self.load_values_btn.clicked.connect(self.load_entry_values)
+        self.export_csv_btn.clicked.connect(self.export_selected_to_csv)
+        self.shift_min_nz_btn.clicked.connect(self.shift_repeated_neg_min)
+        self.shift_common_max_btn.clicked.connect(self.shift_common_max)
+        self.launch_qats_btn.clicked.connect(self.launch_qats)
+        self.evm_tool_btn.clicked.connect(self.open_evm_tool)
+        self.reselect_orcaflex_btn.clicked.connect(self.reselect_orcaflex_variables)
+        self.psd_btn.clicked.connect(lambda: self.plot_selected(mode="psd"))
+        self.cycle_range_btn.clicked.connect(lambda: self.plot_selected(mode="cycle"))
+        self.cycle_mean_btn.clicked.connect(lambda: self.plot_selected(mode="cycle_rm"))
+        self.cycle_mean3d_btn.clicked.connect(lambda: self.plot_selected(mode="cycle_rm3d"))
+        self.plot_rolling_btn.clicked.connect(lambda: self.plot_selected(mode="rolling"))
+
+        self.theme_switch.stateChanged.connect(self.toggle_dark_theme)
+        self.embed_plot_cb.stateChanged.connect(self.toggle_embed_layout)
+        self.plot_engine_combo.currentTextChanged.connect(self._on_engine_changed)
+
+
+        # ==== Populate variable tabs on startup ====
+        self.refresh_variable_tabs()
+        # Apply the light palette by default
+        self.apply_dark_palette()
+        self.theme_switch.setChecked(True)
+        self.toggle_embed_layout('')
+        self.embed_plot_cb.setChecked(True)
+
+    def eventFilter(self, obj, event):
+
+        if obj is self.calc_entry and event.type() == QEvent.Type.KeyPress:
+            if self.autocomplete_popup.isVisible():
+                if event.key() in (Qt.Key_Up, Qt.Key_Down):
+                    self._navigate_autocomplete(event)
+                    return True
+                if event.key() in (Qt.Key_Return, Qt.Key_Enter, Qt.Key_Tab):
+                    self._insert_calc_suggestion()
+                    return True
+            if event.key() == Qt.Key_Escape:
+                self.autocomplete_popup.hide()
+                return True
+
+        if obj is self.autocomplete_popup and event.type() == QEvent.Type.KeyPress:
+            if event.key() in (Qt.Key_Up, Qt.Key_Down):
+                self._navigate_autocomplete(event)
+                return True
+            if event.key() in (Qt.Key_Return, Qt.Key_Enter):
+                self._insert_calc_suggestion()
+                return True
+            if event.key() == Qt.Key_Escape:
+                self.autocomplete_popup.hide()
+                return True
+
+            # Forward other keystrokes to the calculator entry
+            fwd = QKeyEvent(
+                event.type(),
+                event.key(),
+                event.modifiers(),
+                event.text(),
+                event.isAutoRepeat(),
+                event.count(),
+            )
+            QApplication.sendEvent(self.calc_entry, fwd)
+            return True
+
+        return super().eventFilter(obj, event)
+
+    # ---- Calculator helpers -------------------------------------------------
+    def _navigate_autocomplete(self, event):
+        count = self.autocomplete_popup.count()
+        if count == 0:
+            return
+        idx = self.autocomplete_popup.currentRow()
+        if event.key() == Qt.Key_Down:
+            idx = (idx + 1) % count
+        elif event.key() == Qt.Key_Up:
+            idx = (idx - 1) % count
+        self.autocomplete_popup.setCurrentRow(idx)
+
+    def _insert_calc_suggestion(self):
+        import re
+
+        item = self.autocomplete_popup.currentItem()
+        if not item:
+            return
+        token = self._calc_match_lookup.get(item.text(), "")
+        cursor = self.calc_entry.textCursor()
+        text_before = self.calc_entry.toPlainText()[: cursor.position()]
+        m = re.search(r"([A-Za-z0-9_]+)$", text_before)
+        if m:
+            cursor.movePosition(QTextCursor.Left, QTextCursor.KeepAnchor, len(m.group(1)))
+        cursor.insertText(token)
+        self.calc_entry.setTextCursor(cursor)
+        self.autocomplete_popup.hide()
+        self.calc_entry.setFocus()
+
+    def _build_calc_variable_list(self):
+        self.calc_variables = []
+        self.calc_var_filemap = {}
+        for i, tsdb in enumerate(self.tsdbs):
+            tag = f"f{i + 1}"
+            filename = os.path.basename(self.file_paths[i])
+            for key in tsdb.getm().keys():
+                safe = f"{tag}_{_safe(key)}"
+                self.calc_variables.append(safe)
+                self.calc_var_filemap[safe] = filename
+        if self.tsdbs:
+            common_set = set(self.tsdbs[0].getm().keys())
+            for db in self.tsdbs[1:]:
+                common_set &= set(db.getm().keys())
+            for key in sorted(common_set):
+                safe = f"c_{_safe(key)}"
+                self.calc_variables.append(safe)
+                self.calc_var_filemap[safe] = "common"
+        for key in getattr(self, "user_variables", set()):
+            safe = f"c_{_safe(key)}"
+            if safe not in self.calc_variables:
+                filename = next((os.path.basename(fp) for tsdb, fp in zip(self.tsdbs, self.file_paths) if key in tsdb.getm()), "")
+                self.calc_variables.append(safe)
+                self.calc_var_filemap[safe] = filename
+
+    def _update_calc_suggestions(self):
+        import re
+
+        text = self.calc_entry.toPlainText()
+        text_until_cursor = self.calc_entry.toPlainText()[: self.calc_entry.textCursor().position()]
+        if not text:
+            self.autocomplete_popup.hide()
+            return
+        m = re.search(r"([A-Za-z0-9_]+)$", text_until_cursor)
+        if not m:
+            self.autocomplete_popup.hide()
+            return
+        token = m.group(1).lower()
+        all_items = self.calc_variables + MATH_FUNCTIONS
+        matches = [v for v in all_items if v.lower().startswith(token)]
+        if not matches:
+            self.autocomplete_popup.hide()
+            return
+        matches.sort(key=lambda v: (v not in self.calc_variables, v.lower()))
+        self.autocomplete_popup.clear()
+        self._calc_match_lookup = {}
+        for item in matches:
+            label = item if item not in self.calc_variables else f"{item}   ({self.calc_var_filemap.get(item, '')})"
+            self._calc_match_lookup[label] = item
+            self.autocomplete_popup.addItem(label)
+        self.autocomplete_popup.setCurrentRow(0)
+        pos = self.calc_entry.mapToGlobal(self.calc_entry.cursorRect().bottomLeft())
+        self.autocomplete_popup.move(pos)
+        self.autocomplete_popup.setFixedWidth(self.calc_entry.width())
+        self.autocomplete_popup.setFixedHeight(min(6, len(matches)) * 22)
+        self.autocomplete_popup.show()
+        # Keep typing focus in the calculator entry
+        self.calc_entry.setFocus()
+
+    def calculate_series(self):
+        """Evaluate the Calculator expression and create new series."""
+        import traceback
+
+        expr = self.calc_entry.toPlainText().strip()
+        if not expr:
+            QMessageBox.warning(self, "No Formula", "Please enter a formula.")
+            return
+
+        m_out = re.match(r"\s*([A-Za-z_]\w*)\s*=", expr)
+        if not m_out:
+            QMessageBox.critical(self, "No Assignment", "Write the formula like   result = <expression>")
+            return
+        base_output = m_out.group(1)
+
+        t_window = None
+        for tsdb in self.tsdbs:
+            for ts in tsdb.getm().values():
+                mask = self.get_time_window(ts)
+                if mask is not None and np.any(mask):
+                    t_window = ts.t[mask]
+                    break
+            if t_window is not None:
+                break
+        if t_window is None:
+            QMessageBox.critical(self, "No Time Window", "Could not infer a valid time window.")
+            return
+
+        common_tokens = {m.group(1) for m in re.finditer(r"\bc_([\w\- ]+)\b", expr)}
+        user_tokens = {m.group(1) for m in re.finditer(r"\bu_([\w\- ]+)", expr)}
+        file_tags_used = {int(m.group(1)) for m in re.finditer(r"\bf(\d+)_", expr)}
+        if not file_tags_used:
+            file_tags_used = set(range(1, len(self.tsdbs) + 1))
+
+        u_global = {u for u in user_tokens if not re.search(r"_f\d+$", u)}
+        u_perfile = {u for u in user_tokens if re.search(r"_f\d+$", u)}
+
+        known_user = getattr(self, "user_variables", set())
+        missing = u_global - known_user
+        if missing:
+            QMessageBox.critical(self, "Unknown user variable", ", ".join(sorted(missing)))
+            return
+
+        def align_all_files(name):
+            vecs = []
+            for i, tsdb in enumerate(self.tsdbs):
+                ts = tsdb.getm().get(name)
+                if ts is None:
+                    return None, f"'{name}' not in {os.path.basename(self.file_paths[i])}"
+                idx = (ts.t >= t_window[0]) & (ts.t <= t_window[-1])
+                t_part, x_part = ts.t[idx], ts.x[idx]
+                if len(t_part) == 0:
+                    vecs.append(np.full_like(t_window, np.nan))
+                    continue
+                if not np.array_equal(t_part, t_window):
+                    t_common = t_window[(t_window >= t_part[0]) & (t_window <= t_part[-1])]
+                    x_part = qats.TimeSeries(name, t_part, x_part).resample(t=t_common)
+                    full = np.full_like(t_window, np.nan)
+                    full[np.isin(t_window, t_common)] = x_part
+                    x_part = full
+                vecs.append(x_part.astype(float))
+            return vecs, None
+
+        aligned_common, aligned_u_global = {}, {}
+        for k in common_tokens:
+            v, err = align_all_files(k)
+            if err:
+                QMessageBox.critical(self, "Common variable error", err)
+                return
+            aligned_common[k] = v
+        for k in u_global:
+            v, err = align_all_files(k)
+            if err:
+                QMessageBox.critical(self, "User variable error", err)
+                return
+            aligned_u_global[k] = v
+
+        aligned_u_perfile = {}
+        for tok in u_perfile:
+            m = re.match(r"(.+)_f(\d+)$", tok)
+            if not m:
+                continue
+            src_idx = int(m.group(2)) - 1
+            if src_idx >= len(self.tsdbs):
+                QMessageBox.critical(self, "User variable error", f"File #{m.group(2)} does not exist.")
+                return
+            ts = self.tsdbs[src_idx].getm().get(tok)
+            if ts is None:
+                QMessageBox.critical(self, "User variable error", f"Variable '{tok}' not found in {os.path.basename(self.file_paths[src_idx])}")
+                return
+            idx = (ts.t >= t_window[0]) & (ts.t <= t_window[-1])
+            t_part, x_part = ts.t[idx], ts.x[idx]
+            if len(t_part) == 0:
+                vec = np.full_like(t_window, np.nan)
+            elif np.array_equal(t_part, t_window):
+                vec = x_part.astype(float)
+            else:
+                t_common = t_window[(t_window >= t_part[0]) & (t_window <= t_part[-1])]
+                vec = qats.TimeSeries(tok, t_part, x_part).resample(t=t_common)
+                full = np.full_like(t_window, np.nan)
+                full[np.isin(t_window, t_common)] = vec
+                vec = full
+            aligned_u_perfile[tok] = vec.astype(float)
+
+        results = []
+        for file_idx, tsdb in enumerate(self.tsdbs):
+            f_no = file_idx + 1
+            ctx = {}
+            for i, db in enumerate(self.tsdbs):
+                tag = f"f{i + 1}"
+                for key, ts in db.getm().items():
+                    idx = (ts.t >= t_window[0]) & (ts.t <= t_window[-1])
+                    if not np.any(idx):
+                        continue
+                    t_part = ts.t[idx]
+                    x_part = self.apply_filters(ts)[idx]
+                    if not np.array_equal(t_part, t_window):
+                        t_common = t_window[(t_window >= t_part[0]) & (t_window <= t_part[-1])]
+                        x_part = qats.TimeSeries(key, t_part, x_part).resample(t=t_common)
+                        full = np.full_like(t_window, np.nan)
+                        full[np.isin(t_window, t_common)] = x_part
+                        x_part = full
+                    ctx[f"{tag}_{_safe(key)}"] = x_part.astype(float)
+
+            for k, vecs in aligned_common.items():
+                ctx[f"c_{_safe(k)}"] = vecs[file_idx]
+            for k, vecs in aligned_u_global.items():
+                ctx[f"c_{_safe(k)}"] = vecs[file_idx]
+            for tok, vec in aligned_u_perfile.items():
+                ctx[f"u_{tok}"] = vec
+
+            ctx["time"] = t_window
+            ctx.update({
+                "np": np,
+                "sin": np.sin,
+                "cos": np.cos,
+                "tan": np.tan,
+                "exp": np.exp,
+                "sqrt": np.sqrt,
+                "log": np.log,
+                "abs": np.abs,
+                "min": np.min,
+                "max": np.max,
+                "power": np.power,
+                "radians": np.radians,
+                "degrees": np.degrees,
+            })
+
+            try:
+                exec(expr, ctx)
+                y = np.asarray(ctx[base_output], dtype=float)
+                if y.ndim == 0:
+                    y = np.full_like(t_window, y, dtype=float)
+                if len(y) != len(t_window):
+                    raise ValueError("Result length mismatch with time vector")
+
+                create_common_output = len(file_tags_used) >= 2
+                must_write_here = (create_common_output and f_no == min(file_tags_used)) or (not create_common_output and f_no in file_tags_used)
+                if not must_write_here:
+                    continue
+
+                filt_tag = self._filter_tag()
+                suffix = "" if create_common_output else f"_f{f_no}"
+                out_name = base_output
+                if filt_tag:
+                    out_name += f"_{filt_tag}"
+                out_name += suffix
+                ts_new = qats.TimeSeries(out_name, t_window, y)
+
+                tsdb.add(ts_new)
+
+                if create_common_output:
+                    for other_db in self.tsdbs:
+                        if out_name not in other_db.getm():
+                            other_db.add(ts_new.copy())
+
+                self.user_variables = getattr(self, "user_variables", set())
+                self.user_variables.add(out_name)
+                results.append((tsdb, ts_new))
+
+            except Exception as e:
+                QMessageBox.critical(self, "Calculation Error", f"{os.path.basename(self.file_paths[file_idx])}:\n{e}\n\n{traceback.format_exc()}")
+                return
+
+        self.refresh_variable_tabs()
+
+        if len(file_tags_used) >= 2:
+            msg = base_output
+        else:
+            msg = ", ".join(f"{base_output}_f{n}" for n in sorted(file_tags_used))
+        QMessageBox.information(self, "Success", f"New variable(s): {msg}")
+
+    def show_calc_help(self):
+        """Display calculator usage help in a message box."""
+
+        if not self.tsdbs:
+            QMessageBox.information(
+                self,
+                "Calculator Help",
+                "No files loaded – load files to see available variable references.",
+            )
+            return
+
+        lines = [
+            "👁‍🗨  Calculator Help",
+            "",
+            "📌  Prefix cheat-sheet",
+            "     fN_<var>    variable from file N   (N = 1, 2, …)",
+            "     c_<var>     common variable (present in every file)",
+            "     u_<var>     user-created variable (all files)",
+            "     u_<var>_fN  user variable that lives only in file N",
+            "",
+            "📝  Examples",
+            "     result = f1_AccX + f2_AccY",
+            "     diff   = c_WAVE1 - u_MyVar_f1",
+            "",
+            "The file number N corresponds to the indices shown in the",
+            "'Loaded Files' list:",
+            "",
+        ]
+
+        for idx, path in enumerate(self.file_paths, start=1):
+            lines.append(f"     {idx}. {os.path.basename(path)}")
+
+        lines.extend(
+            [
+                "",
+                "🧬  Built-in math helpers",
+                "     sin, cos, tan, sqrt, exp, log",
+                "     abs, min, max, power, radians, degrees",
+                "",
+                "💡  Tips",
+                "  •  Any valid Python / NumPy expression works (np.mean, np.std, …).",
+                "  •  Give the left-hand side any name you like – it becomes a new",
+                "     user variable (and appears under the 'User Variables' tab).",
+                "  •  Autocomplete suggests prefixes and math functions as you type.",
+            ]
+        )
+
+        QMessageBox.information(self, "Calculator Help", "\n".join(lines))
+
+    def populate_var_list(self, var_list_widget, variables):
+        var_list_widget.clear()
+        self.var_widgets = {}
+        for varname in variables:
+            row_widget = VariableRowWidget(varname)
+            item = QListWidgetItem(var_list_widget)
+            item.setSizeHint(row_widget.sizeHint())
+            var_list_widget.addItem(item)
+            var_list_widget.setItemWidget(item, row_widget)
+            self.var_widgets[varname] = row_widget
+        var_list_widget.setMinimumWidth(350)  # You can make it even wider if needed
+
+    def show_selected(self):
+        out = []
+        for varname, row in self.var_widgets.items():
+            if row.checkbox.isChecked():
+                try:
+                    val = float(row.input.text() or 0)
+                except ValueError:
+                    val = "Invalid"
+                out.append(f"{varname}: checked, value = {val}")
+            else:
+                out.append(f"{varname}: not checked")
+        from PySide6.QtWidgets import QMessageBox
+        QMessageBox.information(self, "Selections", "\n".join(out))
+
+    def make_variable_row(self, var_key, var_label, checked=False, initial_value=None):
+        """Return a widget with checkbox, input field and variable label."""
+        row = QWidget()
+        layout = QHBoxLayout(row)
+        layout.setContentsMargins(2, 2, 2, 2)
+
+        chk = QCheckBox()
+        chk.setChecked(checked)
+        offset_edit = QLineEdit()
+        offset_edit.setFixedWidth(60)
+        if initial_value is not None:
+            offset_edit.setText(str(initial_value))
+        label = QLabel(var_label)
+
+        layout.addWidget(chk)
+        layout.addWidget(offset_edit)
+        layout.addWidget(label)
+        layout.addStretch(1)
+        row.setLayout(layout)
+
+        # Register in dictionaries for later access
+        self.var_checkboxes[var_key] = chk
+        self.var_offsets[var_key] = offset_edit
+        return row
+
+    def populate_variable_tab(self, tab_widget, var_keys, var_labels=None):
+        layout = QVBoxLayout(tab_widget)
+        for key in var_keys:
+            label = var_labels[key] if var_labels and key in var_labels else key
+            row = self.make_variable_row(key, label)
+            layout.addWidget(row)
+        layout.addStretch(1)
+        tab_widget.setLayout(layout)
+
+    def apply_values(self):
+        """Apply numeric edits entered for each selected variable."""
+        import os
+
+        def _parse(txt: str):
+            txt = txt.strip()
+            if not txt:
+                return None
+            if txt[0] in "+-*/":
+                op, num = txt[0], txt[1:].strip()
+            else:
+                op, num = "+", txt
+            if not num:
+                return None
+            try:
+                val = float(num)
+            except ValueError:
+                return None
+            if op == "/" and abs(val) < 1e-12:
+                return None
+            return op, val
+
+        common_ops, per_file_ops = {}, {}
+        for ukey, entry in self.var_offsets.items():
+            parsed = _parse(entry.text())
+            if parsed is None:
+                continue
+            if "::" in ukey:
+                f, v = ukey.split("::", 1)
+                per_file_ops[(f, v)] = parsed
+            elif ":" in ukey:
+                f, v = ukey.split(":", 1)
+                per_file_ops[(f, v)] = parsed
+            else:
+                common_ops[ukey] = parsed
+
+        if not (common_ops or per_file_ops):
+            QMessageBox.information(self, "Apply Values", "No valid edits were entered.")
+            return
+
+        make_new = self.apply_value_user_var_cb.isChecked()
+        applied = 0
+        conflicts = []
+        self.user_variables = getattr(self, "user_variables", set())
+
+        def _fmt_val(v: float) -> str:
+            txt = f"{v:g}"
+            return txt.replace(".", "p")
+
+        for file_idx, (tsdb, fp) in enumerate(zip(self.tsdbs, self.file_paths), start=1):
+            fname = os.path.basename(fp)
+            local_per = {v: op for (f, v), op in per_file_ops.items() if f == fname}
+            for var, ts in list(tsdb.getm().items()):
+                has_c = var in common_ops
+                has_p = var in local_per
+                if not (has_c or has_p):
+                    continue
+
+                if has_c and has_p:
+                    (opC, valC), (opP, valP) = common_ops[var], local_per[var]
+                    if opC == opP and abs(valC - valP) < 1e-12:
+                        op_use, val_use = opC, valC
+                    elif all(op in "+-" for op in (opC, opP)):
+                        zeroC, zeroP = abs(valC) < 1e-12, abs(valP) < 1e-12
+                        if zeroC and not zeroP:
+                            op_use, val_use = opP, valP
+                        elif zeroP and not zeroC:
+                            op_use, val_use = opC, valC
+                        else:
+                            conflicts.append(f"{fname}:{var}  (+{valC} vs +{valP})")
+                            continue
+                    else:
+                        conflicts.append(f"{fname}:{var}  ({opC}{valC} vs {opP}{valP})")
+                        continue
+                else:
+                    op_use, val_use = common_ops[var] if has_c else local_per[var]
+
+                if make_new:
+                    op_code = {"+": "p", "-": "m", "*": "x", "/": "d"}[op_use]
+                    filt_tag = self._filter_tag()
+                    base = f"{var}_{op_code}{_fmt_val(val_use)}"
+                    if filt_tag:
+                        base += f"_{filt_tag}"
+                    base += f"_f{file_idx}"
+                    name = base
+                    n = 1
+                    while name in tsdb.getm():
+                        name = f"{base}_{n}"
+                        n += 1
+                    if op_use == "+":
+                        data = ts.x + val_use
+                    elif op_use == "-":
+                        data = ts.x - val_use
+                    elif op_use == "*":
+                        data = ts.x * val_use
+                    elif op_use == "/":
+                        data = ts.x / val_use
+                    new_ts = TimeSeries(name, ts.t.copy(), data)
+                    tsdb.add(new_ts)
+                    self.user_variables.add(name)
+                else:
+                    if op_use == "+":
+                        ts.x = ts.x + val_use
+                    elif op_use == "-":
+                        ts.x = ts.x - val_use
+                    elif op_use == "*":
+                        ts.x = ts.x * val_use
+                    elif op_use == "/":
+                        ts.x = ts.x / val_use
+                applied += 1
+
+        self._populate_variables(None)
+        summary = [f"{'Created' if make_new else 'Edited'} {applied} series."]
+        if conflicts:
+            summary.append("\nConflicts (skipped):")
+            summary.extend(f"  • {c}" for c in conflicts)
+        QMessageBox.information(self, "Apply Values", "\n".join(summary))
+
+    def get_selected_keys(self):
+        """Return all checked variables from all VariableTabs except User Variables."""
+        keys = []
+        for i in range(self.tabs.count()):
+            tab = self.tabs.widget(i)
+            # Only check variable tabs, not user variables
+            # You can skip last tab if it's user vars, or check label if you want.
+            if hasattr(tab, "selected_variables"):
+                keys.extend(tab.selected_variables())
+        return list(set(keys))
+
+    def _apply_transformation(self, func, suffix, announce=True):
+        """
+        Apply *func* to every selected time-series and push the result back
+        into the corresponding TsDB.
+
+          new-name = <orig_name>_<suffix>_fN[_k]
+                     └───────────────┘  └┘ └┘
+                          copy        N  clash-counter
+        """
+        import os
+        from PySide6.QtCore import QTimer
+        from anyqats import TimeSeries
+
+        self.rebuild_var_lookup()
+        made = []
+        fnames = [os.path.basename(p) for p in self.file_paths]
+
+        def _has_file_prefix(key: str) -> bool:
+            """Return True if *key* is prefixed with any loaded file name."""
+            for name in fnames:
+                if key.startswith(f"{name}::") or key.startswith(f"{name}:"):
+                    return True
+            return False
+
+        for f_idx, (tsdb, path) in enumerate(zip(self.tsdbs, self.file_paths), start=1):
+            fname = os.path.basename(path)
+
+            for u_key, chk in self.var_checkboxes.items():
+                if not chk.isChecked():
+                    continue
+
+                # ── resolve unique-key to var name inside *this* file ─────────
+                if u_key.startswith(f"{fname}::"):
+                    varname = u_key.split("::", 1)[1]
+                elif u_key.startswith(f"{fname}:"):
+                    varname = u_key.split(":", 1)[1]
+                elif not _has_file_prefix(u_key):
+                    varname = u_key
+                else:
+                    continue
+
+                ts = tsdb.getm().get(varname)
+                if ts is None:
+                    continue
+
+                mask = self.get_time_window(ts)
+
+                # 📌── accept slice OR ndarray ────────────────────────────────
+                if isinstance(mask, slice):  # full window
+                    t_win = ts.t[mask]
+                    y_src = self.apply_filters(ts)[mask]
+                else:  # boolean ndarray
+                    if not mask.any():  # completely empty
+                        continue
+                    t_win = ts.t[mask]
+                    y_src = self.apply_filters(ts)[mask]
+                # ----------------------------------------------------------------
+
+                y_new = func(y_src)
+
+                # ── unique name inside this file ─────────────────────────────
+                filt_tag = self._filter_tag()
+                base = f"{ts.name}_{suffix}"
+                if filt_tag:
+                    base += f"_{filt_tag}"
+                base += f"_f{f_idx}"
+                new_name = base
+                k = 1
+                while new_name in tsdb.getm():
+                    new_name = f"{base}_{k}"
+                    k += 1
+
+                tsdb.add(TimeSeries(new_name, t_win, y_new))
+                made.append(new_name)
+
+                # mark global user-var
+                self.user_variables = getattr(self, "user_variables", set())
+                self.user_variables.add(new_name)
+
+        # ── GUI refresh & popup ──────────────────────────────────────────────
+        if made:
+            QTimer.singleShot(0, lambda: self._populate_variables(None))
+            if announce:
+
+                def _ok():
+                    show = 10
+                    if len(made) <= show:
+                        msg = "\n".join(sorted(made))
+                    else:
+                        msg = (
+                            "\n".join(sorted(made)[:show])
+                            + f"\n… and {len(made) - show} more"
+                        )
+                    QMessageBox.information(self, "Transformation complete", msg)
+
+                QTimer.singleShot(0, _ok)
+        elif announce:
+            QTimer.singleShot(
+                0,
+                lambda: QMessageBox.warning(
+                    self,
+                    "Nothing new",
+                    "All requested series already exist – no new series created.",
+                ),
+            )
+
+    def abs_var(self):
+        import numpy as np
+        from PySide6.QtWidgets import QMessageBox
+
+        self._apply_transformation(lambda y: np.abs(y), "abs", True)
+
+    def rolling_average(self):
+        """Apply rolling mean to all selected series."""
+        import pandas as pd
+
+        window = 1
+        if hasattr(self, "rolling_window"):
+            try:
+                window = max(1, int(self.rolling_window.value()))
+            except Exception:
+                window = 1
+
+        func = lambda y, w=window: pd.Series(y).rolling(window=w, min_periods=1).mean().to_numpy()
+        self._apply_transformation(func, "rollMean", True)
+
+    def sqrt_sum_of_squares(self):
+        """
+        √(Σ xi²) on the currently-selected variables.
+
+        • If you pick only *Common-tab* variables, every file gets its own
+          result, named  sqrt_sum_of_squares(varA+varB)_fN
+
+        • If you select explicit per-file keys (filename::var), each file
+          gets exactly one result (the filename part is already unique).
+        """
+        import numpy as np, os, re
+        from anyqats import TimeSeries
+        from PySide6.QtCore import QTimer
+        from PySide6.QtWidgets import QMessageBox
+
+
+        self.rebuild_var_lookup()
+
+        sel_keys = [k for k, ck in self.var_checkboxes.items() if ck.isChecked()]
+        if not sel_keys:
+            QMessageBox.warning(
+                self, "No selection", "Select variables to apply the transformation."
+            )
+            return
+
+        # ── helper: strip one trailing “_f<number>” (if any) ──────────────────
+        _re_f = re.compile(r"_f\d+$")
+
+        def _strip_f_suffix(name: str) -> str:
+            return _re_f.sub("", name)
+
+        multi_file = len(self.tsdbs) > 1
+        common_pick = all("::" not in k for k in sel_keys)
+        created = []
+
+        self.user_variables = getattr(self, "user_variables", set())
+
+        # ───────────────────────── COMMON-TAB BRANCH ──────────────────────────
+        if common_pick:
+            for f_idx, (tsdb, fp) in enumerate(zip(self.tsdbs, self.file_paths), 1):
+                values, t_ref = [], None
+                for k in sel_keys:
+                    ts = tsdb.getm().get(k)
+                    if ts is None:
+                        continue
+                    if t_ref is None:
+                        t_ref = ts.t
+                    elif not np.allclose(ts.t, t_ref):
+                        QMessageBox.critical(
+                            self,
+                            "Time mismatch",
+                            f"Time mismatch in {os.path.basename(fp)} for '{k}'",
+                        )
+                        return
+                    values.append(ts.x)
+                if not values:
+                    continue
+
+                y = np.sqrt(np.sum(np.vstack(values) ** 2, axis=0))
+
+                # build *clean* base name (no duplicate _fN tails inside)
+                clean_keys = [_strip_f_suffix(k) for k in sel_keys]
+                base = f"sqrt_sum_of_squares({'+'.join(clean_keys)})"
+                suffix = f"_f{f_idx}" if multi_file else ""
+                name = f"{base}{suffix}"
+
+                n = 1
+                while name in tsdb.getm():
+                    name = f"{base}{suffix}_{n}"
+                    n += 1
+
+                tsdb.add(TimeSeries(name, t_ref, y))
+                self.user_variables.add(name)
+                created.append(name)
+
+        # ──────────────────────── PER-FILE-KEY BRANCH ─────────────────────────
+        else:
+            per_file = {}
+            for k in sel_keys:
+                if "::" not in k:
+                    QMessageBox.critical(
+                        self,
+                        "Mixed selection",
+                        "Choose either only common-tab or only per-file keys.",
+                    )
+                    return
+                fname, var = k.split("::", 1)
+                per_file.setdefault(fname, []).append(var)
+
+            for tsdb, fp in zip(self.tsdbs, self.file_paths):
+                fname = os.path.basename(fp)
+                if fname not in per_file:
+                    continue
+
+                values, t_ref = [], None
+                for v in per_file[fname]:
+                    ts = tsdb.getm().get(v)
+                    if ts is None:
+                        continue
+                    if t_ref is None:
+                        t_ref = ts.t
+                    elif not np.allclose(ts.t, t_ref):
+                        QMessageBox.critical(
+                            self,
+                            "Time mismatch",
+                            f"Time mismatch in {fname} for '{v}'",
+                        )
+                        return
+                    values.append(ts.x)
+                if not values:
+                    continue
+
+                y = np.sqrt(np.sum(np.vstack(values) ** 2, axis=0))
+
+                clean = [_strip_f_suffix(v) for v in per_file[fname]]
+                base = f"sqrt_sum_of_squares({'+'.join(clean)})"
+                suffix = f"_f{self.file_paths.index(fp) + 1}"
+                name = f"{base}{suffix}"
+
+                n = 1
+                while name in tsdb.getm():
+                    name = f"{base}{suffix}_{n}"
+                    n += 1
+
+                tsdb.add(TimeSeries(name, t_ref, y))
+                self.user_variables.add(name)
+                created.append(name)
+
+        # ─────────────────────────── GUI refresh ───────────────────────────────
+        if created:
+            QTimer.singleShot(0, self._populate_variables)
+            print("✅ Added:", created)
+        else:
+            QTimer.singleShot(
+                0,
+                lambda: QMessageBox.warning(
+                    self,
+                    "No new series",
+                    "All requested series already exist — no new series created.",
+                ),
+            )
+
+    def mean_of_selected(self):
+        """
+        Compute the arithmetic mean of every *checked* variable.
+
+        ─ Selection rules ─────────────────────────────────────────────
+        • If you chose only Common-tab keys → one mean per file:
+            mean(varA+varB)_fN
+
+        • If you picked any per-file key   → one mean per file using the
+          keys that belong to that very file.  (The filename already
+          distinguishes them, so no extra suffix is added.)
+        """
+        import numpy as np, os, re
+        from anyqats import TimeSeries
+        from PySide6.QtWidgets import QMessageBox
+
+        sel_keys = [k for k, ck in self.var_checkboxes.items() if ck.isChecked()]
+        if not sel_keys:
+            QMessageBox.warning(
+                self, "No selection", "Select variables to apply the transformation."
+            )
+            return
+
+        # ── regex: strip exactly one trailing “_f<number>” (if any) ──────────
+        _re_f = re.compile(r"_f\d+$")
+        _clean = lambda s: _re_f.sub("", s)
+
+        common_pick = all("::" not in k for k in sel_keys)
+        multi_file = len(self.tsdbs) > 1
+        created = []
+
+        self.user_variables = getattr(self, "user_variables", set())
+
+        # ───────────────────────── helper ─────────────────────────────
+        def _store(tsdb, name_base, t_ref, vals):
+            """Add a new TimeSeries, ensuring uniqueness inside *tsdb*."""
+            y = np.mean(np.vstack(vals), axis=0)
+            new = name_base
+            n = 1
+            while new in tsdb.getm():
+                new = f"{name_base}_{n}"
+                n += 1
+            tsdb.add(TimeSeries(new, t_ref, y))
+            self.user_variables.add(new)
+            created.append(new)
+
+        # ─────────────────── COMMON-TAB BRANCH ────────────────────────
+        if common_pick:
+            clean_keys = [_clean(k) for k in sel_keys]
+
+            for f_idx, (tsdb, fp) in enumerate(zip(self.tsdbs, self.file_paths), 1):
+                vals, t_ref = [], None
+                for k in sel_keys:
+                    ts = tsdb.getm().get(k)
+                    if ts is None:
+                        continue
+                    if t_ref is None:
+                        t_ref = ts.t
+                    elif not np.allclose(ts.t, t_ref):
+                        QMessageBox.critical(
+                            self,
+                            "Time mismatch",
+                            f"Time mismatch in {os.path.basename(fp)} for '{k}'",
+                        )
+                        return
+                    vals.append(self.apply_filters(ts)[self.get_time_window(ts)])
+
+                if not vals:
+                    continue
+
+                suffix = f"_f{f_idx}" if multi_file else ""
+                namebase = f"mean({'+'.join(clean_keys)}){suffix}"
+                _store(tsdb, namebase, t_ref, vals)
+
+        # ────────────────── PER-FILE-KEY BRANCH ───────────────────────
+        else:
+            per_file = {}
+            for k in sel_keys:
+                if "::" not in k:
+                    QMessageBox.critical(
+                        self,
+                        "Mixed selection",
+                        "Pick either only common-tab or only per-file keys.",
+                    )
+                    return
+                fname, var = k.split("::", 1)
+                per_file.setdefault(fname, []).append(var)
+
+            for tsdb, fp in zip(self.tsdbs, self.file_paths):
+                fname = os.path.basename(fp)
+                vars_here = per_file.get(fname)
+                if not vars_here:
+                    continue
+
+                vals, t_ref = [], None
+                for v in vars_here:
+                    ts = tsdb.getm().get(v)
+                    if ts is None:
+                        continue
+                    if t_ref is None:
+                        t_ref = ts.t
+                    elif not np.allclose(ts.t, t_ref):
+                        QMessageBox.critical(
+                            self,
+                            "Time mismatch",
+                            f"Time mismatch in {fname} for '{v}'",
+                        )
+                        return
+                    vals.append(self.apply_filters(ts)[self.get_time_window(ts)])
+
+                if not vals:
+                    continue
+
+                clean = [_clean(v) for v in vars_here]
+                namebase = f"mean({'+'.join(clean)})"  # ← no _fN here
+                _store(tsdb, namebase, t_ref, vals)
+
+        # ───────────────────── GUI refresh ────────────────────────────
+        if created:
+            QTimer.singleShot(0, self._populate_variables)
+            print("✅ Added mean series:", created)
+        else:
+            QTimer.singleShot(
+                0,
+                lambda: QMessageBox.warning(
+                    self,
+                    "No new series",
+                    "All requested series already exist — no new series created.",
+                ),
+            )
+
+    def multiply_by_1000(self):
+        self._apply_transformation(lambda y: y * 1000, "×1000", True)
+
+    def divide_by_1000(self):
+        self._apply_transformation(lambda y: y / 1000, "÷1000", True)
+
+    def multiply_by_10(self):
+        self._apply_transformation(lambda y: y * 10, "×10", True)
+
+    def divide_by_10(self):
+        self._apply_transformation(lambda y: y / 10, "÷10", True)
+
+    def multiply_by_2(self):
+        self._apply_transformation(lambda y: y * 2, "×2", True)
+
+    def divide_by_2(self):
+        self._apply_transformation(lambda y: y / 2, "÷2", True)
+
+    def multiply_by_neg1(self):
+        self._apply_transformation(lambda y: y * -1, "×-1", True)
+
+    def to_radians(self):
+        import numpy as np
+
+        self._apply_transformation(lambda y: np.radians(y), "rad", True)
+
+    def to_degrees(self):
+        import numpy as np
+
+        self._apply_transformation(lambda y: np.degrees(y), "deg", True)
+
+    def shift_min_to_zero(self):
+        """Shift series so its minimum becomes zero **only** when that minimum is negative."""
+        import numpy as np
+
+        def shift(y: np.ndarray) -> np.ndarray:
+            # (1) Find the reference minimum – optionally ignoring the lowest 1 %
+            if self.ignore_anomalies_cb.isChecked():
+                lower = np.sort(y)[int(len(y) * 0.01)]  # 1 % quantile
+            else:
+                lower = np.min(y)
+
+            # (2) Do nothing if the series is already non-negative
+            if lower >= 0:
+                return y
+
+            # (3) Otherwise shift the whole series up
+            return y - lower
+
+        # Create a new series with suffix “…_shift0”
+        self._apply_transformation(shift, "shift0", True)
+
+    def shift_repeated_neg_min(self):
+        """
+        Shift a series upward so that a *repeated* negative minimum becomes 0.
+
+        The user supplies two numbers in the toolbar:
+
+            Tol [%]   →  self.shift_tol_entry   (e.g. 0.001 = 0.001 %)
+            Min count →  self.shift_cnt_entry   (integer ≥ 1)
+
+        A shift is applied **only if**
+          • the minimum value is negative, **and**
+          • at least *Min count* samples lie within ±Tol % of that minimum.
+
+        The new series are named  “<oldname>_shiftNZ”  (NZ = non-zero).
+        """
+
+        import numpy as np
+        from PySide6.QtWidgets import QMessageBox
+
+        # ── read parameters from the two entry boxes ──────────────────────
+        try:
+            tol_pct = float(self.shift_tol_entry.text()) / 100.0  # % → fraction
+        except ValueError:
+            QMessageBox.critical(
+                self, "Invalid tolerance", "Enter a number in the Tol [%] box."
+            )
+            return
+
+        try:
+            min_count = int(self.shift_cnt_entry.text())
+            if min_count < 1:
+                raise ValueError
+        except ValueError:
+            QMessageBox.critical(
+                self, "Invalid count", "Enter a positive integer in the Min count box."
+            )
+            return
+
+        self.rebuild_var_lookup()
+
+        # ── helper that is executed on every selected y-vector ────────────
+        def _shift_if_plateau(y):
+            y = np.asarray(y, dtype=float)
+            if y.size == 0:
+                return y
+
+            ymin, ymax = y.min(), y.max()
+            if ymin >= 0:
+                return y  # already non-negative
+
+            tol_abs = abs(ymin) * tol_pct  # absolute tolerance
+
+            plate_cnt = np.count_nonzero(np.abs(y - ymin) <= tol_abs)
+            print(plate_cnt, min_count, tol_pct, tol_abs)
+            if plate_cnt >= min_count:
+                return y - ymin  # shift so ymin → 0
+            return y  # leave unchanged
+
+        # reuse the generic helper (takes care of naming, user_variables, refresh)
+        self._apply_transformation(_shift_if_plateau, "shiftNZ", True)
+
+    def shift_common_max(self):
+        """
+        For each selected *common* variable (one that exists in ALL files),
+        compute the negative‐minimum plateau‐based shift (if any) in each file,
+        then take the LARGEST of those shifts and apply it to every selected common
+        variable in every file.  New series are named "<oldname>_shiftCommon_fN".
+        """
+
+        import numpy as np
+
+        # 1) Read tolerance [%] and minimum count
+        try:
+            tol_pct = float(self.shift_tol_entry.text()) / 100.0
+        except ValueError:
+            QMessageBox.critical(
+                self, "Invalid tolerance", "Enter a number in the Tol [%] box."
+            )
+            return
+
+        try:
+            min_count = int(self.shift_cnt_entry.text())
+            if min_count < 1:
+                raise ValueError
+        except ValueError:
+            QMessageBox.critical(
+                self, "Invalid count", "Enter a positive integer in the Min count box."
+            )
+            return
+
+        # 2) Gather all currently selected common keys
+        selected_common = [
+            key
+            for key, var in self.var_checkboxes.items()
+            if var.isChecked() and "::" not in key and ":" not in key
+        ]
+        if not selected_common:
+            QMessageBox.warning(
+                self,
+                "No Common Variables",
+                "Select one or more common variables (in the Common tab) to shift.",
+            )
+            return
+
+        # 3) Compute each file's candidate shift for each key
+        all_shifts = []
+        for key in selected_common:
+            for tsdb in self.tsdbs:
+                ts = tsdb.getm().get(key)
+                if ts is None:
+                    continue  # shouldn’t happen for a “common” key
+                mask = self.get_time_window(ts)
+                if mask is None or not np.any(mask):
+                    continue
+                y = self.apply_filters(ts)[mask]
+                if y.size == 0:
+                    continue
+
+                ymin = np.min(y)
+                if ymin >= 0:
+                    continue
+
+                tol_abs = abs(ymin) * tol_pct
+                count = np.count_nonzero(np.abs(y - ymin) <= tol_abs)
+                if count >= min_count:
+                    all_shifts.append(-ymin)
+
+        # 4) Find the largest shift
+        if not all_shifts:
+            QMessageBox.information(
+                self,
+                "No Shift Needed",
+                "No common variable met the plateau criteria.",
+            )
+            return
+
+        max_shift = max(all_shifts)
+        if max_shift <= 0:
+            QMessageBox.information(
+                self,
+                "No Shift Needed",
+                "All selected series are already ≥ 0 or don't meet the count.",
+            )
+            return
+
+        # 5) Temporarily turn OFF any per‐file checkboxes; leave only common‐keys ON:
+        saved_state = {k: var.isChecked() for k, var in self.var_checkboxes.items()}
+        try:
+            # Turn OFF any per‐file or user‐variable checkboxes
+            for unique_key in list(self.var_checkboxes.keys()):
+                if "::" in unique_key or ":" in unique_key:
+                    self.var_checkboxes[unique_key].setChecked(False)
+
+            # Ensure each common key remains selected
+            for key in selected_common:
+                self.var_checkboxes[key].setChecked(True)
+
+            # Call _apply_transformation (this will add one “_shiftCommon_fN” per file)
+            self._apply_transformation(
+                lambda y: y + max_shift, "shiftCommon", print_it=False
+            )
+        finally:
+            # Restore the original check states
+            for k, v in saved_state.items():
+                self.var_checkboxes[k].setChecked(v)
+
+        num_files = len(self.tsdbs)
+        QMessageBox.information(
+            self,
+            "Success",
+            f"Shifted {len(selected_common)} common variable(s) by {max_shift:.4g} across {num_files} files.",
+        )
+
+    def shift_mean_to_zero(self):
+        """
+        Shift each selected time-series vertically so that its *mean* becomes 0.
+
+        ‣ If *Ignore anomalies* (self.ignore_anomalies_cb) is ticked,
+          the mean is computed on the central 98 % (1-99 % percentiles) to
+          reduce the influence of outliers — consistent with your other tools.
+
+        Saved as:  <origName>_shiftMean0   (or _shiftMean0_1, _2, … if needed)
+        """
+        import numpy as np
+
+        def _demean(y: np.ndarray) -> np.ndarray:
+            if self.ignore_anomalies_cb.isChecked():
+                # robust mean: trim 1 % at both ends
+                p01, p99 = np.percentile(y, [1, 99])
+                mask = (y >= p01) & (y <= p99)
+                m = np.mean(y[mask]) if np.any(mask) else np.mean(y)
+            else:
+                m = np.mean(y)
+            return y - m
+
+        # suffix “shiftMean0” keeps the style of “shift0”, “shiftNZ”, …
+        self._apply_transformation(_demean, "shiftMean0", True)
+
+    @Slot()
+    def load_files(self):
+        files, _ = QFileDialog.getOpenFileNames(self, "Open time series files", "", "All Files (*)")
+        if not files:
+            return
+        self.update_progressbar(0, len(files))
+        self.file_loader.progress_callback = self.update_progressbar
+        sim_files = [fp for fp in files if fp.lower().endswith(".sim")]
+        if sim_files:
+            self.file_loader.preload_sim_models(sim_files)
+        tsdbs, errors = self.file_loader.load_files(files)
+
+        def _true_index(fp: str) -> int:
+            if fp in self.file_paths:
+                return self.file_paths.index(fp) + 1
+            return len(self.file_paths) + 1
+
+        for path, tsdb in zip(files, tsdbs):
+            idx = _true_index(path)
+            rename_map = {}
+            for key in list(tsdb.getm().keys()):
+                if not _looks_like_user_var(key):
+                    continue
+                m = re.search(r"_f(\d+)$", key)
+                if m and int(m.group(1)) == idx:
+                    continue
+                base = re.sub(r"_f\d+$", "", key)
+                new_key = f"{base}_f{idx}"
+                dup = 1
+                while new_key in tsdb.getm() or new_key in rename_map.values():
+                    new_key = f"{base}_f{idx}_{dup}"
+                    dup += 1
+                rename_map[key] = new_key
+
+            for old, new in rename_map.items():
+                ts = tsdb.getm().pop(old)
+                ts.name = new
+                tsdb.getm()[new] = ts
+
+            for k in tsdb.getm():
+                if _looks_like_user_var(k):
+                    self.user_variables.add(k)
+
+            self.tsdbs.append(tsdb)
+            self.file_paths.append(path)
+            self.file_list.addItem(os.path.basename(path))
+            #print(f"Loaded {path}: variables = {list(tsdb.getm().keys())}")
+        if errors:
+            QMessageBox.warning(self, "Errors occurred", "\n".join([f"{f}: {e}" for f, e in errors]))
+        self.refresh_variable_tabs()
+
+    def remove_selected_file(self):
+        idx = self.file_list.currentRow()
+        if idx < 0:
+            return
+        del self.tsdbs[idx]
+        del self.file_paths[idx]
+        self.file_list.takeItem(idx)
+        self.refresh_variable_tabs()
+
+    def clear_all_files(self):
+        self.tsdbs.clear()
+        self.file_paths.clear()
+        self.file_list.clear()
+        self.refresh_variable_tabs()
+
+    def reselect_orcaflex_variables(self):
+        """Re-open the OrcaFlex picker for currently loaded .sim files."""
+        self.file_loader.reuse_orcaflex_selection = False
+        sim_paths = [p for p in self.file_paths if p.lower().endswith(".sim")]
+        if not sim_paths:
+            return
+
+        tsdb_map = self.file_loader.open_orcaflex_picker(sim_paths)
+        if not tsdb_map:
+            return
+
+        for path in sim_paths:
+            if path not in tsdb_map:
+                continue
+            tsdb = tsdb_map[path]
+            idx = self.file_paths.index(path) + 1
+
+            rename_map = {}
+            for key in list(tsdb.getm().keys()):
+                if not _looks_like_user_var(key):
+                    continue
+                m = re.search(r"_f(\d+)$", key)
+                if m and int(m.group(1)) == idx:
+                    continue
+                base = re.sub(r"_f\d+$", "", key)
+                new_key = f"{base}_f{idx}"
+                dup = 1
+                while new_key in tsdb.getm() or new_key in rename_map.values():
+                    new_key = f"{base}_f{idx}_{dup}"
+                    dup += 1
+                rename_map[key] = new_key
+
+            for old, new in rename_map.items():
+                ts = tsdb.getm().pop(old)
+                ts.name = new
+                tsdb.getm()[new] = ts
+
+            for k in tsdb.getm():
+                if _looks_like_user_var(k):
+                    self.user_variables.add(k)
+
+            self.tsdbs[self.file_paths.index(path)] = tsdb
+
+        self.refresh_variable_tabs()
+
+    def refresh_variable_tabs(self):
+        """Rebuild all variable tabs and map checkboxes for later access."""
+        # Remove existing tabs
+        while self.tabs.count():
+            self.tabs.removeTab(0)
+
+        # Clear previous lookup tables
+        self.var_checkboxes = {}
+        self.var_offsets = {}
+
+        user_vars = set(self.user_variables) if hasattr(self, "user_variables") else set()
+
+        # ---- Common variables -------------------------------------------------
+        if not self.tsdbs:
+            common_keys = set()
+        else:
+            common_keys = set(self.tsdbs[0].getm().keys())
+            for tsdb in self.tsdbs[1:]:
+                common_keys &= set(tsdb.getm().keys())
+
+        common_tab = VariableTab("Common", common_keys - user_vars)
+        self.tabs.addTab(common_tab, "Common")
+        self.common_tab_widget = common_tab
+        for key, cb in common_tab.checkboxes.items():
+            self.var_checkboxes[key] = cb
+            self.var_offsets[key] = common_tab.inputs.get(key)
+
+        # ---- Per-file variables ---------------------------------------------
+        for i, (tsdb, path) in enumerate(zip(self.tsdbs, self.file_paths), start=1):
+            label = f"File {i}: {os.path.basename(path)}"
+            var_keys = tsdb.getm().keys()
+            tab = VariableTab(label, var_keys, user_var_set=user_vars)
+            self.tabs.addTab(tab, label)
+
+            prefix = os.path.basename(path)
+            for var, cb in tab.checkboxes.items():
+                u_key = f"{prefix}::{var}"
+                self.var_checkboxes[u_key] = cb
+                self.var_offsets[u_key] = tab.inputs.get(var)
+
+        # ---- User variables --------------------------------------------------
+        user_tab = VariableTab(
+            "User Variables",
+            user_vars,
+            allow_rename=True,
+            rename_callback=self.rename_user_variable,
+        )
+        self.tabs.addTab(user_tab, "User Variables")
+        self.user_tab_widget = user_tab
+        for key, cb in user_tab.checkboxes.items():
+            self.var_checkboxes[key] = cb
+            self.var_offsets[key] = user_tab.inputs.get(key)
+
+        # Update lookup whenever tabs rebuild
+        for tab in (common_tab, *[
+            self.tabs.widget(i) for i in range(1, self.tabs.count() - 1)
+        ], user_tab):
+            if hasattr(tab, "checklist_updated"):
+                tab.checklist_updated.connect(self.rebuild_var_lookup)
+
+        # initial build
+        self.rebuild_var_lookup()
+        self._build_calc_variable_list()
+        self._update_orcaflex_buttons()
+
+    def rebuild_var_lookup(self):
+        """Reconstruct the checkbox lookup after a tab refresh/search."""
+        self.var_checkboxes = {}
+        self.var_offsets = {}
+        if not self.tabs.count():
+            return
+
+        # Common tab (index 0)
+        common = self.tabs.widget(0)
+        if hasattr(common, "checkboxes"):
+            for k, cb in common.checkboxes.items():
+                self.var_checkboxes[k] = cb
+                if hasattr(common, "inputs"):
+                    self.var_offsets[k] = common.inputs.get(k)
+
+        # Per-file tabs
+        for idx, path in enumerate(self.file_paths, start=1):
+            if idx >= self.tabs.count():
+                break
+            tab = self.tabs.widget(idx)
+            if not hasattr(tab, "checkboxes"):
+                continue
+            prefix = os.path.basename(path)
+            for k, cb in tab.checkboxes.items():
+                u_key = f"{prefix}::{k}"
+                self.var_checkboxes[u_key] = cb
+                if hasattr(tab, "inputs"):
+                    self.var_offsets[u_key] = tab.inputs.get(k)
+
+        # User variables tab (last)
+        last = self.tabs.widget(self.tabs.count() - 1)
+        if hasattr(last, "checkboxes"):
+            for k, cb in last.checkboxes.items():
+                self.var_checkboxes[k] = cb
+                if hasattr(last, "inputs"):
+                    self.var_offsets[k] = last.inputs.get(k)
+
+
+    # ------------------------------------------------------------------
+    # Compatibility helper -------------------------------------------------
+    def _populate_variables(self, *_):
+        """Backward‑compatible wrapper used by older callbacks."""
+        self.refresh_variable_tabs()
+
+    def highlight_file_tab(self, row):
+        if row >= 0 and row+1 < self.tabs.count():
+            self.tabs.setCurrentIndex(row+1)
+
+    def update_progressbar(self, value, maximum=None):
+        """Update the progress bar during lengthy operations."""
+        if maximum is not None:
+            self.progress.setMaximum(maximum)
+        self.progress.setValue(value)
+        QApplication.processEvents()
+
+    def _unselect_all_variables(self):
+        """Uncheck every variable checkbox in all tabs."""
+        for cb in self.var_checkboxes.values():
+            cb.setChecked(False)
+
+    def _select_all_by_list_pos(self):
+
+        """Select variables in all per-file tabs based on list positions."""
+
+        idx = self.tabs.currentIndex()
+        # Valid per-file tabs live between the common tab (0) and the user tab (last)
+
+        if idx <= 0 or idx >= self.tabs.count() - 1:
+            return
+
+        current_tab = self.tabs.widget(idx)
+        if not hasattr(current_tab, "all_vars"):
+            return
+
+
+        # Build filtered variable list for the active tab
+        terms = _parse_search_terms(current_tab.search_box.text())
+        if not terms:
+            src_vars = current_tab.all_vars
+        else:
+            src_vars = [v for v in current_tab.all_vars if _matches_terms(v, terms)]
+
+        positions = [i for i, var in enumerate(src_vars)
+
+                     if current_tab.checkboxes.get(var) and current_tab.checkboxes[var].isChecked()]
+        if not positions:
+            return
+
+
+        # Apply the same positions to every other per-file tab assuming the same filter
+
+        for j in range(1, self.tabs.count() - 1):
+            if j == idx:
+                continue
+            tab = self.tabs.widget(j)
+            if not hasattr(tab, "all_vars"):
+                continue
+
+
+            # Determine which variables would be visible with the same search terms
+            if not terms:
+                tgt_vars = tab.all_vars
+            else:
+                tgt_vars = [v for v in tab.all_vars if _matches_terms(v, terms)]
+
+            for pos in positions:
+                if pos < len(tgt_vars):
+                    var = tgt_vars[pos]
+
+                    cb = tab.checkboxes.get(var)
+                    if cb:
+                        cb.setChecked(True)
+
+    def _update_orcaflex_buttons(self):
+        """Show or hide OrcaFlex-specific buttons based on loaded files."""
+        has_sim = any(fp.lower().endswith(".sim") for fp in self.file_paths)
+        self.clear_orcaflex_btn.setVisible(has_sim)
+        self.reselect_orcaflex_btn.setVisible(has_sim)
+
+    def rename_user_variable(self, old_name: str, new_name: str):
+
+        """Rename ``old_name`` to ``new_name`` across all loaded files."""
+
+        if not new_name:
+            return
+
+        new_name = new_name.strip()
+        if not new_name:
+            return
+
+        exists = any(new_name in tsdb.getm() for tsdb in self.tsdbs)
+        if exists or new_name in self.user_variables:
+            QMessageBox.warning(self, "Name exists", f"Variable '{new_name}' already exists.")
+            return
+
+        was_checked = False
+        if old_name in self.var_checkboxes:
+            was_checked = self.var_checkboxes[old_name].isChecked()
+
+
+        renamed = False
+        for tsdb in self.tsdbs:
+            if old_name in tsdb.getm():
+                ts = tsdb.getm().pop(old_name)
+                ts.name = new_name
+                tsdb.getm()[new_name] = ts
+                renamed = True
+
+
+        if not renamed:
+            return
+
+        if old_name in self.user_variables:
+            self.user_variables.remove(old_name)
+        self.user_variables.add(new_name)
+
+        self.refresh_variable_tabs()
+
+        if was_checked and new_name in self.var_checkboxes:
+            self.var_checkboxes[new_name].setChecked(True)
+
+
+    def _trim_label(self, label, left_chars, right_chars):
+        try:
+            left = int(left_chars)
+            right = int(right_chars)
+        except Exception:
+            left, right = 10, 50  # fallback defaults
+        if left <= 0 and right <= 0:
+            return label
+        if left <= 0:
+            return label if len(label) <= right else label[-right:]
+        if right <= 0:
+            return label if len(label) <= left else label[:left]
+        if len(label) <= left + right + 3:
+            return label
+        return f"{label[:left]}...{label[-right:]}"
+
+    def show_stats(self):
+        """Show descriptive statistics for all selected variables."""
+
+        import os
+        import numpy as np
+        from PySide6.QtWidgets import QMessageBox as mb
+
+        # Refresh user variables (labels loaded from disk)
+        self.user_variables = getattr(self, "user_variables", set())
+        for tsdb in self.tsdbs:
+            for k in tsdb.getm():
+                if "[User]" in k:
+                    self.user_variables.add(k)
+
+        self.rebuild_var_lookup()
+
+        def _uniq(paths):
+            names = [os.path.basename(p) for p in paths]
+            if len(names) <= 1:
+                return [""] * len(names)
+            pre = os.path.commonprefix(names)
+            suf = os.path.commonprefix([n[::-1] for n in names])[::-1]
+            out = []
+            for n in names:
+                u = n[len(pre):] if pre else n
+                u = u[:-len(suf)] if suf and u.endswith(suf) else u
+                out.append(u or "(all)")
+            return out
+
+        fnames = [os.path.basename(p) for p in self.file_paths]
+        uniq_map = dict(zip(fnames, _uniq(self.file_paths)))
+
+        series_info = []
+        for file_idx, (tsdb, fp) in enumerate(zip(self.tsdbs, self.file_paths), start=1):
+            fname = os.path.basename(fp)
+            for uk, ck in self.var_checkboxes.items():
+                if not ck.isChecked():
+                    continue
+                if uk.startswith(f"{fname}::"):
+                    key = uk.split("::", 1)[1]
+                elif uk.startswith(f"{fname}:"):
+                    key = uk.split(":", 1)[1]
+                else:
+                    key = uk
+                    if key not in tsdb.getm():
+                        alt = f"{key}_f{file_idx}"
+                        if alt in tsdb.getm():
+                            key = alt
+                        else:
+                            continue
+                ts = tsdb.getm().get(key)
+                if ts is None:
+                    continue
+                mask = self.get_time_window(ts)
+                t_win = ts.t[mask]
+                x_win = ts.x[mask]
+                series_info.append({
+                    "file": fname,
+                    "uniq_file": uniq_map.get(fname, ""),
+                    "file_idx": file_idx,
+                    "var": key,
+                    "t": t_win,
+                    "x": x_win,
+                })
+
+        if not series_info:
+            mb.warning(self, "No selection", "Select variables then retry.")
+            return
+
+        dlg = StatsDialog(series_info, self)
+        dlg.exec()
+
+    def plot_selected_side_by_side(self, checked: bool = False):
+        """Plot all selected series in a grid of subplots.
+
+        This wrapper slot is used for the "Plot Selected (side-by-side)" button
+        to ensure the ``grid`` argument is always passed with ``True`` even
+        though ``QPushButton.clicked`` emits a boolean ``checked`` parameter.
+        """
+        # Forward the call to ``plot_selected`` with ``grid`` enabled.
+        self.plot_selected(grid=True)
+
+    def plot_selected(self, *, mode: str = "time", grid: bool = False):
+        """
+        Plot all ticked variables.
+
+        Parameters
+        ----------
+        mode : {"time", "psd", "cycle", "cycle_rm", "cycle_rm3d", "rolling"}
+            * time       – original raw / LP / HP line plot
+            * psd        – TimeSeries.plot_psd()
+            * cycle      – TimeSeries.plot_cycle_range()
+            * cycle_rm   – TimeSeries.plot_cycle_rangemean()
+            * cycle_rm3d – TimeSeries.plot_cycle_rangemean3d()
+            * rolling    – time plot using rolling mean
+        """
+
+
+        self.rebuild_var_lookup()
+
+        mark_extrema = (
+            hasattr(self, "plot_extrema_cb") and self.plot_extrema_cb.isChecked()
+        )
+
+        import numpy as np, anyqats as qats, os
+        from PySide6.QtWidgets import QMessageBox
+        import matplotlib.pyplot as plt
+        from anyqats import TimeSeries
+
+        roll_window = 1
+        if hasattr(self, "rolling_window"):
+            try:
+                roll_window = max(1, int(self.rolling_window.value()))
+            except Exception:
+                roll_window = 1
+
+        # ---------- sanity for raw / LP / HP check-boxes (time-plot only) -------
+        want_raw = self.plot_raw_cb.isChecked()
+        want_lp = self.plot_lowpass_cb.isChecked()
+        want_hp = self.plot_highpass_cb.isChecked()
+
+        if mode == "time" and not (want_raw or want_lp or want_hp):
+            QMessageBox.warning(
+                self,
+                "Nothing to plot",
+                "Tick at least one of Raw / Low-pass / High-pass.",
+            )
+            return
+
+        # keep a Figure per file (except for time-domain where we merge)
+        fig_per_file = {}
+
+        # =======================================================================
+        #  MAIN LOOP   (file ⨯ selected key)
+        # =======================================================================
+        traces = []  # for the time-domain case
+        # ``grid_traces`` keeps the original, untrimmed label as key to avoid
+        # accidental merging when two trimmed labels become identical.  Each
+        # value stores the display label and the collected curve data.
+        grid_traces = {}
+        left, right = self.label_trim_left.value(), self.label_trim_right.value()
+
+        from collections import Counter
+
+        fname_counts = Counter(os.path.basename(p) for p in self.file_paths)
+
+        for file_idx, (tsdb, fp) in enumerate(
+            zip(self.tsdbs, self.file_paths), start=1
+        ):
+            fname = os.path.basename(fp)
+            fname_disp = fname if fname_counts[fname] == 1 else f"{fname} ({file_idx})"
+            tsdb_name = os.path.splitext(fname)[0]
+
+            for key, sel in self.var_checkboxes.items():
+                if not sel.isChecked():
+                    continue
+
+                # 1) resolve key → variable inside *this* tsdb
+                if key.startswith(f"{fname}::"):
+                    var = key.split("::", 1)[1]
+                elif key.startswith(f"{fname}:"):
+                    var = key.split(":", 1)[1]
+                elif key in tsdb.getm():
+                    var = key
+                else:
+                    continue
+
+                ts = tsdb.getm().get(var)
+                if ts is None:
+                    continue
+
+                # 2) apply current time window
+                mask = self.get_time_window(ts)
+                if isinstance(mask, slice):
+                    ts_win = TimeSeries(ts.name, ts.t[mask], ts.x[mask])
+                else:
+                    if not mask.any():
+                        continue
+                    ts_win = TimeSeries(ts.name, ts.t[mask], ts.x[mask])
+
+                # 3) optional pre-filtering for time-domain plot
+                if mode == "time":
+                    dt = np.median(np.diff(ts.t))
+                    raw_label = f"{fname_disp}: {var}"
+                    disp_label = self._trim_label(raw_label, left, right)
+                    entry = grid_traces.setdefault(
+                        raw_label, {"label": disp_label, "curves": []}
+                    )
+                    curves = entry["curves"]
+                    if want_raw:
+                        tr = dict(
+                            t=ts_win.t,
+                            y=ts_win.x,
+                            label=disp_label + " [raw]",
+                            alpha=1.0,
+                        )
+                        traces.append(tr)
+                        curves.append(dict(t=ts_win.t, y=ts_win.x, label="Raw", alpha=1.0))
+                    if want_lp:
+                        fc = float(self.lowpass_cutoff.text() or 0)
+                        if fc > 0:
+                            y_lp = qats.signal.lowpass(ts_win.x, dt, fc)
+                            tr = dict(
+                                t=ts_win.t,
+                                y=y_lp,
+                                label=disp_label + f" [LP {fc} Hz]",
+                                alpha=1.0,
+                            )
+                            traces.append(tr)
+                            curves.append(
+                                dict(t=ts_win.t, y=y_lp, label=f"LP {fc} Hz", alpha=1.0)
+                            )
+                    if want_hp:
+                        fc = float(self.highpass_cutoff.text() or 0)
+                        if fc > 0:
+                            y_hp = qats.signal.highpass(ts_win.x, dt, fc)
+                            tr = dict(
+                                t=ts_win.t,
+                                y=y_hp,
+                                label=disp_label + f" [HP {fc} Hz]",
+                                alpha=1.0,
+                            )
+                            traces.append(tr)
+                            curves.append(
+                                dict(t=ts_win.t, y=y_hp, label=f"HP {fc} Hz", alpha=1.0)
+                            )
+                    continue  # nothing else to do for time-domain loop
+                elif mode == "rolling":
+                    y_roll = pd.Series(ts_win.x).rolling(window=roll_window, min_periods=1).mean().to_numpy()
+                    traces.append(
+                        dict(
+                            t=ts_win.t,
+                            y=y_roll,
+                            label=self._trim_label(f"{fname_disp}: {var}", left, right),
+                            alpha=1.0,
+                        )
+                    )
+                    continue
+
+                # -----------------------------------------------------------------
+                #  All other modes → call the corresponding TimeSeries.plot_* once
+                # -----------------------------------------------------------------
+                # inside the loop, after ts_win has been prepared
+                if mode == "psd":
+                    dt_arr = np.diff(ts_win.t)
+                    if dt_arr.size:
+                        dt = np.median(dt_arr)
+                        if dt > 0:
+                            var_ratio = np.max(np.abs(dt_arr - dt)) / dt
+                            if var_ratio > 0.01:
+                                t_r, x_r = self._resample(ts_win.t, ts_win.x, dt)
+                                ts_win = TimeSeries(ts_win.name, t_r, x_r)
+                    fig = ts_win.plot_psd(show=False)  # store=False is NOT valid
+                elif mode == "cycle":
+                    fig = ts_win.plot_cycle_range(show=False)
+                elif mode == "cycle_rm":
+                    fig = ts_win.plot_cycle_rangemean(show=False)
+                elif mode == "cycle_rm3d":
+                    # Matplotlib >= 3.7 removed the 'projection' keyword from
+                    # Figure.gca().  Older versions of qats still call
+                    # ``fig.gca(projection='3d')`` which raises a TypeError.
+                    # To maintain compatibility, temporarily patch ``gca`` to
+                    # support the projection argument if it's missing.
+                    import inspect
+                    import matplotlib.figure as mpl_fig
+
+                    orig_gca = mpl_fig.Figure.gca
+                    needs_patch = (
+                        "projection" not in inspect.signature(orig_gca).parameters
+                    )
+
+                    def _gca_with_projection(self, *args, **kwargs):
+                        if "projection" in kwargs:
+                            proj = kwargs.pop("projection")
+                            if not args:
+                                args = (111,)
+                            return self.add_subplot(*args, projection=proj, **kwargs)
+                        return orig_gca(self, *args, **kwargs)
+
+                    if needs_patch:
+                        mpl_fig.Figure.gca = _gca_with_projection
+                    try:
+                        fig = ts_win.plot_cycle_rangemean3d(show=False)
+                    finally:
+                        if needs_patch:
+                            mpl_fig.Figure.gca = orig_gca
+                else:
+                    QMessageBox.critical(self, "Unknown plot mode", mode)
+                    return
+
+                # NEW – recover the figure if the helper returned None
+                if fig is None:
+                    fig = plt.gcf()
+
+                fig_per_file.setdefault(fname_disp, []).append(fig)
+
+        # ======================================================================
+        #  DISPLAY
+        # ======================================================================
+        import matplotlib.pyplot as plt  # make sure this import is at top
+
+        if mode == "time" and grid:
+            if not grid_traces:
+                QMessageBox.warning(
+                    self,
+                    "Nothing to plot",
+                    "No series matched the selection.",
+                )
+                return
+
+            engine = (
+                self.plot_engine_combo.currentText()
+                if hasattr(self, "plot_engine_combo")
+                else ""
+            ).lower()
+
+            n = len(grid_traces)
+            ncols = int(np.ceil(np.sqrt(n)))
+            nrows = int(np.ceil(n / ncols))
+
+            same_axes = (
+                hasattr(self, "plot_same_axes_cb")
+                and self.plot_same_axes_cb.isChecked()
+            )
+            if same_axes:
+                x_min = min(
+                    min(c["t"]) for v in grid_traces.values() for c in v["curves"]
+                )
+                x_max = max(
+                    max(c["t"]) for v in grid_traces.values() for c in v["curves"]
+                )
+                y_min = min(
+                    np.min(c["y"]) for v in grid_traces.values() for c in v["curves"]
+                )
+                y_max = max(
+                    np.max(c["y"]) for v in grid_traces.values() for c in v["curves"]
+                )
+
+            items = list(grid_traces.items())
+
+            # ───────────────────────── 1.  Bokeh branch ──────────────────────────
+            if engine == "bokeh":
+                from bokeh.plotting import figure, show
+                from bokeh.layouts import gridplot
+                from bokeh.models import HoverTool, ColumnDataSource, Range1d
+                from bokeh.palettes import Category10_10
+                from bokeh.io import curdoc
+                from bokeh.embed import file_html
+                from bokeh.resources import INLINE
+                import itertools, tempfile
+                import numpy as np
+
+                curdoc().theme = (
+                    "dark_minimal" if self.theme_switch.isChecked() else "light_minimal"
+                )
+
+                figs = []
+                color_cycle = itertools.cycle(Category10_10)
+                for _, data in items:
+                    lbl = data["label"]
+                    curves = data["curves"]
+                    p = figure(
+                        width=450,
+                        height=300,
+                        title=lbl,
+                        x_axis_label="Time",
+                        y_axis_label=self.yaxis_label.text() or "Value",
+                        tools="pan,wheel_zoom,box_zoom,reset,save",
+                        sizing_mode="stretch_both",
+                    )
+                    if self.theme_switch.isChecked():
+                        p.background_fill_color = "#2b2b2b"
+                        p.border_fill_color = "#2b2b2b"
+                    hover = HoverTool(
+                        tooltips=[("Series", "@label"), ("Time", "@x"), ("Value", "@y")]
+                    )
+                    p.add_tools(hover)
+                    for c in curves:
+                        color = next(color_cycle)
+                        cds = ColumnDataSource(
+                            dict(x=c["t"], y=c["y"], label=[c["label"]] * len(c["t"]))
+                        )
+                        p.line(
+                            "x",
+                            "y",
+                            source=cds,
+                            line_alpha=c.get("alpha", 1.0),
+                            color=color,
+                            legend_label=c["label"],
+                            muted_alpha=0.0,
+                        )
+                    if mark_extrema and curves:
+                        all_t = np.concatenate([np.asarray(c["t"]) for c in curves])
+                        all_y = np.concatenate([np.asarray(c["y"]) for c in curves])
+                        max_idx = np.argmax(all_y)
+                        min_idx = np.argmin(all_y)
+                        p.circle([all_t[max_idx]], [all_y[max_idx]], size=6, color="red")
+                        p.circle([all_t[min_idx]], [all_y[min_idx]], size=6, color="blue")
+                    if same_axes:
+                        p.x_range = Range1d(x_min, x_max)
+                        p.y_range = Range1d(y_min, y_max)
+                    p.legend.click_policy = "mute"
+                    p.add_layout(p.legend[0], "right")
+                    figs.append(p)
+
+                layout = gridplot(figs, ncols=ncols, sizing_mode="stretch_both")
+                if self.theme_switch.isChecked():
+                    layout.background = "#2b2b2b"
+
+                if getattr(self, "embed_plot_cb", None) and self.embed_plot_cb.isChecked():
+                    html = file_html(layout, INLINE, "Time-series Grid", theme=curdoc().theme)
+                    if self.theme_switch.isChecked():
+                        html = html.replace(
+                            "<body>",
+                            "<body style=\"background-color:#2b2b2b;\">",
+                        )
+                    if self._temp_plot_file and os.path.exists(self._temp_plot_file):
+                        try:
+                            os.remove(self._temp_plot_file)
+                        except Exception:
+                            pass
+                    tmp = tempfile.NamedTemporaryFile(delete=False, suffix=".html")
+                    with open(tmp.name, "w", encoding="utf-8") as fh:
+                        fh.write(html)
+                    self._temp_plot_file = tmp.name
+                    self.plot_view.load(QUrl.fromLocalFile(tmp.name))
+                    self.plot_view.show()
+                else:
+                    self.plot_view.hide()
+                    show(layout)
+                return
+
+            # ───────────────────────── 2.  Plotly branch ─────────────────────────
+            if engine == "plotly":
+                import plotly.graph_objects as go
+                from plotly.subplots import make_subplots
+                from plotly.io import to_html
+                import tempfile
+                import numpy as np
+
+                fig = make_subplots(
+                    rows=nrows,
+                    cols=ncols,
+                    subplot_titles=[data["label"] for _, data in items],
+                )
+                for idx, (_, data) in enumerate(items, start=1):
+                    curves = data["curves"]
+                    r = (idx - 1) // ncols + 1
+                    c = (idx - 1) % ncols + 1
+                    for curve in curves:
+                        fig.add_trace(
+                            go.Scatter(
+                                x=curve["t"],
+                                y=curve["y"],
+                                mode="lines",
+                                name=curve["label"],
+                                opacity=curve.get("alpha", 1.0),
+                            ),
+                            row=r,
+                            col=c,
+                        )
+                    if mark_extrema and curves:
+                        all_t = np.concatenate([np.asarray(curve["t"]) for curve in curves])
+                        all_y = np.concatenate([np.asarray(curve["y"]) for curve in curves])
+                        max_idx = np.argmax(all_y)
+                        min_idx = np.argmin(all_y)
+                        fig.add_trace(
+                            go.Scatter(
+                                x=[all_t[max_idx]],
+                                y=[all_y[max_idx]],
+                                mode="markers",
+                                marker=dict(color="red", size=8),
+                                showlegend=False,
+                            ),
+                            row=r,
+                            col=c,
+                        )
+                        fig.add_trace(
+                            go.Scatter(
+                                x=[all_t[min_idx]],
+                                y=[all_y[min_idx]],
+                                mode="markers",
+                                marker=dict(color="blue", size=8),
+                                showlegend=False,
+                            ),
+                            row=r,
+                            col=c,
+                        )
+
+                if same_axes:
+                    fig.update_xaxes(range=[x_min, x_max])
+                    fig.update_yaxes(range=[y_min, y_max])
+                fig.update_layout(
+                    title="Time-series Grid",
+                    showlegend=True,
+                    template="plotly_dark" if self.theme_switch.isChecked() else "plotly",
+                )
+                if self.theme_switch.isChecked():
+                    fig.update_layout(
+                        paper_bgcolor="#2b2b2b",
+                        plot_bgcolor="#2b2b2b",
+                    )
+
+                if getattr(self, "embed_plot_cb", None) and self.embed_plot_cb.isChecked():
+                    if self._temp_plot_file and os.path.exists(self._temp_plot_file):
+                        try:
+                            os.remove(self._temp_plot_file)
+                        except Exception:
+                            pass
+                    html = to_html(fig, include_plotlyjs=True, full_html=True)
+                    tmp = tempfile.NamedTemporaryFile(delete=False, suffix=".html")
+                    with open(tmp.name, "w", encoding="utf-8") as fh:
+                        fh.write(html)
+                    self._temp_plot_file = tmp.name
+                    self.plot_view.load(QUrl.fromLocalFile(tmp.name))
+                    self.plot_view.show()
+                else:
+                    self.plot_view.hide()
+                    fig.show(renderer="browser")
+                return
+
+            # ───────────────────────── 3.  Matplotlib branch ─────────────────────
+            import matplotlib.pyplot as plt
+            import numpy as np
+            fig, axes = plt.subplots(nrows, ncols, squeeze=False)
+            for ax, (_, data) in zip(axes.flat, items):
+                lbl = data["label"]
+                curves = data["curves"]
+                for c in curves:
+                    ax.plot(c["t"], c["y"], alpha=c.get("alpha", 1.0), label=c["label"])
+                if mark_extrema and curves:
+                    all_t = np.concatenate([np.asarray(c["t"]) for c in curves])
+                    all_y = np.concatenate([np.asarray(c["y"]) for c in curves])
+                    max_idx = np.argmax(all_y)
+                    min_idx = np.argmin(all_y)
+                    ax.scatter(all_t[max_idx], all_y[max_idx], color="red", label="Max")
+                    ax.scatter(all_t[min_idx], all_y[min_idx], color="blue", label="Min")
+                ax.set_title(lbl)
+                ax.legend()
+                if same_axes:
+                    ax.set_xlim(x_min, x_max)
+                    ax.set_ylim(y_min, y_max)
+            for ax in axes.flat[n:]:
+                ax.set_visible(False)
+            fig.suptitle("Time-series Grid")
+            fig.tight_layout()
+
+            if getattr(self, "embed_plot_cb", None) and self.embed_plot_cb.isChecked():
+                if self._mpl_canvas is not None:
+                    self.right_outer_layout.removeWidget(self._mpl_canvas)
+                    self._mpl_canvas.setParent(None)
+                from matplotlib.backends.backend_qtagg import FigureCanvasQTAgg
+
+                self._mpl_canvas = FigureCanvasQTAgg(fig)
+                self._mpl_canvas.setSizePolicy(QSizePolicy.Expanding, QSizePolicy.Expanding)
+                self.right_outer_layout.addWidget(self._mpl_canvas)
+                self._mpl_canvas.show()
+                self.plot_view.hide()
+            else:
+                if self._mpl_canvas is not None:
+                    self.right_outer_layout.removeWidget(self._mpl_canvas)
+                    self._mpl_canvas.setParent(None)
+                    self._mpl_canvas = None
+                self.plot_view.hide()
+                fig.show()
+            return
+        if mode in ("time", "rolling"):
+            if not traces:
+                QMessageBox.warning(
+                    self,
+                    "Nothing to plot",
+                    "No series matched the selection.",
+                )
+                return
+            self._plot_lines(
+                traces,
+                title="Rolling Mean" if mode == "rolling" else "Time-series Plot",
+                y_label=self.yaxis_label.text() or "Value",
+                mark_extrema=mark_extrema,
+            )
+            return
+
+        # ----------------------------------------------------------------------
+        # All non-time modes (PSD / cycle-range / …)
+        # ----------------------------------------------------------------------
+        if not fig_per_file:
+            QMessageBox.warning(
+                self,
+                "Nothing to plot",
+                "No series matched the selection.",
+            )
+            return
+
+        # --- show every collected Matplotlib figure ---
+        for figs in fig_per_file.values():
+            for fig in figs:
+                if fig is None:  # QATS returned None → active fig
+                    fig = plt.gcf()
+                # Optional: give window a nicer title
+                try:
+                    fname = (
+                        fig.canvas.get_window_title()
+                    )  # may fail in headless back-ends
+                    if "<Figure" in fname:
+                        fig.canvas.manager.set_window_title("AnyTimeSeries plot")
+                except Exception:
+                    pass
+                fig.show()
+
+    @staticmethod
+    def _resample(t, y, dt, *, start=None, stop=None):
+        """Return ``(t_resampled, y_resampled)`` on a uniform grid.
+
+        ``start`` and ``stop`` may be provided to explicitly set the limits of
+        the resampled signal.  If omitted, the limits of ``t`` are used.  The
+        function falls back to a NumPy-only implementation when ``qats`` is not
+        available.
+        """
+        if start is None:
+            start = t[0]
+        if stop is None:
+            stop = t[-1]
+        if stop < start:
+            start, stop = stop, start
+
+        try:
+            import anyqats as qats, numpy as _np
+
+            try:
+                # Preferred when available
+                t_r, y_r = qats.signal.resample(y, t, dt)
+                sel = (t_r >= start) & (t_r <= stop)
+                t_r, y_r = t_r[sel], y_r[sel]
+                if t_r.size == 0 or t_r[0] > start or t_r[-1] < stop:
+                    raise ValueError
+            except Exception:
+                # Fallback to TimeSeries.resample or manual interpolation
+                try:
+                    ts_tmp = qats.TimeSeries("tmp", t, y)
+                    y_r = ts_tmp.resample(dt=dt, t_min=start, t_max=stop)
+                    t_r = _np.arange(start, stop + 0.5 * dt, dt)
+                except Exception:
+                    raise
+            return t_r, y_r
+        except Exception:
+            import numpy as _np
+            t_r = _np.arange(start, stop + 0.5 * dt, dt)
+            y_r = _np.interp(t_r, t, y)
+            return t_r, y_r
+
+
+    def animate_xyz_scatter_many(self, *, dt_resample: float = 0.1):
+        """
+        Build an animated 3-D scatter for all (x,y,z) triplets found among the
+        *checked* variables.
+
+        Workflow
+        --------
+        1.  All checked keys are grouped per file.  “Common-tab” keys belong to
+            every file.
+        2.  Inside each file `_find_xyz_triples()` is used to discover unique
+            (x,y,z) triplets.  If no perfect match is found the user is warned
+            and that file is skipped.
+        3.  Every component is filtered (according to the current GUI settings),
+            resampled to **dt = 0.1 s** (default) and clipped to the active
+            time-window.
+        4.  The resulting DataFrame is fed to Plotly Express for an animated
+            3-D scatter, one colour per triplet.
+        """
+        self.rebuild_var_lookup()
+        import os, itertools, warnings
+        import numpy as np
+        import pandas as pd
+        import plotly.express as px
+        from PySide6.QtWidgets import QMessageBox as mb
+        from anyqats import TimeSeries
+
+        # ──────────────────────────────────────────────────────────────────
+        # helper: filter + resample ONE series and return a *new* TimeSeries
+        # ──────────────────────────────────────────────────────────────────
+        def _prep(ts_src: TimeSeries, dt: float) -> TimeSeries:
+            """filter → resample → wrap into fresh TimeSeries"""
+            x_filt = self.apply_filters(ts_src)  # same length as original
+            t_grid, x_res = self._resample(ts_src.t, x_filt, dt)
+            return TimeSeries(f"{ts_src.name}_r{dt}", t_grid, x_res)
+
+        # ──────────────────────────────────────────────────────────────────
+        # 1) gather the checked keys for every file
+        # ──────────────────────────────────────────────────────────────────
+        per_file = {os.path.basename(fp): [] for fp in self.file_paths}
+
+        for uk, chk in self.var_checkboxes.items():
+            if not chk.isChecked():
+                continue
+            placed = False
+            for fname in per_file:  # “File::<var>”?
+                if uk.startswith(f"{fname}::"):
+                    per_file[fname].append(uk.split("::", 1)[1])
+                    placed = True
+                    break
+            if not placed:  # common / user tab
+                for fname in per_file:
+                    per_file[fname].append(uk)
+
+        # ──────────────────────────────────────────────────────────────────
+        # 2) for every file build DataFrame rows
+        # ──────────────────────────────────────────────────────────────────
+        rows = []
+        skipped_any = False
+
+        for fp, tsdb in zip(self.file_paths, self.tsdbs):
+            fname = os.path.basename(fp)
+            cand = list(dict.fromkeys(per_file[fname]))  # keep unique order
+            if len(cand) < 3:
+                continue
+
+            triplets = _find_xyz_triples(cand)
+            if not triplets:
+                skipped_any = True
+                continue
+
+            tsdb_m = tsdb.getm()
+
+            for tri in triplets:  # tri = (x_key, y_key, z_key)
+                ts_x = tsdb_m.get(tri[0])
+                ts_y = tsdb_m.get(tri[1])
+                ts_z = tsdb_m.get(tri[2])
+                if None in (ts_x, ts_y, ts_z):
+                    continue
+
+                # resample & filter
+                ts_xr = _prep(ts_x, dt_resample)
+                ts_yr = _prep(ts_y, dt_resample)
+                ts_zr = _prep(ts_z, dt_resample)
+
+                # common time-window mask (on the resampled grid!)
+                mask = self.get_time_window(ts_xr)
+                if isinstance(mask, slice):
+                    t_win = ts_xr.t[mask]
+                    x_val, y_val, z_val = ts_xr.x[mask], ts_yr.x[mask], ts_zr.x[mask]
+                else:
+                    if not mask.any():
+                        continue
+                    t_win = ts_xr.t[mask]
+                    x_val, y_val, z_val = ts_xr.x[mask], ts_yr.x[mask], ts_zr.x[mask]
+
+                # one “point” label = file name + compact triple for legend clarity
+                base_lbl = "|".join(os.path.basename(v) for v in tri)
+                rows.append(
+                    pd.DataFrame(
+                        dict(
+                            time=t_win,
+                            x=x_val,
+                            y=y_val,
+                            z=z_val,
+                            point=f"{fname}:{base_lbl}",
+                        )
+                    )
+                )
+
+        if not rows:
+            mb.warning(
+                self,
+                "No triplets",
+                "Could not find any valid (x,y,z) triplets among the checked variables.",
+            )
+            return
+
+        if skipped_any:
+            mb.information(
+                self,
+                "Some files skipped",
+                "One or more files yielded no unambiguous (x,y,z) triplet and were ignored.  See console output for details.",
+            )
+
+        df_all = pd.concat(rows, ignore_index=True)
+
+        # ──────────────────────────────────────────────────────────────────
+        # 3) Plotly Express animation
+        # ──────────────────────────────────────────────────────────────────
+        warnings.filterwarnings("ignore", category=FutureWarning)  # clean log
+
+        fig = px.scatter_3d(
+            df_all,
+            x="x",
+            y="y",
+            z="z",
+            color="point",
+            animation_frame="time",
+            animation_group="point",
+            opacity=0.9,
+            title="Animated 3-D Coordinate Scatter",
+            template="plotly_dark" if self.theme_switch.isChecked() else "plotly",
+        )
+        fig.update_layout(
+            scene_aspectmode="data",
+            legend_title_text="Point / Triplet",
+            margin=dict(l=0, r=0, t=30, b=0),
+        )
+        if self.theme_switch.isChecked():
+            fig.update_layout(
+                paper_bgcolor="rgba(0,0,0,0)",
+
+                plot_bgcolor="#2b2b2b",
+
+            )
+
+        try:
+            if getattr(self, "embed_plot_cb", None) and self.embed_plot_cb.isChecked():
+                from plotly.io import to_html
+
+                import tempfile, os
+                if self._temp_plot_file and os.path.exists(self._temp_plot_file):
+                    try:
+                        os.remove(self._temp_plot_file)
+                    except Exception:
+                        pass
+                html = to_html(fig, include_plotlyjs=True, full_html=True)
+                tmp = tempfile.NamedTemporaryFile(delete=False, suffix=".html")
+                with open(tmp.name, "w", encoding="utf-8") as fh:
+                    fh.write(html)
+                self._temp_plot_file = tmp.name
+                self.plot_view.load(QUrl.fromLocalFile(tmp.name))
+
+                self.plot_view.show()
+            else:
+                self.plot_view.hide()
+                # Ensure Plotly opens in the system browser when not embedding
+                fig.show(renderer="browser")
+        except Exception:
+            # fallback: dump to temp HTML
+            import tempfile, pathlib, webbrowser
+
+            tmp = pathlib.Path(tempfile.gettempdir()) / "xyz_anim.html"
+            fig.write_html(tmp)
+            webbrowser.open(str(tmp))
+
+    def _plot_lines(self, traces, title, y_label, *, mark_extrema=False):
+        """
+        traces → list of dicts with keys
+                 't', 'y', 'label', 'alpha', 'is_mean'
+        """
+        engine = (
+            self.plot_engine_combo.currentText()
+            if hasattr(self, "plot_engine_combo")
+            else ""
+        ).lower()
+
+        if engine != "default" and self._mpl_canvas is not None:
+            self.right_outer_layout.removeWidget(self._mpl_canvas)
+            self._mpl_canvas.setParent(None)
+            self._mpl_canvas = None
+
+        # ───────────────────────── 1.  Bokeh branch ──────────────────────────
+        if engine == "bokeh":
+            from bokeh.plotting import figure, show
+            from bokeh.models import Button, CustomJS, ColumnDataSource, HoverTool
+            from bokeh.layouts import column
+            from bokeh.palettes import Category10_10
+            from bokeh.embed import file_html
+            from bokeh.resources import INLINE
+            from bokeh.io import curdoc
+
+            import itertools, tempfile
+
+            curdoc().theme = (
+                "dark_minimal" if self.theme_switch.isChecked() else "light_minimal"
+            )
+
+
+            p = figure(
+                width=900,
+                height=450,
+                title=title,
+                x_axis_label="Time",
+                y_axis_label=y_label,
+                tools="pan,wheel_zoom,box_zoom,reset,save",
+                sizing_mode="stretch_both",
+            )
+            if self.theme_switch.isChecked():
+                p.background_fill_color = "#2b2b2b"
+                p.border_fill_color = "#2b2b2b"
+
+            hover = HoverTool(
+                tooltips=[("Series", "@label"), ("Time", "@x"), ("Value", "@y")]
+            )
+            p.add_tools(hover)
+
+            renderers = []
+            color_cycle = itertools.cycle(Category10_10)
+
+            for tr in traces:
+                color = next(color_cycle)
+                cds = ColumnDataSource(
+                    dict(x=tr["t"], y=tr["y"], label=[tr["label"]] * len(tr["t"]))
+                )
+                r = p.line(
+                    "x",
+                    "y",
+                    source=cds,
+                    line_width=2 if tr.get("is_mean") else 1,
+                    line_alpha=tr.get("alpha", 1.0),
+                    color=color,
+                    legend_label=tr["label"],
+                    muted_alpha=0.0,
+                )
+                renderers.append(r)
+
+            if mark_extrema and traces:
+                import numpy as np
+                all_t = np.concatenate([np.asarray(tr["t"]) for tr in traces])
+                all_y = np.concatenate([np.asarray(tr["y"]) for tr in traces])
+                max_idx = np.argmax(all_y)
+                min_idx = np.argmin(all_y)
+                r_max = p.circle([all_t[max_idx]], [all_y[max_idx]], size=6, color="red", legend_label="Max")
+                r_min = p.circle([all_t[min_idx]], [all_y[min_idx]], size=6, color="blue", legend_label="Min")
+                renderers.extend([r_max, r_min])
+
+            p.legend.click_policy = "mute"
+            p.add_layout(p.legend[0], "right")
+
+            btn = Button(label="Hide All Lines", width=150, button_type="success")
+            btn.js_on_click(
+                CustomJS(
+                    args=dict(lines=renderers, button=btn),
+                    code="""
+                const hide = button.label === 'Hide All Lines';
+                lines.forEach(r => r.muted = hide);
+                button.label = hide ? 'Show All Lines' : 'Hide All Lines';
+            """,
+                )
+            )
+            layout = column(btn, p, sizing_mode="stretch_both")
+            if self.theme_switch.isChecked():
+                layout.background = "#2b2b2b"
+            if getattr(self, "embed_plot_cb", None) and self.embed_plot_cb.isChecked():
+
+                html = file_html(layout, INLINE, title, theme=curdoc().theme)
+
+                if self.theme_switch.isChecked():
+                    html = html.replace(
+                        "<body>",
+                        "<body style=\"background-color:#2b2b2b;\">",
+                    )
+
+                if self._temp_plot_file and os.path.exists(self._temp_plot_file):
+                    try:
+                        os.remove(self._temp_plot_file)
+                    except Exception:
+                        pass
+                tmp = tempfile.NamedTemporaryFile(delete=False, suffix=".html")
+                with open(tmp.name, "w", encoding="utf-8") as fh:
+                    fh.write(html)
+                self._temp_plot_file = tmp.name
+                self.plot_view.load(QUrl.fromLocalFile(tmp.name))
+
+                self.plot_view.show()
+            else:
+                self.plot_view.hide()
+                show(layout)
+            return
+
+        # ───────────────────────── 2.  Plotly branch ─────────────────────────
+        if engine == "plotly":
+            import plotly.graph_objects as go
+
+            fig = go.Figure()
+            for tr in traces:
+                fig.add_trace(
+                    go.Scatter(
+                        x=tr["t"],
+                        y=tr["y"],
+                        mode="lines",
+                        name=tr["label"],
+                        line=dict(width=2 if tr.get("is_mean") else 1),
+                        opacity=tr.get("alpha", 1.0),
+                    )
+                )
+            if mark_extrema and traces:
+                import numpy as np
+                all_t = np.concatenate([np.asarray(tr["t"]) for tr in traces])
+                all_y = np.concatenate([np.asarray(tr["y"]) for tr in traces])
+                max_idx = np.argmax(all_y)
+                min_idx = np.argmin(all_y)
+                fig.add_trace(
+                    go.Scatter(
+                        x=[all_t[max_idx]],
+                        y=[all_y[max_idx]],
+                        mode="markers",
+                        marker=dict(color="red", size=8),
+                        name="Max",
+                    )
+                )
+                fig.add_trace(
+                    go.Scatter(
+                        x=[all_t[min_idx]],
+                        y=[all_y[min_idx]],
+                        mode="markers",
+                        marker=dict(color="blue", size=8),
+                        name="Min",
+                    )
+                )
+            fig.update_layout(
+                title=title,
+                xaxis_title="Time",
+                yaxis_title=y_label,
+                showlegend=True,
+                template="plotly_dark" if self.theme_switch.isChecked() else "plotly",
+            )
+            if self.theme_switch.isChecked():
+                fig.update_layout(
+                    paper_bgcolor="#2b2b2b",
+                    plot_bgcolor="#2b2b2b",
+                    margin=dict(t=0, b=0, l = 0, r=0)
+                )
+            if getattr(self, "embed_plot_cb", None) and self.embed_plot_cb.isChecked():
+                from plotly.io import to_html
+
+                import tempfile
+                if self._temp_plot_file and os.path.exists(self._temp_plot_file):
+                    try:
+                        os.remove(self._temp_plot_file)
+                    except Exception:
+                        pass
+                html = to_html(fig, include_plotlyjs=True, full_html=True)
+                tmp = tempfile.NamedTemporaryFile(delete=False, suffix=".html")
+                with open(tmp.name, "w", encoding="utf-8") as fh:
+                    fh.write(html)
+                self._temp_plot_file = tmp.name
+                self.plot_view.load(QUrl.fromLocalFile(tmp.name))
+
+                self.plot_view.show()
+            else:
+                self.plot_view.hide()
+                # Ensure Plotly opens in the system browser when not embedding
+                fig.show(renderer="browser")
+            return
+
+        # ───────────────────────── 3.  Matplotlib fallback ────────────────────
+        import matplotlib.pyplot as plt
+        from itertools import cycle
+        import numpy as np
+
+        fig, ax = plt.subplots(figsize=(10, 5))
+        palette = cycle(plt.rcParams["axes.prop_cycle"].by_key()["color"])
+        for tr in traces:
+            color = next(palette)
+            ax.plot(
+                tr["t"],
+                tr["y"],
+                label=tr["label"],
+                linewidth=2 if tr.get("is_mean") else 1,
+                alpha=tr.get("alpha", 1.0),
+                color=color,
+            )
+        if mark_extrema and traces:
+            all_t = np.concatenate([np.asarray(tr["t"]) for tr in traces])
+            all_y = np.concatenate([np.asarray(tr["y"]) for tr in traces])
+            max_idx = np.argmax(all_y)
+            min_idx = np.argmin(all_y)
+            ax.scatter(all_t[max_idx], all_y[max_idx], color="red", label="Max")
+            ax.scatter(all_t[min_idx], all_y[min_idx], color="blue", label="Min")
+
+        ax.set_title(title)
+        ax.set_xlabel("Time")
+        ax.set_ylabel(y_label)
+        ax.legend(loc="best")
+        fig.tight_layout()
+
+        if getattr(self, "embed_plot_cb", None) and self.embed_plot_cb.isChecked():
+            # Use a native Matplotlib canvas instead of the HTML viewer
+            if self._mpl_canvas is not None:
+                self.right_outer_layout.removeWidget(self._mpl_canvas)
+                self._mpl_canvas.setParent(None)
+            from matplotlib.backends.backend_qtagg import FigureCanvasQTAgg
+
+            self._mpl_canvas = FigureCanvasQTAgg(fig)
+            self._mpl_canvas.setSizePolicy(QSizePolicy.Expanding, QSizePolicy.Expanding)
+            self.right_outer_layout.addWidget(self._mpl_canvas)
+
+            self._mpl_canvas.show()
+            self.plot_view.hide()
+        else:
+            if self._mpl_canvas is not None:
+                self.right_outer_layout.removeWidget(self._mpl_canvas)
+                self._mpl_canvas.setParent(None)
+                self._mpl_canvas = None
+            self.plot_view.hide()
+            plt.show()
+
+    def plot_mean(self):
+        self.rebuild_var_lookup()
+        import numpy as np
+
+        traces = []
+        sel = [k for k, v in self.var_checkboxes.items() if v.isChecked()]
+        if not sel:
+            QMessageBox.warning(self, "Nothing selected", "Select variables first.")
+            return
+
+        from collections import Counter
+
+        fname_counts = Counter(os.path.basename(p) for p in self.file_paths)
+
+        common_t = None
+        stacks = []
+
+        for unique_key in sel:
+            ts, fname, disp = None, None, None
+            # resolve exactly as in plot_selected:
+            for file_idx, (tsdb, fp) in enumerate(
+                zip(self.tsdbs, self.file_paths), start=1
+            ):
+                fname_ = os.path.basename(fp)
+                if unique_key.startswith(f"{fname_}::"):
+                    real = unique_key.split("::", 1)[1]
+                    ts = tsdb.getm().get(real)
+                    fname = fname_
+                    disp = real
+                elif unique_key.startswith(f"{fname_}:"):
+                    real = unique_key.split(":", 1)[1]
+                    ts = tsdb.getm().get(real)
+                    fname = fname_
+                    disp = real
+                elif unique_key in tsdb.getm():
+                    ts = tsdb.getm()[unique_key]
+                    fname = fname_
+                    disp = unique_key
+                if ts:
+                    break
+            if not ts:
+                continue
+
+            fname_disp = fname if fname_counts[fname] == 1 else f"{fname} ({file_idx})"
+
+            m = self.get_time_window(ts)
+            t, y = ts.t[m], self.apply_filters(ts)[m]
+            if common_t is None:
+                common_t = t
+            elif not np.array_equal(t, common_t):
+                y = qats.TimeSeries("", t, y).resample(t=common_t)
+            stacks.append(y)
+            if self.include_raw_mean_cb.isChecked():
+                traces.append(
+                    dict(
+                        t=common_t,
+                        y=y,
+                        label=f"{fname_disp}: {disp}",
+                        alpha=0.4,
+                    )
+                )
+
+        if not stacks:
+            QMessageBox.warning(self, "Nothing to plot", "No valid data.")
+            return
+
+        mean_y = np.nanmean(np.vstack(stacks), axis=0)
+        traces.append(dict(t=common_t, y=mean_y, label="Mean", is_mean=True))
+
+        self._plot_lines(
+            traces, "Mean of Selected Series", self.yaxis_label.text() or "Value"
+        )
+
+    def get_time_window(self, ts):
+        """Return a boolean mask or slice for the user-specified time window."""
+        t = ts.t
+        if t.size == 0:
+            return np.zeros(0, dtype=bool)
+
+        def _safe_float(txt, default):
+            try:
+                return float(txt.strip()) if txt.strip() else default
+            except Exception:
+                return default
+
+        tmin = _safe_float(self.time_start.text(), t[0])
+        tmax = _safe_float(self.time_end.text(), t[-1])
+        if tmax < tmin:
+            tmin, tmax = tmax, tmin
+
+        i0 = np.searchsorted(t, tmin, side="left")
+        i1 = np.searchsorted(t, tmax, side="right")
+        if i0 == 0 and i1 == len(t):
+            return slice(None)
+        if np.all(np.diff(t[i0:i1]) > 0):
+            return slice(i0, i1)
+        return (t >= tmin) & (t <= tmax)
+
+    def apply_filters(self, ts):
+        """Apply frequency filters according to the current settings."""
+        mode = "none"
+        if self.filter_lowpass_rb.isChecked():
+            mode = "lowpass"
+        elif self.filter_highpass_rb.isChecked():
+            mode = "highpass"
+        elif self.filter_bandpass_rb.isChecked():
+            mode = "bandpass"
+        elif self.filter_bandblock_rb.isChecked():
+            mode = "bandblock"
+
+        x = ts.x.copy()
+        t = ts.t
+        nanmask = ~np.isnan(x)
+        if not np.any(nanmask):
+            return x
+        valid_idx = np.where(nanmask)[0]
+        x_valid = x[valid_idx]
+        t_valid = t[valid_idx]
+        x_filt = x_valid
+        try:
+            dt = np.median(np.diff(t_valid))
+            if mode == "lowpass":
+                fc = float(self.lowpass_cutoff.text() or 0)
+                if fc > 0 and len(x_valid) > 1:
+                    x_filt = qats.signal.lowpass(x_valid, dt, fc)
+            elif mode == "highpass":
+                fc = float(self.highpass_cutoff.text() or 0)
+                if fc > 0 and len(x_valid) > 1:
+                    x_filt = qats.signal.highpass(x_valid, dt, fc)
+            elif mode == "bandpass":
+                flow = float(self.bandpass_low.text() or 0)
+                fupp = float(self.bandpass_high.text() or 0)
+                if flow > 0 and fupp > flow and len(x_valid) > 1:
+                    x_filt = qats.signal.bandpass(x_valid, dt, flow, fupp)
+            elif mode == "bandblock":
+                flow = float(self.bandblock_low.text() or 0)
+                fupp = float(self.bandblock_high.text() or 0)
+                if flow > 0 and fupp > flow and len(x_valid) > 1:
+                    x_filt = qats.signal.bandblock(x_valid, dt, flow, fupp)
+        except Exception:
+            pass
+
+        x_out = np.full_like(x, np.nan)
+        x_out[valid_idx] = x_filt
+        return x_out
+
+    def _filter_tag(self) -> str:
+        """Return short text tag describing the active frequency filter."""
+        if self.filter_lowpass_rb.isChecked():
+            val = self.lowpass_cutoff.text().strip()
+            return f"LF{val.replace('.', '_')}" if val else ""
+        if self.filter_highpass_rb.isChecked():
+            val = self.highpass_cutoff.text().strip()
+            return f"HF{val.replace('.', '_')}" if val else ""
+        if self.filter_bandpass_rb.isChecked():
+            low = self.bandpass_low.text().strip()
+            high = self.bandpass_high.text().strip()
+            if low and high:
+                return f"BAND_{low.replace('.', '_')}to{high.replace('.', '_')}"
+        if self.filter_bandblock_rb.isChecked():
+            low = self.bandblock_low.text().strip()
+            high = self.bandblock_high.text().strip()
+            if low and high:
+                return f"BLOCK_{low.replace('.', '_')}to{high.replace('.', '_')}"
+        return ""
+
+    def _gather_entry_values(self):
+        values = {}
+        for key, entry in self.var_offsets.items():
+            try:
+                val = float(entry.text())
+                if val != 0.0:
+                    values[key] = val
+            except ValueError:
+                continue
+        return values
+
+    def save_files(self):
+        if not getattr(self, "work_dir", None):
+            self.work_dir = QFileDialog.getExistingDirectory(self, "Select Folder to Save .ts Files")
+            if not self.work_dir:
+                return
+        for tsdb, path in zip(self.tsdbs, self.file_paths):
+            name = os.path.splitext(os.path.basename(path))[0] + ".ts"
+            save_path = os.path.join(self.work_dir, name)
+            tsdb.export(save_path, names=list(tsdb.getm().keys()), force_common_time=True)
+        QMessageBox.information(self, "Saved", "Files exported.")
+
+    def save_entry_values(self):
+        data = self._gather_entry_values()
+        if not data:
+            QMessageBox.information(self, "Nothing to save", "All entry-boxes are zero – nothing to save.")
+            return
+        path, _ = QFileDialog.getSaveFileName(self, "Save entry values", "", "JSON files (*.json)")
+        if not path:
+            return
+        with open(path, "w", encoding="utf-8") as fp:
+            json.dump(data, fp, indent=2)
+        QMessageBox.information(self, "Saved", f"Saved {len(data)} value(s) to\n{os.path.basename(path)}")
+
+    def load_entry_values(self):
+        paths, _ = QFileDialog.getOpenFileNames(self, "Load entry values", "", "JSON files (*.json)")
+        if not paths:
+            return
+        applied = 0
+        skipped = 0
+        for path in paths:
+            try:
+                with open(path, "r", encoding="utf-8") as fp:
+                    data = json.load(fp)
+            except Exception as e:
+                QMessageBox.warning(self, "Load error", f"Could not read {os.path.basename(path)}:\n{e}")
+                continue
+            for key, val in data.items():
+                targets = []
+                if key in self.var_offsets:
+                    targets = [key]
+                else:
+                    for k in self.var_offsets:
+                        if k.endswith(f"::{key}") or k.endswith(f":{key}") or k == key:
+                            targets.append(k)
+                if not targets:
+                    skipped += 1
+                    continue
+                for tkey in targets:
+                    self.var_offsets[tkey].setText(str(val))
+                    applied += 1
+        QMessageBox.information(self, "Loaded", f"Applied {applied} value(s) (skipped {skipped}).")
+
+    def export_selected_to_csv(self):
+        """Export all checked variables to a single CSV file."""
+        self.rebuild_var_lookup()
+        sel_keys = [k for k, ck in self.var_checkboxes.items() if ck.isChecked()]
+        if not sel_keys:
+            QMessageBox.warning(self, "No selection", "Select variables to export.")
+            return
+
+        try:
+            dt = float(self.export_dt_input.text())
+        except ValueError:
+            dt = 0.0
+
+
+        def _parse_f(txt):
+            try:
+                return float(txt.strip()) if txt.strip() else None
+            except Exception:
+                return None
+
+        t_start = _parse_f(self.time_start.text())
+        t_stop = _parse_f(self.time_end.text())
+        if t_start is not None and t_stop is not None and t_stop < t_start:
+            t_start, t_stop = t_stop, t_start
+
+
+        path, _ = QFileDialog.getSaveFileName(self, "Export selected to CSV", "", "CSV files (*.csv)")
+        if not path:
+            return
+
+        series_list = []
+        for tsdb, fp in zip(self.tsdbs, self.file_paths):
+            fname = os.path.basename(fp)
+            tsdb_map = tsdb.getm()
+            for key in sel_keys:
+                if key.startswith(f"{fname}::"):
+                    var = key.split("::", 1)[1]
+                elif key.startswith(f"{fname}:"):
+                    var = key.split(":", 1)[1]
+                elif key in tsdb_map:
+                    var = key
+                else:
+                    continue
+                ts = tsdb_map.get(var)
+                if ts is None:
+                    continue
+                mask = self.get_time_window(ts)
+                if isinstance(mask, slice):
+                    t = ts.t[mask]
+                    y = self.apply_filters(ts)[mask]
+                else:
+                    if not mask.any():
+                        continue
+                    t = ts.t[mask]
+                    y = self.apply_filters(ts)[mask]
+
+                if dt > 0:
+
+                    start = t_start if t_start is not None else t[0]
+                    stop = t_stop if t_stop is not None else t[-1]
+                    t, y = self._resample(t, y, dt, start=start, stop=stop)
+
+
+                series_list.append(pd.Series(t, name=f"{key}_t"))
+                series_list.append(pd.Series(y, name=key))
+
+        if not series_list:
+            QMessageBox.warning(self, "No data", "No data found for the selected variables.")
+            return
+
+        df = pd.concat(series_list, axis=1)
+        df.to_csv(path, index=False)
+        QMessageBox.information(self, "Exported", f"Exported {len(sel_keys)} series to\n{os.path.basename(path)}")
+
+    def launch_qats(self):
+        if not getattr(self, "work_dir", None):
+            self.work_dir = QFileDialog.getExistingDirectory(self, "Select Work Folder for AnyQATS Export")
+            if not self.work_dir:
+                return
+        ts_paths = []
+        for i, (tsdb, original_path) in enumerate(zip(self.tsdbs, self.file_paths)):
+            filename = f"temp_{i + 1}.ts"
+            ts_path = os.path.join(self.work_dir, filename)
+            tsdb.export(ts_path, names=list(tsdb.getm().keys()), force_common_time=True)
+            ts_paths.append(ts_path)
+        try:
+            subprocess.Popen([sys.executable, "-m", "anyqats", "app", "-f"] + ts_paths)
+        except FileNotFoundError:
+            QMessageBox.critical(self, "Error", "AnyQATS could not be launched using the current Python environment.")
+
+    def open_evm_tool(self):
+        """Launch the Extreme Value Analysis tool for the first checked variable."""
+
+        # Build list of checked variable keys using the unique lookup table
+        self.rebuild_var_lookup()
+        selected_keys = [k for k, cb in self.var_checkboxes.items() if cb.isChecked()]
+
+        if not selected_keys:
+            QMessageBox.warning(self, "No Variables", "Please select at least one variable.")
+            return
+
+        if len(selected_keys) > 1:
+            QMessageBox.information(self, "Multiple Variables", "Only the first selected variable will be used for EVA.")
+
+        selected = selected_keys[0]
+
+        index = None
+        raw_key = selected
+
+        for i, fp in enumerate(self.file_paths):
+            fname = os.path.basename(fp)
+            if selected.startswith(f"{fname}::"):
+                raw_key = selected.split("::", 1)[1]
+                index = i
+                break
+            if selected.startswith(f"{fname}:"):
+                raw_key = selected.split(":", 1)[1]
+                index = i
+                break
+
+        if index is None:
+            if ":" in selected or "::" in selected:
+                QMessageBox.critical(self, "EVA Error", f"Could not locate the file for: {selected}")
+                return
+            index = 0
+
+        if index >= len(self.tsdbs):
+            QMessageBox.critical(self, "EVA Error", f"Could not locate the file for: {selected}")
+            return
+
+        tsdb = self.tsdbs[index]
+        ts = tsdb.getm().get(raw_key)
+        if ts is None:
+            QMessageBox.critical(self, "EVA Error", f"Variable not found in file:\n{raw_key}")
+            return
+        mask = self.get_time_window(ts)
+        if mask is not None and np.any(mask):
+            x = self.apply_filters(ts)[mask]
+            t = ts.t[mask]
+            ts_for_evm = TimeSeries(ts.name, t, x)
+            local_db = TsDB()
+            local_db.add(ts_for_evm)
+        else:
+            local_db = tsdb
+        dlg = EVMWindow(local_db, ts.name, self)
+        dlg.exec()
+
+    def apply_dark_palette(self):
+
+        app = QApplication.instance()
+        # Reuse the stored Fusion style to avoid Qt owning temporary objects
+        app.setStyle(self._fusion_style)
+        # Apply to this window as well so existing widgets refresh
+        self.setStyle(self._fusion_style)
+
+
+        dark_palette = QPalette()
+        dark_palette.setColor(QPalette.Window, QColor("#31363b"))
+        dark_palette.setColor(QPalette.WindowText, QColor("#eff0f1"))
+        dark_palette.setColor(QPalette.Base, QColor("#232629"))
+        dark_palette.setColor(QPalette.AlternateBase, QColor("#31363b"))
+        dark_palette.setColor(QPalette.ToolTipBase, QColor("#eff0f1"))
+        dark_palette.setColor(QPalette.ToolTipText, QColor("#31363b"))
+        dark_palette.setColor(QPalette.Text, QColor("#eff0f1"))
+        dark_palette.setColor(QPalette.Button, QColor("#31363b"))
+        dark_palette.setColor(QPalette.ButtonText, QColor("#eff0f1"))
+        dark_palette.setColor(QPalette.BrightText, Qt.white)
+        dark_palette.setColor(QPalette.Link, QColor("#3daee9"))
+        dark_palette.setColor(QPalette.Highlight, QColor("#3daee9"))
+        dark_palette.setColor(QPalette.HighlightedText, QColor("#31363b"))
+
+
+
+        app.setPalette(dark_palette)
+        self.setPalette(dark_palette)
+        app.setStyleSheet(
+            "QToolTip { color: #31363b; background-color: #3daee9; border: 1px solid #31363b; }"
+        )
+        
+        import matplotlib.pyplot as plt
+        plt.style.use("dark_background")
+
+        # Keep the embedded Plotly background dark to avoid a light border
+        self.plot_view.page().setBackgroundColor(QColor("#31363b"))
+        self.plot_view.setStyleSheet("background-color:#31363b;border:0px;")
+
+    def apply_light_palette(self):
+        app = QApplication.instance()
+        if app is None:  # safety net
+            raise RuntimeError("No QApplication running")
+
+        app.setStyle(self._fusion_style)
+        self.setStyle(self._fusion_style)
+
+
+        light_palette = QPalette()
+        light_palette.setColor(QPalette.Window, QColor("#eff0f1"))
+        light_palette.setColor(QPalette.WindowText, QColor("#31363b"))
+        light_palette.setColor(QPalette.Base, QColor("#fcfcfc"))
+        light_palette.setColor(QPalette.AlternateBase, QColor("#e5e5e5"))
+        light_palette.setColor(QPalette.ToolTipBase, QColor("#31363b"))
+        light_palette.setColor(QPalette.ToolTipText, QColor("#eff0f1"))
+        light_palette.setColor(QPalette.Text, QColor("#31363b"))
+        light_palette.setColor(QPalette.Button, QColor("#e5e5e5"))
+        light_palette.setColor(QPalette.ButtonText, QColor("#31363b"))
+        light_palette.setColor(QPalette.BrightText, Qt.white)
+        light_palette.setColor(QPalette.Link, QColor("#2a82da"))
+        light_palette.setColor(QPalette.Highlight, QColor("#2a82da"))
+        light_palette.setColor(QPalette.HighlightedText, QColor("#ffffff"))
+
+        app.setPalette(light_palette)
+        self.setPalette(light_palette)
+        app.setStyleSheet(
+            "QToolTip { color: #31363b; background-color: #2a82da; border: 1px solid #31363b; }"
+        )
+
+        # And if you also use matplotlib in the same process:
+        import matplotlib.pyplot as plt
+        plt.style.use("default")
+
+        # Restore the web view background for the light theme
+        self.plot_view.page().setBackgroundColor(QColor("#eff0f1"))
+        self.plot_view.setStyleSheet("background-color:#eff0f1;border:0px;")
+
+
+    def toggle_dark_theme(self, state):
+
+        # ``state`` comes from the checkbox signal but using ``isChecked`` is
+        # more robust across Qt bindings.
+        if self.theme_switch.isChecked():
+            self.apply_dark_palette()
+        else:
+            self.apply_light_palette()
+        # Refresh any open Matplotlib canvases so the new palette is used
+        for canvas in self.findChildren(FigureCanvasQTAgg):
+            canvas.draw()
+
+    def _on_engine_changed(self, text):
+        """Update layout when the plotting engine selection changes."""
+        engine = text.lower()
+        if engine != "default" and self._mpl_canvas is not None:
+            self.right_outer_layout.removeWidget(self._mpl_canvas)
+            self._mpl_canvas.setParent(None)
+            self._mpl_canvas = None
+        if self.embed_plot_cb.isChecked():
+            # Refresh layout so the appropriate widget is shown
+            self.toggle_embed_layout(True)
+
+    def toggle_embed_layout(self, state):
+        """Re-arrange layout when the embed checkbox is toggled."""
+        checked = self.embed_plot_cb.isChecked()
+
+        # Widgets that are moved between the main controls column and the
+        # additional column when the plot is embedded.
+        extra_groups = [
+            self.calc_group,
+            self.freq_group,
+            self.tools_group,
+        ]
+
+        if checked:
+            if self.extra_widget.parent() is None:
+                self.top_row_layout.addWidget(self.extra_widget)
+
+            if self.progress.parent() is self.controls_widget:
+                self.controls_layout.removeWidget(self.progress)
+            if self.progress.parent() is self.progress_transform_row:
+                self.progress_transform_row.removeWidget(self.progress)
+            if self.file_ctrls_layout.indexOf(self.progress) == -1:
+
+                idx = self.file_ctrls_layout.indexOf(self.theme_embed_widget)
+                if idx == -1:
+                    self.file_ctrls_layout.addWidget(self.progress)
+                else:
+                    self.file_ctrls_layout.insertWidget(idx, self.progress)
+
+
+            if self.transform_group.parent() is self.controls_widget:
+                self.controls_layout.removeWidget(self.transform_group)
+            if self.progress_transform_row.indexOf(self.transform_group) == -1:
+                self.progress_transform_row.addWidget(self.transform_group)
+            if self.extra_layout.indexOf(self.progress_transform_row) == -1:
+                self.extra_layout.insertLayout(0, self.progress_transform_row)
+
+            if self.extra_layout.indexOf(self.extra_stretch) != -1:
+                self.extra_layout.removeItem(self.extra_stretch)
+
+            idx_freq = self.controls_layout.indexOf(self.freq_group)
+            idx_tools = self.controls_layout.indexOf(self.tools_group)
+
+            for g in extra_groups:
+                if g.parent() is self.controls_widget:
+                    self.controls_layout.removeWidget(g)
+                    self.extra_layout.addWidget(g)
+
+            if self.analysis_group.parent() is self.extra_widget:
+                self.extra_layout.removeWidget(self.analysis_group)
+            if idx_freq == -1:
+                idx_freq = self.controls_layout.count()
+            self.controls_layout.insertWidget(idx_freq, self.analysis_group)
+
+            if self.plot_group.parent() is self.extra_widget:
+                self.extra_layout.removeWidget(self.plot_group)
+            if idx_tools == -1:
+                idx_tools = self.controls_layout.count()
+            self.controls_layout.insertWidget(idx_tools, self.plot_group)
+
+
+
+
+            self.extra_layout.addItem(self.extra_stretch)
+            if self.plot_engine_combo.currentText().lower() == "default" and self._mpl_canvas is not None:
+                self._mpl_canvas.show()
+                self.plot_view.hide()
+            else:
+                self.plot_view.show()
+                if self._mpl_canvas is not None:
+                    self._mpl_canvas.hide()
+        else:
+            self.plot_view.hide()
+            if self._mpl_canvas is not None:
+                self._mpl_canvas.hide()
+            if self.plot_view.parent() is self.extra_widget:
+                self.extra_layout.removeWidget(self.plot_view)
+                self.right_outer_layout.addWidget(self.plot_view)
+            if self.extra_widget.parent() is not None:
+                self.top_row_layout.removeWidget(self.extra_widget)
+                self.extra_widget.setParent(None)
+
+
+            if self.extra_layout.indexOf(self.progress_transform_row) != -1:
+                self.extra_layout.removeItem(self.progress_transform_row)
+            if self.progress_transform_row.indexOf(self.transform_group) != -1:
+                self.progress_transform_row.removeWidget(self.transform_group)
+
+            if self.file_ctrls_layout.indexOf(self.progress) != -1:
+                self.file_ctrls_layout.removeWidget(self.progress)
+            self.controls_layout.insertWidget(1, self.progress)
+
+            for g in [self.freq_group, self.tools_group, self.transform_group, self.calc_group]:
+                if g.parent() is self.extra_widget:
+                    self.extra_layout.removeWidget(g)
+                    g.setParent(self.controls_widget)
+                    self.controls_layout.addWidget(g)
+
+            if self.controls_layout.indexOf(self.analysis_group) != -1:
+                self.controls_layout.removeWidget(self.analysis_group)
+            self.controls_layout.addWidget(self.analysis_group)
+
+            if self.controls_layout.indexOf(self.plot_group) != -1:
+                self.controls_layout.removeWidget(self.plot_group)
+            self.controls_layout.addWidget(self.plot_group)
+
+
+            if self.extra_layout.indexOf(self.extra_stretch) != -1:
+                self.extra_layout.removeItem(self.extra_stretch)
+            self.extra_layout.addItem(self.extra_stretch)
+
+class VariableRowWidget(QWidget):
+    rename_requested = Signal(str, str)
+
+    def __init__(self, varname, allow_rename=False, parent=None):
+        super().__init__(parent)
+        self._name = varname
+
+        layout = QHBoxLayout(self)
+        self.checkbox = QCheckBox()
+        self.input = QLineEdit()
+        self.input.setFixedWidth(70)
+        self.label = QLabel(varname)
+
+        layout.addWidget(self.checkbox)
+        layout.addWidget(self.input)
+        layout.addWidget(self.label)
+
+        if allow_rename:
+            self.rename_btn = QPushButton("Rename")
+            self.rename_btn.setFixedWidth(70)
+            self.rename_btn.clicked.connect(self._prompt_rename)
+            layout.addWidget(self.rename_btn)
+
+        layout.addStretch(1)
+        layout.setContentsMargins(2, 2, 2, 2)
+        self.setLayout(layout)
+
+    def _prompt_rename(self):
+        new_name, ok = QInputDialog.getText(
+            self,
+            "Rename Variable",
+            "New variable name",
+            text=self._name,
+        )
+        if ok and new_name and new_name != self._name:
+            self.rename_requested.emit(self._name, new_name)
+
+class VariableTab(QWidget):
+    """VariableTab with search and select-all functionality."""
+    checklist_updated = Signal()
+
+    def __init__(self, label, variables, user_var_set=None, allow_rename=False, rename_callback=None):
+        super().__init__()
+        self.all_vars = sorted(list(variables))
+        self.user_var_set = user_var_set or set()
+        self.allow_rename = allow_rename
+        self.rename_callback = rename_callback
+        self.checkboxes = {}
+        self.inputs = {}
+        self._checked_state = {}
+        self._input_state = {}
+        layout = QVBoxLayout(self)
+        # -- Search and Select All row --
+        top_row = QHBoxLayout()
+        self.search_box = QLineEdit()
+        self.search_box.setPlaceholderText("Search…")
+        top_row.addWidget(self.search_box)
+        self.select_all_btn = QPushButton("Select All")
+        self.unselect_all_btn = QPushButton("Unselect All")
+        top_row.addWidget(self.select_all_btn)
+        top_row.addWidget(self.unselect_all_btn)
+        layout.addLayout(top_row)
+        # -- Scrollable area for variable checkboxes --
+        scroll = QScrollArea()
+        scroll.setWidgetResizable(True)
+        self.inner = QWidget()
+        self.inner_layout = QVBoxLayout(self.inner)
+        self._populate_checkboxes(self.all_vars)
+        scroll.setWidget(self.inner)
+        layout.addWidget(scroll)
+        # Connections
+        self.select_all_btn.clicked.connect(lambda: self.set_all(True))
+        self.unselect_all_btn.clicked.connect(lambda: self.set_all(False))
+        self.search_box.textChanged.connect(self._search_update)
+    def _populate_checkboxes(self, vars_to_show):
+        """Populate the scroll area with VariableRowWidget entries."""
+        # Preserve existing states
+        for var, cb in self.checkboxes.items():
+            self._checked_state[var] = cb.isChecked()
+            self._input_state[var] = self.inputs[var].text()
+
+        # Clear layout
+        for i in reversed(range(self.inner_layout.count())):
+            widget = self.inner_layout.takeAt(i).widget()
+            if widget:
+                widget.deleteLater()
+        self.checkboxes.clear()
+        self.inputs.clear()
+
+        for var in vars_to_show:
+            row = VariableRowWidget(var, allow_rename=self.allow_rename)
+            if var in self.user_var_set:
+                row.label.setStyleSheet("color: #2277bb;")
+            if self.allow_rename and self.rename_callback:
+                row.rename_requested.connect(self.rename_callback)
+            self.inner_layout.addWidget(row)
+            self.checkboxes[var] = row.checkbox
+            self.inputs[var] = row.input
+            if var in self._checked_state:
+                row.checkbox.setChecked(self._checked_state[var])
+            if var in self._input_state:
+                row.input.setText(self._input_state[var])
+
+        self.inner_layout.addStretch()
+        self.checklist_updated.emit()
+    def _search_update(self, text):
+        terms = _parse_search_terms(text)
+        if not terms:
+            vars_to_show = self.all_vars
+        else:
+            vars_to_show = [v for v in self.all_vars if _matches_terms(v, terms)]
+        self._populate_checkboxes(vars_to_show)
+    def selected_variables(self):
+        return [var for var, cb in self.checkboxes.items() if cb.isChecked()]
+    def set_all(self, value):
+        for cb in self.checkboxes.values():
+            cb.setChecked(value)
+
+class StatsDialog(QDialog):
+    """Qt table dialog with copy and plotting features."""
+
+    def __init__(self, series_info, parent=None):
+        super().__init__(parent)
+        self.setWindowTitle("Statistics Table")
+        self.setWindowFlag(Qt.Window)
+        # allow maximizing the statistics window
+        self.setWindowFlags(self.windowFlags() | Qt.WindowMaximizeButtonHint)
+        self.resize(900, 600)
+
+        self.series_info = series_info
+        self.ts_dict: dict[str, tuple[np.ndarray, np.ndarray]] = {}
+        self.selected_columns: set[int] = set()
+
+        main_layout = QVBoxLayout(self)
+
+        order_layout = QHBoxLayout()
+        order_layout.addWidget(QLabel("Load order:"))
+        self.order_combo = QComboBox()
+        self.order_combo.addItems(["Files → Variables", "Variables → Files"])
+        order_layout.addWidget(self.order_combo)
+        order_layout.addStretch()
+        main_layout.addLayout(order_layout)
+
+        # Frequency filter controls
+        freq_group = QGroupBox("Frequency Filter")
+        freq_layout = QGridLayout(freq_group)
+        self.filter_none_rb = QRadioButton("None")
+        self.filter_lowpass_rb = QRadioButton("Low-pass")
+        self.filter_highpass_rb = QRadioButton("High-pass")
+        self.filter_bandpass_rb = QRadioButton("Band-pass")
+        self.filter_bandblock_rb = QRadioButton("Band-block")
+        self.filter_none_rb.setChecked(True)
+        self.lowpass_cutoff = QLineEdit("0.01")
+        self.highpass_cutoff = QLineEdit("0.1")
+        self.bandpass_low = QLineEdit("0.0")
+        self.bandpass_high = QLineEdit("0.0")
+        self.bandblock_low = QLineEdit("0.0")
+        self.bandblock_high = QLineEdit("0.0")
+        row = 0
+        freq_layout.addWidget(self.filter_none_rb, row, 0, 1, 2)
+        row += 1
+        freq_layout.addWidget(self.filter_lowpass_rb, row, 0)
+        freq_layout.addWidget(QLabel("below"), row, 1)
+        freq_layout.addWidget(self.lowpass_cutoff, row, 2)
+        freq_layout.addWidget(QLabel("Hz"), row, 3)
+        row += 1
+        freq_layout.addWidget(self.filter_highpass_rb, row, 0)
+        freq_layout.addWidget(QLabel("above"), row, 1)
+        freq_layout.addWidget(self.highpass_cutoff, row, 2)
+        freq_layout.addWidget(QLabel("Hz"), row, 3)
+        row += 1
+        freq_layout.addWidget(self.filter_bandpass_rb, row, 0)
+        freq_layout.addWidget(QLabel("between"), row, 1)
+        freq_layout.addWidget(self.bandpass_low, row, 2)
+        freq_layout.addWidget(QLabel("Hz and"), row, 3)
+        freq_layout.addWidget(self.bandpass_high, row, 4)
+        freq_layout.addWidget(QLabel("Hz"), row, 5)
+        row += 1
+        freq_layout.addWidget(self.filter_bandblock_rb, row, 0)
+        freq_layout.addWidget(QLabel("between"), row, 1)
+        freq_layout.addWidget(self.bandblock_low, row, 2)
+        freq_layout.addWidget(QLabel("Hz and"), row, 3)
+        freq_layout.addWidget(self.bandblock_high, row, 4)
+        freq_layout.addWidget(QLabel("Hz"), row, 5)
+        main_layout.addWidget(freq_group)
+
+        hline_layout = QHBoxLayout()
+        hline_layout.addWidget(QLabel("Histogram lines:"))
+        self.hist_lines_edit = QLineEdit()
+        self.hist_lines_edit.setPlaceholderText("e.g. 1.0, 2.5")
+        hline_layout.addWidget(self.hist_lines_edit)
+        self.hist_show_text_cb = QCheckBox("Show bar text")
+        self.hist_show_text_cb.setChecked(True)
+        hline_layout.addWidget(self.hist_show_text_cb)
+        hline_layout.addStretch()
+        main_layout.addLayout(hline_layout)
+
+        self.table = QTableWidget()
+        self.table.setSelectionBehavior(QAbstractItemView.SelectRows)
+        self.table.setSelectionMode(QAbstractItemView.ExtendedSelection)
+        # Sorting is enabled, but will be temporarily disabled while
+        # populating the table to avoid row mixing
+        self.table.setSortingEnabled(True)
+        header = self.table.horizontalHeader()
+        header.setSectionResizeMode(QHeaderView.Interactive)
+        header.setStretchLastSection(True)
+        header.setContextMenuPolicy(Qt.CustomContextMenu)
+        header.customContextMenuRequested.connect(self._header_right_click)
+        main_layout.addWidget(self.table, stretch=2)
+
+        plot_layout = QVBoxLayout()
+        self.line_fig = Figure(figsize=(5, 3))
+        self.line_canvas = FigureCanvasQTAgg(self.line_fig)
+        hist_layout = QHBoxLayout()
+        self.hist_fig_rows = Figure(figsize=(4, 3))
+        self.hist_canvas_rows = FigureCanvasQTAgg(self.hist_fig_rows)
+        self.hist_fig_cols = Figure(figsize=(4, 3))
+        self.hist_canvas_cols = FigureCanvasQTAgg(self.hist_fig_cols)
+        plot_layout.addWidget(self.line_canvas)
+        hist_layout.addWidget(self.hist_canvas_rows)
+        hist_layout.addWidget(self.hist_canvas_cols)
+        plot_layout.addLayout(hist_layout)
+        main_layout.addLayout(plot_layout, stretch=3)
+
+        btn_row = QHBoxLayout()
+        btn_row.addStretch()
+        self.copy_btn = QPushButton("Copy as TSV")
+        self.copy_btn.clicked.connect(self.copy_as_tsv)
+        btn_row.addWidget(self.copy_btn)
+        main_layout.addLayout(btn_row)
+
+        self._connect_signals()
+        self.update_data()
+
+    def _connect_signals(self):
+        for w in [self.filter_none_rb, self.filter_lowpass_rb, self.filter_highpass_rb,
+                  self.filter_bandpass_rb, self.filter_bandblock_rb]:
+            w.toggled.connect(self.update_data)
+        for e in [self.lowpass_cutoff, self.highpass_cutoff,
+                   self.bandpass_low, self.bandpass_high,
+                   self.bandblock_low, self.bandblock_high]:
+            e.editingFinished.connect(self.update_data)
+        self.hist_lines_edit.editingFinished.connect(self.update_plots)
+        self.hist_show_text_cb.toggled.connect(self.update_plots)
+        self.order_combo.currentIndexChanged.connect(self.update_data)
+        self.table.selectionModel().selectionChanged.connect(self.update_plots)
+
+    @staticmethod
+    def _uniq(names: list[str]) -> list[str]:
+        if len(names) <= 1:
+            return [""] * len(names)
+        pre = os.path.commonprefix(names)
+        suf = os.path.commonprefix([n[::-1] for n in names])[::-1]
+        out = []
+        for n in names:
+            u = n[len(pre):] if pre else n
+            u = u[:-len(suf)] if suf and u.endswith(suf) else u
+            out.append(u or "(all)")
+        return out
+
+    def _apply_filter(self, t: np.ndarray, x: np.ndarray) -> np.ndarray:
+        mode = "none"
+        if self.filter_lowpass_rb.isChecked():
+            mode = "lowpass"
+        elif self.filter_highpass_rb.isChecked():
+            mode = "highpass"
+        elif self.filter_bandpass_rb.isChecked():
+            mode = "bandpass"
+        elif self.filter_bandblock_rb.isChecked():
+            mode = "bandblock"
+        nanmask = ~np.isnan(x)
+        if not np.any(nanmask):
+            return x
+        valid_idx = np.where(nanmask)[0]
+        x_valid = x[valid_idx]
+        t_valid = t[valid_idx]
+        x_filt = x_valid
+        try:
+            dt = np.median(np.diff(t_valid))
+            if mode == "lowpass":
+                fc = float(self.lowpass_cutoff.text() or 0)
+                if fc > 0 and len(x_valid) > 1:
+                    x_filt = qats.signal.lowpass(x_valid, dt, fc)
+            elif mode == "highpass":
+                fc = float(self.highpass_cutoff.text() or 0)
+                if fc > 0 and len(x_valid) > 1:
+                    x_filt = qats.signal.highpass(x_valid, dt, fc)
+            elif mode == "bandpass":
+                flow = float(self.bandpass_low.text() or 0)
+                fupp = float(self.bandpass_high.text() or 0)
+                if flow > 0 and fupp > flow and len(x_valid) > 1:
+                    x_filt = qats.signal.bandpass(x_valid, dt, flow, fupp)
+            elif mode == "bandblock":
+                flow = float(self.bandblock_low.text() or 0)
+                fupp = float(self.bandblock_high.text() or 0)
+                if flow > 0 and fupp > flow and len(x_valid) > 1:
+                    x_filt = qats.signal.bandblock(x_valid, dt, flow, fupp)
+        except Exception:
+            pass
+        x_out = np.full_like(x, np.nan)
+        x_out[valid_idx] = x_filt
+        return x_out
+
+    def update_data(self):
+        stats_rows = []
+        stat_cols = []
+        self.ts_dict = {}
+
+        # Temporarily disable sorting while populating the table to avoid
+        # rows being rearranged mid-update. Sorting will be re-enabled at
+        # the end of this method.
+        sorting_was_enabled = self.table.isSortingEnabled()
+        if sorting_was_enabled:
+            self.table.setSortingEnabled(False)
+
+        if self.filter_lowpass_rb.isChecked():
+            f_lbl = f"Low-pass ({self.lowpass_cutoff.text()} Hz)"
+        elif self.filter_highpass_rb.isChecked():
+            f_lbl = f"High-pass ({self.highpass_cutoff.text()} Hz)"
+        elif self.filter_bandpass_rb.isChecked():
+            f_lbl = f"Band-pass ({self.bandpass_low.text()}-{self.bandpass_high.text()} Hz)"
+        elif self.filter_bandblock_rb.isChecked():
+            f_lbl = f"Band-block ({self.bandblock_low.text()}-{self.bandblock_high.text()} Hz)"
+        else:
+            f_lbl = "None"
+
+        series_info = self.series_info
+        if self.order_combo.currentIndex() == 1:
+
+            # Variables → Files: preserve file list order using ``file_idx``
+            series_info = sorted(series_info, key=lambda i: (i["var"], i["file_idx"]))
+        else:
+            # Files → Variables: maintain order of files as loaded
+            series_info = sorted(series_info, key=lambda i: (i["file_idx"], i["var"]))
+
+
+        for info in series_info:
+            t = info["t"]
+            x = info["x"]
+            y = self._apply_filter(t, x)
+            ts_tmp = TimeSeries("tmp", t, y)
+            stats = ts_tmp.stats()
+            if not stat_cols:
+                stat_cols = list(stats.keys())
+            row = [info["file"], info["uniq_file"], info["var"], "", f_lbl]
+            for c in stat_cols:
+                v = stats[c]
+                if c.lower() == "start" and len(t):
+                    v = t[0]
+                elif c.lower() == "end" and len(t):
+                    v = t[-1]
+                if isinstance(v, float):
+                    v = float(np.format_float_positional(v, precision=4, unique=False, trim="k"))
+                row.append(v)
+            stats_rows.append(row)
+            sid = f"{info['file']}::{info['var']}"
+            self.ts_dict[sid] = (t, y)
+
+        var_uniq = self._uniq([info["var"] for info in series_info])
+        for row, vu in zip(stats_rows, var_uniq):
+            row[3] = vu
+
+        headers = ["File", "Uniqueness", "Variable", "VarUniqueness", "Filter"] + stat_cols
+        self.table.setRowCount(len(stats_rows))
+        self.table.setColumnCount(len(headers))
+        self.table.setHorizontalHeaderLabels(headers)
+        for i, row in enumerate(stats_rows):
+            for j, val in enumerate(row):
+
+                text = str(val)
+                if isinstance(val, (int, float)):
+                    item = SortableTableWidgetItem(text)
+                    item.setData(Qt.ItemDataRole.UserRole, float(val))
+                else:
+                    item = QTableWidgetItem(text)
+
+                self.table.setItem(i, j, item)
+
+        self.selected_columns.clear()
+        for col in range(5, self.table.columnCount()):
+            self.selected_columns.add(col)
+            break
+        self.update_plots()
+
+        # Restore previous sorting state after table population
+        if sorting_was_enabled:
+            self.table.setSortingEnabled(True)
+
+    def _header_right_click(self, pos):
+        header = self.table.horizontalHeader()
+        section = header.logicalIndexAt(pos)
+        if section >= 5:
+            self.toggle_column(section)
+
+    def toggle_column(self, section: int):
+        if section < 5:
+            return
+        if section in self.selected_columns:
+            self.selected_columns.remove(section)
+        else:
+            self.selected_columns.add(section)
+        self.update_plots()
+
+    def keyPressEvent(self, event):
+        if event.matches(QKeySequence.Copy):
+            self.copy_as_tsv()
+            event.accept()
+        else:
+            super().keyPressEvent(event)
+
+    def copy_as_tsv(self):
+        selected = sorted({idx.row() for idx in self.table.selectionModel().selectedRows()})
+        if selected:
+            rows = selected
+        else:
+            rows = range(self.table.rowCount())
+        lines = ["\t".join([self.table.horizontalHeaderItem(c).text() for c in range(self.table.columnCount())])]
+        for r in rows:
+            vals = [self.table.item(r, c).text() for c in range(self.table.columnCount())]
+            lines.append("\t".join(vals))
+        QGuiApplication.clipboard().setText("\n".join(lines))
+
+    def update_plots(self):
+        sel_rows = [idx.row() for idx in self.table.selectionModel().selectedRows()]
+        if not sel_rows:
+            sel_rows = [0] if self.table.rowCount() else []
+        if not sel_rows:
+            return
+
+        show_text = self.hist_show_text_cb.isChecked()
+        import matplotlib.pyplot as plt
+        from matplotlib import colors as mcolors
+
+        all_rows = list(range(self.table.rowCount()))
+
+        self.line_fig.clear()
+        ax = self.line_fig.add_subplot(111)
+        for r in sel_rows:
+            file = self.table.item(r, 0).text()
+            var = self.table.item(r, 2).text()
+            sid = f"{file}::{var}"
+            data = self.ts_dict.get(sid)
+            if not data:
+                continue
+            t, y = data
+            label = var
+            if file and len(self.ts_dict) > 1:
+                label = f"{file}::{var}"
+            ax.plot(t, y, label=label)
+        ax.set_xlabel("Time")
+        ax.set_ylabel("Value")
+        ax.legend()
+        ax.grid(True)
+        self.line_canvas.draw()
+
+        self.hist_fig_rows.clear()
+        axh = self.hist_fig_rows.add_subplot(111)
+        for r in sel_rows:
+            file = self.table.item(r, 0).text()
+            var = self.table.item(r, 2).text()
+            sid = f"{file}::{var}"
+            data = self.ts_dict.get(sid)
+            if data:
+                _, y = data
+                counts, bins, patches = axh.hist(
+                    y, bins=30, alpha=0.5, label=var
+                )
+                if show_text:
+                    for count, patch in zip(counts, patches):
+                        axh.text(
+                            patch.get_x() + patch.get_width() / 2,
+                            patch.get_height() / 2,
+                            str(int(count)),
+                            ha="center",
+                            va="center",
+                            fontsize=8,
+                            color="black",
+                        )
+        axh.set_xlabel("Value")
+        axh.set_ylabel("Frequency")
+        axh.legend()
+        axh.grid(True)
+        self.hist_canvas_rows.draw()
+
+        self.hist_fig_cols.clear()
+        axc = self.hist_fig_cols.add_subplot(111)
+        max_y = 0
+        rows_idx = np.arange(len(all_rows))
+        ncols = len(self.selected_columns) if self.selected_columns else 1
+        bar_w = 0.8 / ncols
+        bars_by_col = []
+        for i, c in enumerate(sorted(self.selected_columns)):
+            vals = []
+            uniq_labels = []
+            for r in all_rows:
+                item = self.table.item(r, c)
+                if item is None:
+                    continue
+                try:
+                    vals.append(float(item.text()))
+                except ValueError:
+                    vals.append(np.nan)
+                u_file = self.table.item(r, 1).text()
+                u_var = self.table.item(r, 3).text()
+                label = u_file
+                if u_var:
+                    label = f"{label}\n{u_var}" if label else u_var
+                uniq_labels.append(label)
+            if not any(np.isfinite(vals)):
+                continue
+            offset = (i - (ncols - 1) / 2) * bar_w
+            bars = axc.bar(rows_idx + offset, vals, width=bar_w, alpha=0.7, label=self.table.horizontalHeaderItem(c).text())
+            bars_by_col.append(bars)
+            max_y = max(max_y, np.nanmax(vals))
+            if show_text:
+                for bar, label in zip(bars, uniq_labels):
+                    axc.text(
+                        bar.get_x() + bar.get_width() / 2,
+                        bar.get_height() / 2,
+                        label,
+                        ha="center",
+                        va="center",
+                        rotation=90,
+                        fontsize=8,
+                        color="black",
+                    )
+
+        # Highlight selected rows with a color not already used
+
+        used_colors = {mcolors.to_hex(bar.get_facecolor()) for bc in bars_by_col for bar in bc}
+        candidates = ["red", "magenta", "cyan", "yellow", "black"]
+        highlight = next((c for c in candidates if mcolors.to_hex(c) not in used_colors), "red")
+
+        for bc in bars_by_col:
+            for r in sel_rows:
+                if r < len(bc):
+                    bc[r].set_facecolor(highlight)
+        lines_text = self.hist_lines_edit.text()
+        hvals = []
+        for token in re.split(r'[ ,]+', lines_text.strip()):
+            if not token:
+                continue
+            try:
+                hvals.append(float(token))
+            except ValueError:
+                pass
+
+        for v in hvals:
+            axc.axhline(v, color="red", linestyle="--")
+
+        ylim_top = max([max_y] + hvals) if (max_y or hvals) else None
+        axc.set_xlabel("Row")
+        axc.set_ylabel("Value")
+        axc.set_xticks(rows_idx)
+        axc.set_xticklabels([self.table.item(r, 0).text() for r in all_rows], rotation=90)
+        if self.selected_columns:
+            axc.legend()
+        if ylim_top is not None:
+            axc.set_ylim(top=ylim_top * 1.1)
+        axc.grid(True, axis="y")
+        self.hist_canvas_cols.draw()
+
+class EVMWindow(QDialog):
+    def __init__(self, tsdb, var_name, parent=None):
+        super().__init__(parent)
+        self.setWindowTitle(f"Extreme Value Analysis - {var_name}")
+        self.resize(800, 600)
+
+        self.ts = tsdb.getm()[var_name]
+        self.x = self.ts.x
+        self.t = self.ts.t
+
+        self.tail_combo = QComboBox()
+        self.tail_combo.addItems(["upper", "lower"])
+        self.tail_combo.setCurrentText("upper")
+
+        suggested = 0.8 * np.max(self.x)
+        self.threshold_spin = QDoubleSpinBox()
+        self.threshold_spin.setMaximum(10000000000)
+        self.threshold_spin.setMinimum(float(np.min(self.x)))
+        self.threshold_spin.setDecimals(4)
+        self.threshold_spin.setValue(round(suggested, 4))
+        self.threshold_spin.setKeyboardTracking(False)
+
+        # Determine an initial reasonable threshold
+        threshold = self._auto_threshold(suggested, self.tail_combo.currentText())
+        self.threshold_spin.setValue(round(threshold, 4))
+        self.threshold_spin.editingFinished.connect(self.on_manual_threshold)
+
+        self._manual_threshold = threshold
+
+        #
+
+        main_layout = QVBoxLayout(self)
+
+        self.inputs_widget = QWidget()
+        self.result_text = QTextEdit()
+        self.result_text.setReadOnly(True)
+        self.plot_area = QWidget()
+        self.plot_layout = QVBoxLayout(self.plot_area)
+        self.fig = Figure(figsize=(6, 4))
+        self.fig_canvas = FigureCanvasQTAgg(self.fig)
+        self.plot_layout.addWidget(self.fig_canvas)
+        self._evm_ran = False
+
+
+        self.build_inputs()
+
+
+        main_layout.addWidget(self.inputs_widget)
+        main_layout.addWidget(self.result_text, stretch=1)
+        main_layout.addWidget(self.plot_area, stretch=2)
+
+        # Show initial time series with the suggested threshold
+        self.plot_timeseries_with_threshold(threshold)
+
+    def _auto_threshold(self, start_thresh, tail):
+        x = self.x
+        threshold = start_thresh
+        attempts = 0
+
+        mean_val = np.mean(x)
+        cross_type = np.greater if tail == "upper" else np.less
+        cross_indices = np.where(np.diff(cross_type(x, mean_val)))[0]
+        if cross_indices.size == 0 or cross_indices[-1] != len(x) - 1:
+            cross_indices = np.append(cross_indices, len(x) - 1)
+
+        while attempts < 10:
+            clustered_peaks = []
+            for i in range(len(cross_indices) - 1):
+                segment = x[cross_indices[i] : cross_indices[i + 1]]
+                peak = np.max(segment) if tail == "upper" else np.min(segment)
+                if (tail == "upper" and peak > threshold) or (
+                    tail == "lower" and peak < threshold
+                ):
+                    clustered_peaks.append(peak)
+            if len(clustered_peaks) >= 10:
+                break
+            threshold *= 0.95 if tail == "upper" else 1.05
+            attempts += 1
+
+        return threshold
+
+    def plot_timeseries_with_threshold(self, threshold):
+
+        self.fig.clear()
+        ax = self.fig.add_subplot(111)
+
+        ax.plot(self.t, self.x, label="Time series")
+        ax.axhline(threshold, color="red", linestyle="--", label="Threshold")
+        ax.set_title("Time Series")
+        ax.set_xlabel("Time")
+        ax.set_ylabel(self.ts.name)
+        ax.grid(True)
+        ax.legend()
+        self.fig_canvas.draw()
+
+    def _cluster_exceedances(self, threshold, tail):
+        x = self.x
+
+        mean_val = np.mean(x)
+        cross_type = np.greater if tail == "upper" else np.less
+        cross_indices = np.where(np.diff(cross_type(x, mean_val)))[0]
+        if cross_indices.size == 0 or cross_indices[-1] != len(x) - 1:
+            cross_indices = np.append(cross_indices, len(x) - 1)
+
+        clustered_peaks = []
+        for i in range(len(cross_indices) - 1):
+            segment = x[cross_indices[i] : cross_indices[i + 1]]
+            peak = np.max(segment) if tail == "upper" else np.min(segment)
+            if (tail == "upper" and peak > threshold) or (
+                tail == "lower" and peak < threshold
+            ):
+                clustered_peaks.append(peak)
+        return clustered_peaks, cross_indices
+
+    def on_manual_threshold(self):
+        self.threshold_spin.interpretText()
+        threshold = self.threshold_spin.value()
+
+        # ensure the spin box keeps the manually entered value
+        self.threshold_spin.setValue(threshold)
+
+        self._manual_threshold = threshold
+
+        self.plot_timeseries_with_threshold(threshold)
+        peaks, _ = self._cluster_exceedances(threshold, self.tail_combo.currentText())
+        self.result_text.setPlainText(f"Exceedances used: {len(peaks)}")
+        self._evm_ran = False
+
+    def on_calc_threshold(self):
+        tail = self.tail_combo.currentText()
+        suggested = 0.8 * np.max(self.x) if tail == "upper" else 0.8 * np.min(self.x)
+        threshold = self._auto_threshold(suggested, tail)
+        self.threshold_spin.setValue(round(threshold, 4))
+        self.plot_timeseries_with_threshold(threshold)
+
+    def build_inputs(self):
+        layout = QGridLayout(self.inputs_widget)
+
+        layout.addWidget(QLabel("Distribution: Generalized Pareto"), 0, 0, 1, 3)
+
+        layout.addWidget(QLabel("Threshold:"), 1, 0)
+        layout.addWidget(self.threshold_spin, 1, 1)
+        self.calc_threshold_btn = QPushButton("Calc Threshold")
+        self.calc_threshold_btn.clicked.connect(self.on_calc_threshold)
+        layout.addWidget(self.calc_threshold_btn, 1, 2)
+
+        self.ci_spin = QDoubleSpinBox()
+        self.ci_spin.setDecimals(1)
+        self.ci_spin.setValue(95.0)
+        layout.addWidget(QLabel("Extremes to analyse:"), 2, 0)
+        layout.addWidget(self.tail_combo, 2, 1)
+
+        layout.addWidget(QLabel("Confidence level (%):"), 3, 0)
+        layout.addWidget(self.ci_spin, 3, 1)
+        self.ci_spin.valueChanged.connect(self.on_ci_changed)
+
+        run_btn = QPushButton("Run EVM")
+        run_btn.clicked.connect(self.run_evm)
+        layout.addWidget(run_btn, 4, 0, 1, 3)
+
+    def run_evm(self):
+
+        from scipy.stats import genpareto
+
+        x = self.x
+        t = self.t
+
+        tail = self.tail_combo.currentText()
+
+        threshold = self.threshold_spin.value()
+
+        clustered_peaks, cross_indices = self._cluster_exceedances(threshold, tail)
+
+        if len(clustered_peaks) < 10:
+            QMessageBox.warning(
+                self,
+                "Too Few Points",
+                f"Threshold {threshold:.3f} resulted in only {len(clustered_peaks)} clustered exceedances.",
+            )
+            return
+
+        excesses = np.array(clustered_peaks) - threshold
+        c, loc, scale = genpareto.fit(excesses, floc=0)
+
+        # Diagnostic: warn if shape is too extreme
+        if abs(c) > 1:
+            print(
+                f"Warning: large shape parameter detected (xi = {c:.4f}). Return levels may be unstable."
+            )
+        if c < -1e-6:
+            print("Note: fitted GPD shape xi < 0 indicates a bounded tail.")
+
+        exceed_prob = len(clustered_peaks) / (t[-1] - t[0])
+
+        return_periods = np.array([0.1, 0.5, 1, 3, 5])  # hours
+        return_secs = return_periods * 3600
+        rl = threshold + (scale / c) * ((exceed_prob * return_secs) ** c - 1)
+
+        n_bootstrap = 500
+        boot_levels = []
+        rs = np.random.default_rng()
+
+        for _ in range(n_bootstrap):
+            sample = rs.choice(excesses, size=len(excesses), replace=True)
+            try:
+                bc, _, bscale = genpareto.fit(sample, floc=0)
+                boot_level = threshold + (bscale / bc) * (
+                    (exceed_prob * return_secs) ** bc - 1
+                )
+                boot_levels.append(boot_level)
+            except Exception:
+                continue
+
+        boot_levels = np.array(boot_levels)
+        boot_levels = boot_levels[~np.isnan(boot_levels).any(axis=1)]
+        boot_levels = boot_levels[
+            (boot_levels > -1e6).all(axis=1) & (boot_levels < 1e6).all(axis=1)
+        ]
+
+        if boot_levels.shape[0] > 0:
+            ci_alpha = 100 - self.ci_spin.value()
+            lower_bounds = np.percentile(boot_levels, ci_alpha / 2, axis=0)
+            upper_bounds = np.percentile(boot_levels, 100 - ci_alpha / 2, axis=0)
+        else:
+            lower_bounds = upper_bounds = [np.nan] * len(return_secs)
+
+        units = ""
+        max_val = np.max(x) if tail == "upper" else np.min(x)
+
+        result = f"Extreme value statistics: {self.ts.name}\n\n"
+        result += f"The {return_periods[-2]:.1f} hour return level is\n{rl[-2]:.5f} {units}\n\n"
+        result += f"Fitted GPD parameters:\nSigma: {scale:.4f}\nXi: {c:.4f}\nExceedances used: {len(excesses)}\n"
+        result += f"Total crossings/clusters found: {len(cross_indices) - 1}\n"
+        result += f"Observed maximum value: {max_val:.4f} {units}\n"
+        result += f"Return level unit: {units or 'same as input'}\n\n"
+        result += f"{self.ci_spin.value():.0f}% Confidence Interval:\n"
+        for rp, lo, up in zip(return_periods, lower_bounds, upper_bounds):
+            result += f"{rp:.1f} hr: {lo:.3f} – {up:.3f}\n"
+
+        self.result_text.setPlainText(result)
+
+        self.plot_diagnostics(
+            return_secs,
+            rl,
+            excesses,
+            c,
+            scale,
+            threshold,
+            lower_bounds,
+            upper_bounds,
+        )
+        self._evm_ran = True
+
+    def on_ci_changed(self, value):
+        if self._evm_ran:
+            self.run_evm()
+
+
+    def plot_diagnostics(
+        self,
+        durations,
+        levels,
+        excesses,
+        c,
+        scale,
+        threshold,
+        lower_bounds=None,
+        upper_bounds=None,
+    ):
+        from scipy.stats import genpareto
+
+
+        self.fig.clear()
+        self.fig.set_size_inches(14, 4)
+        ts_ax = self.fig.add_subplot(1, 3, 1)
+        ax = self.fig.add_subplot(1, 3, 2)
+        qax = self.fig.add_subplot(1, 3, 3)
+
+
+        ts_ax.plot(self.t, self.x, label="Time series")
+        ts_ax.axhline(threshold, color="red", linestyle="--", label="Threshold")
+        ts_ax.set_title("Time Series")
+        ts_ax.set_xlabel("Time")
+        ts_ax.set_ylabel(self.ts.name)
+        ts_ax.grid(True)
+        ts_ax.legend()
+        ax.plot(durations / 3600, levels, marker="o", label="Return Level")
+
+        if lower_bounds is not None and upper_bounds is not None:
+            ax.fill_between(
+                durations / 3600,
+                lower_bounds,
+                upper_bounds,
+                color="gray",
+                alpha=0.3,
+                label="Confidence Interval",
+            )
+
+        ax.set_title("Return level plot")
+        ax.set_xlabel("Storm duration (hours)")
+        ax.set_ylabel("Return level")
+        ax.grid(True)
+        ax.legend()
+
+        sorted_empirical = np.sort(excesses)
+        probs = (np.arange(1, len(sorted_empirical) + 1) - 0.5) / len(sorted_empirical)
+        model_quantiles = genpareto.ppf(probs, c, scale=scale)
+
+        qax.scatter(model_quantiles, sorted_empirical, alpha=0.6, label="Data")
+        qax.plot(model_quantiles, model_quantiles, color="red", label="1:1 line")
+        qax.set_title("Quantile Plot")
+        qax.set_xlabel("Theoretical Quantiles")
+        qax.set_ylabel("Empirical Quantiles")
+        qax.grid(True)
+        qax.legend()
+
+        self.fig.tight_layout()
+
+        self.fig_canvas.draw()
+
+class OrcaflexVariableSelector(QDialog):
+    def __init__(self, model, orcaflex_varmap=None, parent=None, previous_selection=None, allow_reuse=False):
+        super().__init__(parent)
+        self.setWindowTitle("Select OrcaFlex Variables")
+        self.resize(1100, 800)
+        self.model = model
+        self.orcaflex_varmap = ORCAFLEX_VARIABLE_MAP or {}
+        self.selected = []
+        self.reuse_all = False
+
+        main = QVBoxLayout(self)
+        obj_var_layout = QHBoxLayout()
+        main.addLayout(obj_var_layout)
+
+        left_layout = QVBoxLayout()
+        right_layout = QVBoxLayout()
+        obj_var_layout.addLayout(left_layout, stretch=1)
+        obj_var_layout.addLayout(right_layout, stretch=1)
+
+        left_layout.addWidget(QLabel("Objects"))
+        self.obj_filter = QLineEdit()
+        self.obj_filter.setPlaceholderText("Search objects")
+        left_layout.addWidget(self.obj_filter)
+        self.obj_list = QListWidget()
+        self.obj_list.setSelectionMode(QAbstractItemView.MultiSelection)
+        left_layout.addWidget(self.obj_list)
+
+        right_layout.addWidget(QLabel("Variables"))
+        self.var_filter = QLineEdit()
+        self.var_filter.setPlaceholderText("Search variables")
+        right_layout.addWidget(self.var_filter)
+        self.var_list = QListWidget()
+        self.var_list.setSelectionMode(QAbstractItemView.MultiSelection)
+        right_layout.addWidget(self.var_list)
+
+        # Only objects for which we have variable types in the varmap
+        self.object_map = {
+            obj.Name: obj
+            for obj in self.model.objects
+            if obj.typeName in self.orcaflex_varmap
+        }
+        self.all_objects = sorted(self.object_map.keys())
+        self._update_object_list("")
+
+        self.extra_entry = QLineEdit()
+        self.extra_entry.setPlaceholderText("Arc Lengths / Extra (e.g. EndA, 10.0, EndB)")
+        obj_var_layout.addWidget(QLabel("Arc Length/Extra:"))
+        obj_var_layout.addWidget(self.extra_entry)
+
+        self.redundant_entry = QLineEdit()
+        self.redundant_entry.setPlaceholderText("Redundant substrings (comma-separated)")
+        main.addWidget(QLabel("Remove Redundant Substrings from Labels:"))
+        main.addWidget(self.redundant_entry)
+
+        self.reuse_cb = QCheckBox("Use this selection for all future OrcaFlex files")
+        self.reuse_cb.setChecked(allow_reuse)
+        main.addWidget(self.reuse_cb)
+
+        btns = QHBoxLayout()
+        self.ok_btn = QPushButton("Load")
+        self.cancel_btn = QPushButton("Cancel")
+        btns.addWidget(self.ok_btn)
+        btns.addWidget(self.cancel_btn)
+        main.addLayout(btns)
+
+        self.obj_list.itemSelectionChanged.connect(self.update_var_list)
+        self.obj_filter.textChanged.connect(self._update_object_list)
+        self.var_filter.textChanged.connect(self.update_var_list)
+        self.ok_btn.clicked.connect(self.on_ok)
+        self.cancel_btn.clicked.connect(self.reject)
+
+    def _update_object_list(self, text):
+        terms = _parse_search_terms(text)
+        selected = {item.text() for item in self.obj_list.selectedItems()}
+        self.obj_list.clear()
+        for name in self.all_objects:
+
+            if not terms or _matches_terms(name, terms):
+
+                item = QListWidgetItem(name)
+                self.obj_list.addItem(item)
+                if name in selected:
+                    item.setSelected(True)
+        self.update_var_list()
+
+    def update_var_list(self, *_):
+
+        self.var_list.clear()
+        selected_objs = self.obj_list.selectedItems()
+        if not selected_objs:
+            return
+        last_obj = self.object_map[selected_objs[-1].text()]
+        variables = get_object_available_vars(last_obj, self.orcaflex_varmap)
+        terms = _parse_search_terms(self.var_filter.text())
+        for var in variables:
+
+            if not terms or _matches_terms(var, terms):
+
+                self.var_list.addItem(var)
+
+    def on_ok(self):
+        objects = [item.text() for item in self.obj_list.selectedItems()]
+        variables = [item.text() for item in self.var_list.selectedItems()]
+        if not objects or not variables:
+            QMessageBox.warning(self, "Selection required", "Select at least one object and one variable.")
+            return
+        extras = [x.strip() for x in self.extra_entry.text().split(",") if x.strip()]
+        redundant = [x.strip() for x in self.redundant_entry.text().split(",") if x.strip()]
+        self.selected = []
+        for obj in objects:
+            for var in variables:
+                if extras:
+                    for extra in extras:
+                        self.selected.append((obj, var, extra))
+                else:
+                    self.selected.append((obj, var, None))
+        self.redundant = redundant
+        self.reuse_all = self.reuse_cb.isChecked()
+        self.accept()
+
+    @staticmethod
+    def get_selection(model, orcaflex_varmap=None, parent=None, previous_selection=None, allow_reuse=False):
+        dlg = OrcaflexVariableSelector(model, orcaflex_varmap, parent, previous_selection, allow_reuse)
+        result = dlg.exec()
+        if result == QDialog.Accepted:
+            return dlg.selected, dlg.redundant, dlg.reuse_all
+        else:
+            return None, None, None
+
+class FileLoader:
+    def __init__(self, orcaflex_varmap=None, parent_gui=None):
+        self.orcaflex_varmap = orcaflex_varmap or {}
+        self.parent_gui = parent_gui
+        self._last_orcaflex_selection = None
+        self._reuse_orcaflex_selection = False
+        self.loaded_sim_models = {}
+        self.orcaflex_redundant_subs = []
+        self.progress_callback = None  # called while pre-loading
+
+    @property
+    def reuse_orcaflex_selection(self):
+        """The radius property."""
+        return self._reuse_orcaflex_selection
+
+    @reuse_orcaflex_selection.setter
+    def reuse_orcaflex_selection(self, value):
+        print("Set radius")
+        self._reuse_orcaflex_selection = value
+
+    def preload_sim_models(self, filepaths):
+        try:
+            import OrcFxAPI
+        except ImportError:
+            print("OrcFxAPI not available. Cannot preload .sim files.")
+            return
+        total_files = len(filepaths)
+        for idx, path in enumerate(filepaths):
+            if path not in self.loaded_sim_models:
+                try:
+                    model = OrcFxAPI.Model(path)
+                    self.loaded_sim_models[path] = model
+                    print(f"✅ Loaded OrcaFlex model: {os.path.basename(path)}")
+                except Exception as e:
+                    print(f"❌ Failed to load OrcaFlex model {os.path.basename(path)}:\n{e}")
+
+            if self.progress_callback:
+                self.progress_callback(idx + 1, total_files)
+            if self.parent_gui:
+                QApplication.processEvents()
+
+    def load_files(self, file_paths):
+        tsdbs = []
+        errors = []
+        sim_files = [fp for fp in file_paths if fp.lower().endswith(".sim")]
+        other_files = [fp for fp in file_paths if fp not in sim_files]
+
+        tsdb_by_path = {}
+        # --- OrcaFlex handling ---
+        if sim_files:
+            try:
+
+                picked = self.open_orcaflex_picker(sim_files)
+                tsdb_by_path.update(picked)
+
+            except Exception as e:
+                for fp in sim_files:
+                    errors.append((fp, str(e)))
+        # --- Other files ---
+        for fp in other_files:
+            try:
+                tsdb_by_path[fp] = self._load_generic_file(fp)
+            except Exception as e:
+                errors.append((fp, str(e)))
+
+        for fp in file_paths:
+            if fp in tsdb_by_path:
+                tsdbs.append(tsdb_by_path[fp])
+
+        return tsdbs, errors
+
+    def _load_orcaflex_file(self, filepath):
+        import OrcFxAPI
+        # Preload model on first use
+        if filepath not in self.loaded_sim_models:
+            self.loaded_sim_models[filepath] = OrcFxAPI.Model(filepath)
+        model = self.loaded_sim_models[filepath]
+
+        # Reuse previous selection?
+        if self._reuse_orcaflex_selection and self._last_orcaflex_selection:
+            self.orcaflex_redundant_subs = getattr(
+                self, "orcaflex_redundant_subs", []
+            )
+            return self._load_orcaflex_data_from_specs(
+                model, self._last_orcaflex_selection
+            )
+
+        # Variable/object selection dialog
+        selected, redundant, reuse_all = OrcaflexVariableSelector.get_selection(
+            model, self.orcaflex_varmap, self.parent_gui
+        )
+        if not selected:
+            return None
+
+        # Convert extras to OrcFxAPI objects
+        specs = []
+        for obj_name, var, extra_str in selected:
+            obj = model[obj_name]
+            for extra, label in self._parse_extras(obj, extra_str or ""):
+                specs.append((obj, obj_name, var, extra, label))
+
+        self.orcaflex_redundant_subs = redundant or []
+        if reuse_all:
+            self._last_orcaflex_selection = specs.copy()
+            self._reuse_orcaflex_selection = True
+
+        return self._load_orcaflex_data_from_specs(model, specs)
+
+    def open_orcaflex_picker(self, file_paths):
+        """Qt version of the OrcaFlex variable picker."""
+        import OrcFxAPI
+
+        missing = [fp for fp in file_paths if fp not in self.loaded_sim_models]
+        if missing:
+
+            # Lazily preload missing models so the picker can proceed
+            self.preload_sim_models(missing)
+            remaining = [fp for fp in missing if fp not in self.loaded_sim_models]
+            if remaining:
+                raise RuntimeError(
+                    "Models not preloaded: "
+                    + ", ".join(os.path.basename(m) for m in remaining)
+                )
+
+
+        if self._reuse_orcaflex_selection and self._last_orcaflex_selection:
+            result = {}
+            for fp in file_paths:
+                tsdb = self._load_orcaflex_data_from_specs(
+                    self.loaded_sim_models[fp],
+                    self._last_orcaflex_selection,
+                )
+                if tsdb:
+                    result[fp] = tsdb
+            return result
+
+        dialog = QDialog(self.parent_gui)
+        dialog.setWindowTitle("Pick OrcaFlex Variables")
+        dialog.setWindowFlags(dialog.windowFlags() | Qt.WindowMaximizeButtonHint)
+        dialog.resize(1150, 820)
+        main_layout = QHBoxLayout(dialog)
+
+        file_side = QVBoxLayout()
+        right_side = QVBoxLayout()
+        main_layout.addLayout(file_side)
+        main_layout.addLayout(right_side)
+
+        red_layout = QHBoxLayout()
+        red_layout.addWidget(QLabel("Remove (comma-separated):"))
+        redundant_entry = QLineEdit()
+        red_layout.addWidget(redundant_entry)
+        strip_cb = QCheckBox("Strip '_nodes_(x,y)' suffix")
+        red_layout.addWidget(strip_cb)
+        right_side.addLayout(red_layout)
+
+        wc_layout = QHBoxLayout()
+        wc_layout.addWidget(QLabel("Strip rule:"))
+        wc_entry = QLineEdit()
+        wc_layout.addWidget(wc_entry)
+        regex_cb = QCheckBox("Use as REGEX")
+        wc_layout.addWidget(regex_cb)
+        right_side.addLayout(wc_layout)
+
+        # Default extras for each object type
+        default_group = QGroupBox("Default Extra Input")
+        def_layout = QGridLayout(default_group)
+        default_inputs = {}
+        types = ["Line", "Vessel", "Buoy", "Constraint", "Environment"]
+        defaults = {
+            "Line": "EndA, mid, EndB",
+            "Vessel": "0,0,0",
+            "Buoy": "0,0,0",
+            "Constraint": "0,0,0",
+            "Environment": "0,0,0",
+        }
+        for row, typ in enumerate(types):
+            def_layout.addWidget(QLabel(f"{typ}:"), row, 0)
+            e = QLineEdit(defaults[typ])
+            default_inputs[typ] = e
+            def_layout.addWidget(e, row, 1)
+        right_side.addWidget(default_group)
+
+        tabs = QTabWidget()
+        right_side.addWidget(tabs)
+
+        per_file_state = {}
+        for fp in file_paths:
+            model = self.loaded_sim_models[fp]
+            obj_map = {
+                o.Name: (o, self.orcaflex_varmap[o.typeName])
+                for o in model.objects
+                if o.typeName in self.orcaflex_varmap
+            }
+
+            tab = QWidget()
+            tabs.addTab(tab, os.path.basename(fp))
+            tab_layout = QHBoxLayout(tab)
+            left = QVBoxLayout()
+            right = QVBoxLayout()
+            tab_layout.addLayout(left)
+            tab_layout.addLayout(right)
+
+            left.addWidget(QLabel("Objects"))
+            obj_filter = QLineEdit()
+
+            obj_filter.setPlaceholderText("Filter objects")
+
+            left.addWidget(obj_filter)
+            obj_scroll = QScrollArea()
+            obj_widget = QWidget()
+            obj_vbox = QVBoxLayout(obj_widget)
+            obj_scroll.setWidgetResizable(True)
+            obj_scroll.setWidget(obj_widget)
+            left.addWidget(obj_scroll)
+            obj_vars = {}
+            for name in sorted(obj_map):
+                cb = QCheckBox(name)
+                obj_vbox.addWidget(cb)
+                obj_vars[name] = cb
+
+            obj_btns = QHBoxLayout()
+            btn_obj_all = QPushButton("Select All Objects")
+            btn_obj_none = QPushButton("Unselect All Objects")
+            obj_btns.addWidget(btn_obj_all)
+            obj_btns.addWidget(btn_obj_none)
+            left.addLayout(obj_btns)
+
+
+            obj_show_cb = QCheckBox("Show only selected")
+            left.addWidget(obj_show_cb)
+
+
+            var_column = QVBoxLayout()
+            var_column.addWidget(QLabel("Variables"))
+            var_filter = QLineEdit()
+
+            var_filter.setPlaceholderText("Filter variables")
+
+            var_column.addWidget(var_filter)
+            var_scroll = QScrollArea()
+            var_widget = QWidget()
+            var_vbox = QVBoxLayout(var_widget)
+            var_scroll.setWidgetResizable(True)
+            var_scroll.setWidget(var_widget)
+            var_column.addWidget(var_scroll)
+            var_vars = {}
+
+            var_btns = QHBoxLayout()
+            btn_var_all = QPushButton("Select All Variables")
+            btn_var_none = QPushButton("Unselect All Variables")
+            var_btns.addWidget(btn_var_all)
+            var_btns.addWidget(btn_var_none)
+            var_column.addLayout(var_btns)
+
+
+            var_show_cb = QCheckBox("Show only selected")
+            var_column.addWidget(var_show_cb)
+
+
+            extra_group = QGroupBox("Position / Arc Length")
+            extra_layout = QVBoxLayout(extra_group)
+            extra_entry = QLineEdit()
+
+            extra_entry.setPlaceholderText("Arc length / position")
+            extra_layout.addWidget(extra_entry)
+            extra_layout.addWidget(QLabel("Find Closest:"))
+            coord_entry = QLineEdit()
+            coord_entry.setPlaceholderText("x,y,z; x,y,z ...")
+
+            extra_layout.addWidget(coord_entry)
+            find_btn = QPushButton("Find Closest (Selected)")
+            extra_layout.addWidget(find_btn)
+            skip_entry = QLineEdit()
+            skip_entry.setPlaceholderText("Skip names (comma-separated)")
+            extra_layout.addWidget(skip_entry)
+            find_all_btn = QPushButton("Find Closest (All)")
+            extra_layout.addWidget(find_all_btn)
+            result_table = QTableWidget()
+            result_table.setColumnCount(4)
+            result_table.setHorizontalHeaderLabels(
+                ["Coordinate", "Object", "Node", "Distance"]
+            )
+            extra_layout.addWidget(result_table)
+            copy_btn = QPushButton("Copy Table")
+
+            def _copy_table(*_, table=result_table):
+
+                lines = [
+                    "\t".join(
+                        table.horizontalHeaderItem(c).text()
+                        for c in range(table.columnCount())
+                    )
+                ]
+                for r in range(table.rowCount()):
+                    vals = [
+                        table.item(r, c).text() if table.item(r, c) else ""
+                        for c in range(table.columnCount())
+                    ]
+                    lines.append("\t".join(vals))
+                QGuiApplication.clipboard().setText("\n".join(lines))
+
+            copy_btn.clicked.connect(_copy_table)
+            extra_layout.addWidget(copy_btn)
+
+            right_split = QHBoxLayout()
+            right_split.addLayout(var_column)
+            right_split.addWidget(extra_group)
+            right.addLayout(right_split)
+
+
+            def rebuild_lists(
+                *_,
+
+                obj_filter=obj_filter,
+                obj_vars=obj_vars,
+                var_filter=var_filter,
+                var_vbox=var_vbox,
+                var_vars=var_vars,
+                obj_map=obj_map,
+                extra_entry=extra_entry,
+                default_inputs=default_inputs,
+
+                obj_show_cb=obj_show_cb,
+                var_show_cb=var_show_cb,
+
+            ):
+
+                def update_var_visibility(*_):
+                    terms_var_vis = _parse_search_terms(var_filter.text())
+                    for name, cb in var_vars.items():
+                        visible = True
+
+                        if terms_var_vis and not _matches_terms(name, terms_var_vis):
+                            visible = False
+
+                        if var_show_cb.isChecked() and not cb.isChecked():
+
+                            visible = False
+                        cb.setVisible(visible)
+
+                terms_obj = _parse_search_terms(obj_filter.text())
+                for name, cb in obj_vars.items():
+                    visible = True
+                    if terms_obj and not _matches_terms(name, terms_obj):
+                        visible = False
+
+                    if obj_show_cb.isChecked() and not cb.isChecked():
+
+                        visible = False
+                    cb.setVisible(visible)
+
+
+                selected = [n for n, cb in obj_vars.items() if cb.isChecked()]
+                prev_states = {name: cb.isChecked() for name, cb in var_vars.items()}
+                for i in range(var_vbox.count() - 1, -1, -1):
+                    w = var_vbox.itemAt(i).widget()
+                    if w is not None:
+                        w.deleteLater()
+                var_vars.clear()
+
+                extra_entry.clear()
+
+                if selected:
+                    first_type = obj_map[selected[0]][0].typeName
+                    same_type = all(
+                        obj_map[n][0].typeName == first_type for n in selected
+                    )
+                else:
+                    same_type = False
+
+                if selected and same_type:
+                    otype = first_type
+                    terms_var = _parse_search_terms(var_filter.text())
+                    for vname in self.orcaflex_varmap.get(otype, []):
+
+                        if not terms_var or _matches_terms(vname, terms_var):
+
+                            cbv = QCheckBox(vname)
+                            cbv.setChecked(prev_states.get(vname, False))
+                            cbv.toggled.connect(update_var_visibility)
+                            var_vbox.addWidget(cbv)
+                            var_vars[vname] = cbv
+
+                    if otype == "Line":
+                        default_val = default_inputs.get("Line").text().strip()
+                        extra_entry.setText(default_val or "EndA, mid, EndB")
+                    elif otype in (
+                        "Vessel",
+                        "Buoy",
+                        "Constraint",
+                        "Environment",
+                    ):
+                        default_val = default_inputs.get(otype).text().strip()
+                        extra_entry.setText(default_val or "0,0,0")
+                else:
+                    if not selected:
+                        msg = "Select object(s) to see variables"
+                    elif not same_type:
+                        msg = "Selected objects are not the same type"
+                    else:
+                        msg = "Select object(s) to see variables"
+                    var_vbox.addWidget(QLabel(msg))
+
+                update_var_visibility()
+
+            obj_filter.textChanged.connect(rebuild_lists)
+            var_filter.textChanged.connect(rebuild_lists)
+            for cb in obj_vars.values():
+                cb.toggled.connect(rebuild_lists)
+            rebuild_lists()
+
+
+            def select_all_objects(*_, obj_vars=obj_vars):
+
+
+                # Block signals while toggling to avoid repeated rebuilds
+
+                for cb in obj_vars.values():
+                    if cb.isVisible():
+                        cb.blockSignals(True)
+                        cb.setChecked(True)
+                        cb.blockSignals(False)
+
+
+                # Rebuild lists once after bulk toggle
+                rebuild_lists()
+
+
+
+            def unselect_all_objects(*_, obj_vars=obj_vars):
+
+                for cb in obj_vars.values():
+                    if cb.isVisible():
+                        cb.blockSignals(True)
+                        cb.setChecked(False)
+                        cb.blockSignals(False)
+
+
+                rebuild_lists()
+
+
+            btn_obj_all.clicked.connect(select_all_objects)
+            btn_obj_none.clicked.connect(unselect_all_objects)
+
+            def select_all_vars(*_, var_vars=var_vars):
+
+                for cb in var_vars.values():
+                    if cb.isVisible():
+                        cb.blockSignals(True)
+                        cb.setChecked(True)
+                        cb.blockSignals(False)
+
+
+                rebuild_lists()
+
+
+
+            def unselect_all_vars(*_, var_vars=var_vars):
+
+                for cb in var_vars.values():
+                    if cb.isVisible():
+                        cb.blockSignals(True)
+                        cb.setChecked(False)
+                        cb.blockSignals(False)
+
+
+                rebuild_lists()
+
+
+            btn_var_all.clicked.connect(select_all_vars)
+            btn_var_none.clicked.connect(unselect_all_vars)
+
+
+            obj_show_cb.toggled.connect(rebuild_lists)
+            var_show_cb.toggled.connect(rebuild_lists)
+
+
+            def _update_table(coords, info, table=result_table):
+                table.setRowCount(len(coords))
+                for row, (coord, (name, node, dist)) in enumerate(zip(coords, info)):
+                    coord_str = f"{coord[0]:.2f}, {coord[1]:.2f}, {coord[2]:.2f}"
+                    table.setItem(row, 0, QTableWidgetItem(coord_str))
+                    table.setItem(row, 1, QTableWidgetItem(name or ""))
+                    node_txt = "" if node is None else str(node)
+                    table.setItem(row, 2, QTableWidgetItem(node_txt))
+                    dist_txt = "" if dist is None else f"{dist:.3f}"
+                    table.setItem(row, 3, QTableWidgetItem(dist_txt))
+                table.resizeColumnsToContents()
+
+            def find_closest(
+                *_,
+                obj_vars=obj_vars,
+                obj_map=obj_map,
+                coord_entry=coord_entry,
+                update_table=_update_table,
+            ):
+                coords = self._parse_xyz_list(coord_entry.text())
+                if not coords:
+                    return
+                selected = [
+                    obj_map[n][0] for n, cb in obj_vars.items() if cb.isChecked()
+                ]
+                if not selected:
+                    return
+
+                closest_info = self._get_closest_objects(coords, selected)
+                chosen = {name for name, _, _ in closest_info}
+
+                for name, cb in obj_vars.items():
+                    cb.setChecked(name in chosen)
+                rebuild_lists()
+                update_table(coords, closest_info)
+
+            find_btn.clicked.connect(find_closest)
+
+            def find_closest_all(
+                *_,
+                obj_vars=obj_vars,
+                obj_map=obj_map,
+                coord_entry=coord_entry,
+                skip_entry=skip_entry,
+                update_table=_update_table,
+            ):
+                coords = self._parse_xyz_list(coord_entry.text())
+                if not coords:
+                    return
+                skip_terms = [
+                    s.strip().lower()
+                    for s in skip_entry.text().split(',')
+                    if s.strip()
+                ]
+                selected = [
+                    pair[0]
+                    for name, pair in obj_map.items()
+                    if not any(term in name.lower() for term in skip_terms)
+                ]
+                closest_info = self._get_closest_objects(coords, selected)
+                chosen = {name for name, _, _ in closest_info}
+
+                for name, cb in obj_vars.items():
+                    cb.setChecked(name in chosen)
+                rebuild_lists()
+                update_table(coords, closest_info)
+
+            find_all_btn.clicked.connect(find_closest_all)
+
+            per_file_state[fp] = {
+                "obj_vars": obj_vars,
+                "var_vars": var_vars,
+                "extra_entry": extra_entry,
+                "model": model,
+                "obj_map": obj_map,
+                "rebuild": rebuild_lists,
+                "table": result_table,
+            }
+
+        apply_specs = {}
+
+        file_group = QGroupBox("Select Sims for this selection")
+        file_layout = QVBoxLayout(file_group)
+        file_checks = {}
+        status_label = QLabel()
+
+        def check_files(*_):
+            selected = [fp for fp, cb in file_checks.items() if cb.isChecked()]
+
+            # Disable tabs not part of the selection
+            if selected:
+                for idx, fp in enumerate(file_paths):
+                    tabs.setTabEnabled(idx, fp in selected)
+                reuse_cb.setEnabled(False)
+            else:
+                for idx in range(tabs.count()):
+                    tabs.setTabEnabled(idx, True)
+                reuse_cb.setEnabled(True)
+
+            if len(selected) < 2:
+                status_label.setText("")
+                apply_btn.setEnabled(bool(selected))
+                return
+            base = set(per_file_state[selected[0]]["obj_map"].keys())
+            identical = all(
+                set(per_file_state[f]["obj_map"].keys()) == base for f in selected[1:]
+            )
+            if identical:
+                status_label.setText("")
+                apply_btn.setEnabled(True)
+            else:
+                status_label.setText("objects not identical")
+                apply_btn.setEnabled(False)
+
+        for fp in file_paths:
+            cb = QCheckBox(os.path.basename(fp))
+            file_layout.addWidget(cb)
+            file_checks[fp] = cb
+            cb.toggled.connect(check_files)
+
+        file_side.addWidget(file_group)
+        file_side.addWidget(status_label)
+
+        apply_btn = QPushButton("Apply Selection to Checked Sims")
+        apply_btn.setEnabled(False)
+        file_side.addWidget(apply_btn)
+
+        def apply_selection():
+            selected = [fp for fp, cb in file_checks.items() if cb.isChecked()]
+            if not selected:
+                return
+            base_fp = file_paths[tabs.currentIndex()] if tabs.count() else selected[0]
+            names_base = set(per_file_state[base_fp]["obj_map"].keys())
+            if any(set(per_file_state[f]["obj_map"].keys()) != names_base for f in selected):
+                status_label.setText("objects not identical")
+                return
+            st = per_file_state[base_fp]
+            sel_objs = [n for n, cb in st["obj_vars"].items() if cb.isChecked()]
+            if not sel_objs:
+                QMessageBox.warning(dialog, "No Objects", "Select objects first")
+                return
+            sel_types = {st["obj_map"][n][0].typeName for n in sel_objs}
+            if len(sel_types) != 1:
+                QMessageBox.warning(dialog, "Type mismatch", "Selected objects are not the same type")
+                return
+            sel_vars = [v for v, cb in st["var_vars"].items() if cb.isChecked()]
+            if not sel_vars:
+                QMessageBox.warning(dialog, "No Variables", "Select variables first")
+                return
+            specs = []
+            for obj_name in sel_objs:
+                obj = st["obj_map"][obj_name][0]
+                for var in sel_vars:
+                    for ex, label in self._parse_extras(obj, st["extra_entry"].text()):
+                        specs.append((obj_name, var, ex, label))
+            for fp in selected:
+                apply_specs[fp] = specs.copy()
+
+                st_target = per_file_state[fp]
+                for name, cb in st_target["obj_vars"].items():
+                    cb.setChecked(name in sel_objs)
+                st_target["rebuild"]()
+                for var, cb in st_target["var_vars"].items():
+                    cb.setChecked(var in sel_vars)
+                st_target["extra_entry"].setText(st["extra_entry"].text())
+
+                file_checks[fp].setChecked(False)
+            status_label.setText(f"Stored selection for {len(selected)} file(s)")
+            apply_btn.setEnabled(False)
+
+        apply_btn.clicked.connect(apply_selection)
+
+        reuse_cb = QCheckBox("Use this selection for all future OrcaFlex files")
+        right_side.addWidget(reuse_cb)
+        check_files()
+
+        btn_layout = QHBoxLayout()
+        load_btn = QPushButton("Load")
+        cancel_btn = QPushButton("Cancel")
+        btn_layout.addStretch()
+        btn_layout.addWidget(load_btn)
+        btn_layout.addWidget(cancel_btn)
+        right_side.addLayout(btn_layout)
+
+        out_specs = {}
+
+        def on_load():
+            self.orcaflex_redundant_subs = [
+                s.strip() for s in redundant_entry.text().split(",") if s.strip()
+            ]
+            self._strip_coord_in_labels = strip_cb.isChecked()
+            self._try_coord_wildcard = strip_cb.isChecked()
+            rule_text = wc_entry.text().strip()
+            if rule_text:
+                if regex_cb.isChecked():
+                    try:
+                        pattern = re.compile(rule_text)
+                        self._strip_rule = lambda n, p=pattern: p.sub("", n)
+                    except re.error:
+                        self._strip_rule = None
+                else:
+                    self._strip_rule = lambda n, t=rule_text: n.replace(t, "")
+            else:
+                self._strip_rule = None
+
+            out_specs.update(apply_specs)
+
+            for fp, st in per_file_state.items():
+                if fp in out_specs:
+                    continue
+                sel_objs = [n for n, cb in st["obj_vars"].items() if cb.isChecked()]
+                if not sel_objs:
+                    continue
+                sel_types = {st["obj_map"][n][0].typeName for n in sel_objs}
+                if len(sel_types) != 1:
+                    continue
+                sel_vars = [v for v, cb in st["var_vars"].items() if cb.isChecked()]
+                if not sel_vars:
+                    continue
+                specs = []
+                for obj_name in sel_objs:
+                    obj = st["obj_map"][obj_name][0]
+                    for var in sel_vars:
+                        for ex, label in self._parse_extras(obj, st["extra_entry"].text()):
+                            specs.append((obj_name, var, ex, label))
+                out_specs[fp] = specs
+
+            if reuse_cb.isChecked() and file_paths:
+                active_fp = file_paths[tabs.currentIndex()] if tabs.count() else None
+                if active_fp in out_specs:
+                    self._last_orcaflex_selection = out_specs[active_fp].copy()
+                    self._reuse_orcaflex_selection = True
+
+                    base_specs = self._last_orcaflex_selection
+                    for fp in file_paths:
+                        if fp == active_fp or fp in out_specs:
+                            continue
+                        st = per_file_state[fp]
+                        mapped = []
+                        obj_names = st["obj_map"].keys()
+                        for obj_name, var, ex, label in base_specs:
+                            target_name = obj_name
+                            if target_name not in obj_names and getattr(self, "_strip_rule", None):
+                                stripped = self._strip_rule(obj_name)
+                                for cand in obj_names:
+                                    if self._strip_rule(cand) == stripped:
+                                        target_name = cand
+                                        break
+                            if target_name in obj_names:
+                                mapped.append((target_name, var, ex, label))
+                        if mapped:
+                            out_specs[fp] = mapped
+
+            missing_files = [fp for fp in file_paths if fp not in out_specs]
+            if missing_files:
+                resp = QMessageBox.question(
+                    dialog,
+                    "No Selection",
+                    f"{len(missing_files)} file(s) have no selection. Continue?",
+                    QMessageBox.Yes | QMessageBox.No,
+                    QMessageBox.No,
+                )
+                if resp != QMessageBox.Yes:
+                    return
+
+            dialog.accept()
+
+        load_btn.clicked.connect(on_load)
+        cancel_btn.clicked.connect(dialog.reject)
+
+        if dialog.exec() != QDialog.Accepted:
+            return {}
+
+        result = {}
+        for fp in file_paths:
+            specs = out_specs.get(fp)
+            if specs:
+                tsdb = self._load_orcaflex_data_from_specs(
+                    self.loaded_sim_models[fp], specs
+                )
+                if tsdb:
+                    result[fp] = tsdb
+            else:
+                result[fp] = TsDB()
+        return result
+
+
+    def _strip_redundant(self, label, subs):
+        for s in subs:
+            label = label.replace(s, "")
+        label = label.replace("__", "_").replace("::", ":").replace("  ", " ").strip("_:- ")
+        return label
+
+    def _resolve_orcaflex_line_end(self, end):
+        try:
+            import OrcFxAPI
+        except ImportError:
+            return None
+        if end == "EndA":
+            return OrcFxAPI.oeEndA
+        elif end == "EndB":
+            return OrcFxAPI.oeEndB
+        elif isinstance(end, (float, int)):
+            return OrcFxAPI.oeArcLength(end)
+        else:
+            return None
+
+    def _parse_xyz_list(self, text: str):
+        """Return list of xyz numpy arrays parsed from *text*."""
+        import re
+        coords = []
+        pattern = re.compile(
+            r"\(?\s*(-?\d+(?:\.\d+)?)\s*,\s*(-?\d+(?:\.\d+)?)\s*,\s*(-?\d+(?:\.\d+)?)\s*\)?"
+        )
+        for match in pattern.finditer(text):
+            try:
+                coords.append(
+                    np.array(
+                        [
+                            float(match.group(1)),
+                            float(match.group(2)),
+                            float(match.group(3)),
+                        ]
+                    )
+                )
+            except ValueError:
+                pass
+        return coords
+
+    def _get_closest_objects(self, coords, objects):
+        """Return info on closest objects for each coordinate."""
+        try:
+            import OrcFxAPI
+        except ImportError:
+            return []
+
+        import numpy as np
+
+        if not coords or not objects:
+            return []
+
+        specs = []
+        info = []
+        for obj in objects:
+            if obj.typeName == "Constraint":
+                for v in ["In-frame X", "In-frame Y", "In-frame Z"]:
+                    specs.append(OrcFxAPI.TimeHistorySpecification(obj, v, None))
+                info.append((obj.Name, 1, "Constraint"))
+            elif obj.typeName == "Line":
+                n_nodes = len(obj.NodeArclengths)
+                for n in range(n_nodes):
+                    for v in ["X", "Y", "Z"]:
+                        specs.append(
+                            OrcFxAPI.TimeHistorySpecification(
+                                obj, v, OrcFxAPI.oeNodeNum(n + 1)
+                            )
+                        )
+                info.append((obj.Name, n_nodes, "Line"))
+
+        if not specs:
+            return []
+
+        data = OrcFxAPI.GetMultipleTimeHistories(specs, OrcFxAPI.pnStaticState)[0]
+
+        obj_data = {}
+        idx = 0
+        for name, count, typ in info:
+            if typ == "Constraint":
+                arr = np.array([data[idx : idx + 3]])
+                idx += 3
+            else:
+                arr = np.array([
+                    data[idx + i * 3 : idx + i * 3 + 3] for i in range(count)
+                ])
+                idx += 3 * count
+            obj_data[name] = arr
+
+        results = []
+        for c in coords:
+            best_name = None
+            best_dist = None
+            best_node = None
+            for name, arr in obj_data.items():
+                if arr.shape[0] == 1:
+                    dist = np.linalg.norm(arr[0] - c)
+                    node = None
+                else:
+                    dists = np.linalg.norm(arr - c, axis=1)
+                    node_idx = int(np.argmin(dists))
+                    dist = dists[node_idx]
+                    node = node_idx + 1
+                if best_dist is None or dist < best_dist:
+                    best_dist = dist
+                    best_name = name
+                    best_node = node
+                elif dist == best_dist:
+                    if node is not None and best_node is not None:
+                        if node < best_node:
+                            best_name = name
+                            best_node = node
+            results.append((best_name, best_node, best_dist))
+
+        return results
+
+    def _parse_extras(self, obj, entry_val: str):
+        """Interpret extra strings for an OrcaFlex object."""
+        import OrcFxAPI
+
+        entry_val = entry_val.strip()
+
+        if obj.typeName == "Line":
+            if not entry_val:
+                return [(None, None)]
+            tokens = [t.strip() for t in entry_val.split(",") if t.strip()]
+            total = obj.NodeArclengths[-1]
+            extras = []
+            for t in tokens:
+                low = t.lower().strip()
+                m_node = re.match(r"node\s*(\d+)", low)
+                m_arc = re.match(r"arc\s*(\d+(?:\.\d+)?)", low)
+                if low == "enda":
+                    extras.append((OrcFxAPI.oeArcLength(obj.NodeArclengths[0]), "EndA"))
+                elif low == "endb":
+                    extras.append((OrcFxAPI.oeArcLength(total), "EndB"))
+                elif low in ("mid", "middle"):
+                    extras.append((OrcFxAPI.oeArcLength(total / 2), "mid"))
+                elif m_node:
+                    num = int(m_node.group(1))
+                    extras.append((OrcFxAPI.oeNodeNum(num), f"Node {num}"))
+                elif m_arc:
+                    val = float(m_arc.group(1))
+                    extras.append((OrcFxAPI.oeArcLength(val), f"Arc {val}"))
+                else:
+                    try:
+                        val = float(t)
+                    except ValueError:
+                        continue
+                    extras.append((OrcFxAPI.oeArcLength(val), f"Arc {val}"))
+            return extras
+
+        if obj.typeName in ("Vessel", "Buoy", "Constraint", "Environment"):
+            groups = [g.strip() for g in entry_val.split(";") if g.strip()]
+            if not groups:
+                groups = ["0,0,0"]
+            extras = []
+            for grp in groups:
+                txt = grp
+                if txt.lower().startswith("pos"):
+                    txt = txt[3:].strip()
+                xyz = [s.strip() for s in txt.strip("() ").split(",") if s.strip()]
+                if len(xyz) != 3:
+                    continue
+                try:
+                    coords = [float(v) for v in xyz]
+                except ValueError:
+                    continue
+                label = f"Pos ({coords[0]:.2f}, {coords[1]:.2f}, {coords[2]:.2f})"
+                if obj.typeName == "Vessel":
+                    extras.append((OrcFxAPI.oeVessel(coords), label))
+                elif obj.typeName == "Buoy":
+                    extras.append((OrcFxAPI.oeBuoy(coords), label))
+                elif obj.typeName == "Constraint":
+                    extras.append((OrcFxAPI.oeConstraint(coords), label))
+                elif obj.typeName == "Environment":
+                    extras.append((OrcFxAPI.oeEnvironment(coords), label))
+            return extras if extras else [(None, None)]
+
+        return [(None, None)]
+
+    def _load_orcaflex_data_from_specs(self, model, selection_specs):
+        try:
+            import OrcFxAPI
+        except ImportError:
+            print("OrcFxAPI not available. Cannot preload .sim files.")
+            return
+        tsdb = TsDB()
+        time_spec = OrcFxAPI.SpecifiedPeriod(0, model.simulationTimeStatus.CurrentTime)
+        time = model["General"].TimeHistory("Time", time_spec)
+        object_var_map = {obj.Name: obj for obj in model.objects}
+        def _match_obj(name):
+            obj = object_var_map.get(name)
+            if obj is None and getattr(self, "_strip_rule", None):
+                stripped = self._strip_rule(name)
+                for cand, o in object_var_map.items():
+                    if self._strip_rule(cand) == stripped:
+                        obj = o
+                        break
+            return obj
+        resolved_specs = []
+        names = []
+        redundant_subs = getattr(self, "orcaflex_redundant_subs", [])
+        for spec in selection_specs:
+            try:
+                label_override = None
+                if len(spec) == 5:
+                    obj, obj_name, var, end, label_override = spec
+                elif len(spec) == 4:
+                    if isinstance(spec[0], str):
+                        obj_name, var, end, label_override = spec
+                        obj = _match_obj(obj_name)
+                    else:
+                        obj, obj_name, var, end = spec
+                elif len(spec) == 3:
+                    obj_name, var, end = spec
+                    obj = _match_obj(obj_name)
+                else:
+                    continue
+                if obj is None:
+                    continue
+                short_obj = self._strip_redundant(obj_name, redundant_subs)
+                short_var = self._strip_redundant(var, redundant_subs)
+                if obj.typeName == "Line":
+                    if end == "EndA" or (isinstance(end, str) and end.lower() == "enda"):
+                        end_enum = self._resolve_orcaflex_line_end("EndA")
+                        try:
+                            spec_obj = OrcFxAPI.TimeHistorySpecification(model[obj_name], var, end_enum)
+                            label = (
+                                f"{short_obj}:{short_var} ({label_override})"
+                                if label_override
+                                else f"{short_obj}:{short_var} (EndA)"
+                            )
+                            resolved_specs.append(spec_obj)
+                            names.append(label)
+                        except Exception:
+                            continue
+                    elif end == "EndB" or (isinstance(end, str) and end.lower() == "endb"):
+                        end_enum = self._resolve_orcaflex_line_end("EndB")
+                        try:
+                            spec_obj = OrcFxAPI.TimeHistorySpecification(model[obj_name], var, end_enum)
+                            label = (
+                                f"{short_obj}:{short_var} ({label_override})"
+                                if label_override
+                                else f"{short_obj}:{short_var} (EndB)"
+                            )
+                            resolved_specs.append(spec_obj)
+                            names.append(label)
+                        except Exception:
+                            continue
+                    elif hasattr(OrcFxAPI, "ObjectExtra") and isinstance(end, OrcFxAPI.ObjectExtra):
+                        arc_val = getattr(end, 'ArcLength', None)
+                        if label_override:
+                            label = f"{short_obj}:{short_var} ({label_override})"
+                        elif arc_val is not None:
+                            label = f"{short_obj}:{short_var} (Arc {arc_val:.2f})"
+                        else:
+                            label = f"{short_obj}:{short_var} (extra {end})"
+                        try:
+                            spec_obj = OrcFxAPI.TimeHistorySpecification(model[obj_name], var, end)
+                            resolved_specs.append(spec_obj)
+                            names.append(label)
+                        except Exception:
+                            continue
+                    elif isinstance(end, (float, int)):
+                        try:
+                            extra = OrcFxAPI.oeArcLength(end)
+                            label = (
+                                f"{short_obj}:{short_var} ({label_override})"
+                                if label_override
+                                else f"{short_obj}:{short_var} (Arc {end:.2f})"
+                            )
+                            spec_obj = OrcFxAPI.TimeHistorySpecification(model[obj_name], var, extra)
+                            resolved_specs.append(spec_obj)
+                            names.append(label)
+                        except Exception:
+                            continue
+                    elif isinstance(end, str):
+                        try:
+                            end_val = float(end)
+                            extra = OrcFxAPI.oeArcLength(end_val)
+                            label = (
+                                f"{short_obj}:{short_var} ({label_override})"
+                                if label_override
+                                else f"{short_obj}:{short_var} (Arc {end_val:.2f})"
+                            )
+                            spec_obj = OrcFxAPI.TimeHistorySpecification(model[obj_name], var, extra)
+                            resolved_specs.append(spec_obj)
+                            names.append(label)
+                        except Exception:
+                            continue
+                    else:
+                        continue
+                elif obj.typeName in ("Vessel", "Buoy", "Constraint", "Environment") and hasattr(OrcFxAPI, "ObjectExtra") and isinstance(end, OrcFxAPI.ObjectExtra):
+                    try:
+                        spec_obj = OrcFxAPI.TimeHistorySpecification(model[obj_name], var, end)
+                        label = (
+                            f"{short_obj}:{short_var} ({label_override})"
+                            if label_override
+                            else f"{short_obj}:{short_var} (pos {end})"
+                        )
+                        resolved_specs.append(spec_obj)
+                        names.append(label)
+                    except Exception:
+                        continue
+                else:
+                    try:
+                        spec_obj = OrcFxAPI.TimeHistorySpecification(model[obj_name], var)
+                        label = f"{short_obj}:{short_var}"
+                        resolved_specs.append(spec_obj)
+                        names.append(label)
+                    except Exception:
+                        continue
+            except Exception:
+                continue
+        try:
+            results = OrcFxAPI.GetMultipleTimeHistories(resolved_specs, time_spec)
+            for i, name in enumerate(names):
+                tsdb.add(TimeSeries(name, time, results[:, i]))
+            return tsdb
+        except Exception as e:
+            QMessageBox.critical(self.parent_gui, "OrcaFlex Read Error", f"Could not read variables:\n{e}")
+            return None
+
+    def _load_generic_file(self, filepath):
+        ext = os.path.splitext(filepath)[-1].lower().lstrip(".")
+        if ext in ["csv", 'mat', 'dat', 'ts',  'h5', 'pickle', 'tda', 'asc', 'tdms', 'pkl', 'bin']:
+            return TsDB.fromfile(filepath)
+        elif ext == "xlsx":
+            df = pd.read_excel(filepath)
+        elif ext == "json":
+            df = pd.read_json(filepath)
+        elif ext == "feather":
+            df = pd.read_feather(filepath)
+        elif ext == "parquet":
+            df = pd.read_parquet(filepath)
+        else:
+            raise NotImplementedError(f"No loader for extension: {ext}")
+        # Detect time column
+        time_col = next((c for c in df.columns if c.lower() in ["time", "t"]), df.columns[0])
+        time = df[time_col].values
+        tsdb = TsDB()
+        skipped = set()
+
+        # Detect potential identifier columns with string values
+        id_col = None
+        string_cols = [
+            c
+            for c in df.columns
+            if c != time_col
+            and pd.api.types.is_string_dtype(df[c])
+            and df[c].map(lambda x: isinstance(x, str) or pd.isna(x)).all()
+        ]
+        for sc in string_cols:
+            resp = QMessageBox.question(
+                self.parent_gui,
+                "Identifier Column?",
+                f"Column '{sc}' contains strings. Use as identifier?",
+                QMessageBox.Yes | QMessageBox.No,
+                QMessageBox.No,
+            )
+            if resp == QMessageBox.Yes:
+                id_col = sc
+                break
+            else:
+                skipped.add(sc)
+
+        if id_col:
+            for ident, subdf in df.groupby(id_col):
+                time_vals = subdf[time_col].values
+                for col in df.columns:
+                    if col in (time_col, id_col):
+                        continue
+                    # ensure any pyarrow/extension values are converted to
+                    # regular Python objects before further inspection
+
+                    values = []
+                    for v in subdf[col].tolist():
+                        if hasattr(v, "to_pylist"):
+                            v = v.to_pylist()
+                        elif isinstance(v, array):
+                            v = list(v)
+                        values.append(v)
+                    if all(isinstance(v, Sequence) and not isinstance(v, (str, bytes)) for v in values):
+
+                        lengths = {len(v) for v in values}
+                        if len(lengths) == 1:
+                            n = lengths.pop()
+                            resp = QMessageBox.question(
+                                self.parent_gui,
+                                "Split Column?",
+                                f"Column '{col}' contains list/tuple values of length {n}.\nSplit into {n} columns?",
+                                QMessageBox.Yes | QMessageBox.No,
+                                QMessageBox.Yes,
+                            )
+                            if resp == QMessageBox.Yes:
+                                name_str, ok = QInputDialog.getText(
+                                    self.parent_gui,
+                                    "Column Names",
+                                    f"Enter {n} comma-separated names for '{col}':",
+                                )
+                                if ok:
+                                    names = [s.strip() for s in name_str.split(",") if s.strip()]
+                                else:
+                                    names = []
+                                if len(names) != n:
+                                    names = [f"{col}_{i+1}" for i in range(n)]
+                                for i in range(n):
+                                    try:
+                                        data = np.array(
+                                            [row[i] for row in values],
+                                            dtype=float,
+                                        )
+                                    except Exception:
+                                        skipped.add(f"{col}_{i}")
+                                        continue
+
+                                    tsdb.add(TimeSeries(f"{names[i]}_{ident}", time_vals, data))
+                                continue
+                    try:
+                        numeric_values = np.array(values, dtype=float)
+                        tsdb.add(TimeSeries(f"{col}_{ident}", time_vals, numeric_values))
+                    except Exception:
+                        skipped.add(col)
+        else:
+            for col in df.columns:
+                if col == time_col:
+                    continue
+                # Convert potential extension array values to regular Python
+
+                values = []
+                for v in df[col].tolist():
+                    if hasattr(v, "to_pylist"):
+                        v = v.to_pylist()
+                    elif isinstance(v, array):
+                        v = list(v)
+                    values.append(v)
+                # Check for columns with list/tuple values of consistent length
+                if all(isinstance(v, Sequence) and not isinstance(v, (str, bytes)) for v in values):
+
+                    lengths = {len(v) for v in values}
+                    if len(lengths) == 1:
+                        n = lengths.pop()
+                        resp = QMessageBox.question(
+                            self.parent_gui,
+                            "Split Column?",
+                            f"Column '{col}' contains list/tuple values of length {n}.\nSplit into {n} columns?",
+                            QMessageBox.Yes | QMessageBox.No,
+                            QMessageBox.Yes,
+                        )
+                        if resp == QMessageBox.Yes:
+                            name_str, ok = QInputDialog.getText(
+                                self.parent_gui,
+                                "Column Names",
+                                f"Enter {n} comma-separated names for '{col}':",
+                            )
+                            if ok:
+                                names = [s.strip() for s in name_str.split(",") if s.strip()]
+                            else:
+                                names = []
+                            if len(names) != n:
+                                names = [f"{col}_{i+1}" for i in range(n)]
+                            for i in range(n):
+                                try:
+                                    data = np.array(
+                                        [row[i] for row in values],
+                                        dtype=float,
+                                    )
+                                except Exception:
+                                    skipped.add(f"{col}_{i}")
+                                    continue
+
+                                tsdb.add(TimeSeries(names[i], time, data))
+                            continue
+                try:
+                    numeric_values = np.array(values, dtype=float)
+                    tsdb.add(TimeSeries(col, time, numeric_values))
+                except Exception:
+                    skipped.add(col)
+        if len(tsdb.getm()) == 0:
+            if 'time' in df.columns or 't' in df.columns:
+                time_col = next((c for c in df.columns if c.lower() in ["time", "t"]), df.columns[0])
+                time = df[time_col].values
+            else:
+                time = np.arange(len(df))
+            tsdb.add(TimeSeries("NO_DATA", time, np.full_like(time, np.nan, dtype=float)))
+        if skipped:
+            print(
+                f"Skipped non-numeric columns in {os.path.basename(filepath)}: {', '.join(sorted(skipped))}"
+            )
+        return tsdb
+
+def get_object_available_vars(obj, orcaflex_varmap=None):
+    if orcaflex_varmap is not None:
+        return orcaflex_varmap.get(obj.typeName, [])
+    for attr in ["AvailableTimeHistories", "AvailableDerivedVariables"]:
+        if hasattr(obj, attr):
+            try:
+                vals = getattr(obj, attr)
+                if isinstance(vals, (list, tuple)):
+                    return list(vals)
+                elif hasattr(vals, "__iter__"):
+                    return list(vals)
+            except Exception:
+                continue
+    if hasattr(obj, "AvailableVariables"):
+        try:
+            vals = obj.AvailableVariables
+            if isinstance(vals, (list, tuple)):
+                return list(vals)
+            elif hasattr(vals, "__iter__"):
+                return list(vals)
+        except Exception:
+            pass
+    return [k for k in dir(obj) if not k.startswith("__")]
+
+
+
+def main():
+    """Launch the AnytimeSeries GUI."""
+    app = QApplication(sys.argv)
+    window = TimeSeriesEditorQt()
+    window.resize(1400, 800)
+    window.show()
+    sys.exit(app.exec())
+
+
+if __name__ == "__main__":
+    main()
"""AnytimeSeries Qt GUI entry point and public exports."""
from __future__ import annotations

import os
import sys
from pathlib import Path

# Use software rendering for QtWebEngine to avoid "context lost" errors on
# systems without proper GPU support. Respect existing environment variables
# if they are already defined by the user.
os.environ.setdefault("QTWEBENGINE_DISABLE_GPU", "1")
os.environ.setdefault("QTWEBENGINE_CHROMIUM_FLAGS", "--disable-gpu")
os.environ.setdefault("QT_QUICK_BACKEND", "software")

from PySide6.QtWebEngine import QtWebEngine
from PySide6.QtWidgets import QApplication
<<<<<<< HEAD
=======
from PySide6.QtWebEngineQuick import QtWebEngineQuick
>>>>>>> e8a31f46

if __package__ in {None, ""}:
    # Allow running the module as a script (``python anytimes/anytimes_gui.py``)
    # by ensuring the package root is importable before falling back to an
    # absolute import. When the module is imported as part of the package,
    # ``__package__`` is already set and the relative import below is used.
    package_root = Path(__file__).resolve().parent
    sys.path.insert(0, str(package_root.parent))

    from anytimes.gui import (
        ORCAFLEX_VARIABLE_MAP,
        MATH_FUNCTIONS,
        FileLoader,
        EVMWindow,
        FatigueDialog,
        OrcaflexVariableSelector,
        SortableTableWidgetItem,
        StatsDialog,
        TimeSeriesEditorQt,
        VariableRowWidget,
        VariableTab,
        _find_xyz_triples,
        _looks_like_user_var,
        _matches_terms,
        _parse_search_terms,
        _safe,
        get_object_available_vars,
    )
else:
    from .gui import (
        ORCAFLEX_VARIABLE_MAP,
        MATH_FUNCTIONS,
        FileLoader,
        EVMWindow,
        FatigueDialog,
        OrcaflexVariableSelector,
        SortableTableWidgetItem,
        StatsDialog,
        TimeSeriesEditorQt,
        VariableRowWidget,
        VariableTab,
        _find_xyz_triples,
        _looks_like_user_var,
        _matches_terms,
        _parse_search_terms,
        _safe,
        get_object_available_vars,
    )

__all__ = [
    "ORCAFLEX_VARIABLE_MAP",
    "MATH_FUNCTIONS",
    "FileLoader",
    "EVMWindow",
    "FatigueDialog",
    "OrcaflexVariableSelector",
    "SortableTableWidgetItem",
    "StatsDialog",
    "TimeSeriesEditorQt",
    "VariableRowWidget",
    "VariableTab",
    "_find_xyz_triples",
    "_looks_like_user_var",
    "_matches_terms",
    "_parse_search_terms",
    "_safe",
    "get_object_available_vars",
    "main",
]


def main() -> None:
    """Launch the AnytimeSeries GUI."""
<<<<<<< HEAD
    # Initialise QtWebEngine explicitly so the embedded plots are rendered
    # correctly on all platforms. Without this call the WebEngine process may
    # never start, leaving the main window as an empty frame even though no
    # import errors are raised.
    QtWebEngine.initialize()
    app = QApplication(sys.argv)
=======
    app = QApplication(sys.argv)
    # Explicitly initialise QtWebEngine before creating any widgets. Without
    # this step, the bundled `QtWebEngineProcess.exe` may not start correctly
    # on Windows builds, leaving only an empty frame visible.
    QtWebEngineQuick.initialize()
>>>>>>> e8a31f46
    window = TimeSeriesEditorQt()
    window.show()
    sys.exit(app.exec())

if __name__ == "__main__":
    main()<|MERGE_RESOLUTION|>--- conflicted
+++ resolved
@@ -14,10 +14,7 @@
 
 from PySide6.QtWebEngine import QtWebEngine
 from PySide6.QtWidgets import QApplication
-<<<<<<< HEAD
-=======
-from PySide6.QtWebEngineQuick import QtWebEngineQuick
->>>>>>> e8a31f46
+
 
 if __package__ in {None, ""}:
     # Allow running the module as a script (``python anytimes/anytimes_gui.py``)
@@ -91,20 +88,14 @@
 
 def main() -> None:
     """Launch the AnytimeSeries GUI."""
-<<<<<<< HEAD
+
     # Initialise QtWebEngine explicitly so the embedded plots are rendered
     # correctly on all platforms. Without this call the WebEngine process may
     # never start, leaving the main window as an empty frame even though no
     # import errors are raised.
     QtWebEngine.initialize()
     app = QApplication(sys.argv)
-=======
-    app = QApplication(sys.argv)
-    # Explicitly initialise QtWebEngine before creating any widgets. Without
-    # this step, the bundled `QtWebEngineProcess.exe` may not start correctly
-    # on Windows builds, leaving only an empty frame visible.
-    QtWebEngineQuick.initialize()
->>>>>>> e8a31f46
+
     window = TimeSeriesEditorQt()
     window.show()
     sys.exit(app.exec())

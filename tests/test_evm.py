from pathlib import Path
import numpy as np
import pandas as pd
import pytest

from anytimes import evm
from anytimes.evm import (
    calculate_extreme_value_statistics,
    cluster_exceedances,
    decluster_peaks,
    declustering_boundaries,
)

try:
    import pyextremes  # noqa: F401
except ImportError:  # pragma: no cover - optional dependency guard
    pyextremes = None


@pytest.fixture(scope="module")
def ts_test_2_series():
    df = pd.read_excel(
        Path(__file__).with_name("ts_test_2.xlsx"),
        usecols=["Time", "In-frame connection GY moment"],
    )
    return df["Time"].to_numpy(float), df["In-frame connection GY moment"].to_numpy(float)


@pytest.fixture(scope="module")
def ts_test_2_peaks(ts_test_2_series):
    t, x = ts_test_2_series
    return {
        "upper": cluster_exceedances(
            x,
            threshold=35_000.0,
            tail="upper",
            t=t,
            declustering_window=12.0,
        ),
        "lower": cluster_exceedances(
            x,
            threshold=-45_000.0,
            tail="lower",
            t=t,
            declustering_window=12.0,
        ),
    }


<<<<<<< HEAD
@pytest.fixture(scope="module")
def ts_test_2_peaks_95(ts_test_2_series):
    t, x = ts_test_2_series
    return {
        "upper": cluster_exceedances(
            x,
            threshold=38_500.0,
            tail="upper",
            t=t,
            declustering_window=15.75,
        ),
        "lower": cluster_exceedances(
            x,
            threshold=-40_000.0,
            tail="lower",
            t=t,
            declustering_window=15.0,
        ),
    }


=======
>>>>>>> fe9fb671
def _synthetic_series():
    rng = np.random.default_rng(42)
    size = 720
    base = rng.normal(0, 0.2, size)
    indices = rng.choice(size, size // 20, replace=False)
    excess = rng.standard_gamma(2.5, size=indices.size)
    base[indices] += 1.5 + excess
    return np.arange(size, dtype=float), base


def test_cluster_exceedances_matches_expected_profile():
    t, x = _synthetic_series()
    threshold = 1.2

    clusters = cluster_exceedances(x, threshold, "upper")


    assert clusters.size == 33

    expected_first = np.array(
        [
            3.255648,
            2.516285,
            4.036607,
            5.324857,
            5.090921,
            5.634556,
            4.319638,
            4.548014,

            4.114666,
            3.789485,

        ]
    )
    np.testing.assert_allclose(clusters[: expected_first.size], expected_first, rtol=0, atol=1e-6)


def test_cluster_exceedances_accepts_high_low_aliases():
    _, x = _synthetic_series()

    threshold_upper = 1.2
    peaks_upper = cluster_exceedances(x, threshold_upper, "upper")
    peaks_high = cluster_exceedances(x, threshold_upper, "high")
    np.testing.assert_allclose(peaks_high, peaks_upper)

    threshold_lower = -0.3
    peaks_lower = cluster_exceedances(x, threshold_lower, "lower")
    peaks_low = cluster_exceedances(x, threshold_lower, "low")
    np.testing.assert_allclose(peaks_low, peaks_lower)


def test_decluster_peaks_merges_clusters_with_window():
    x = np.array([0.0, 4.0, 0.1, 3.5, -0.2, 2.0, -0.1, 5.0, 0.0])
    t = np.array([0, 10, 20, 30, 40, 50, 60, 120, 130], dtype=float)

    peaks, bounds = decluster_peaks(x, "upper", t=t, window_seconds=25.0)

    np.testing.assert_allclose(peaks, np.array([4.0, 2.0, 5.0]))
    np.testing.assert_array_equal(bounds, np.array([0, 4, 7, 9]))


def test_cluster_exceedances_respects_declustering_window():
    x = np.array([0.0, 4.0, 0.1, 3.5, -0.2, 2.0, -0.1, 5.0, 0.0])
    t = np.array([0, 10, 20, 30, 40, 50, 60, 120, 130], dtype=float)

    peaks = cluster_exceedances(
        x,
        threshold=3.0,
        tail="upper",
        t=t,
        declustering_window=25.0,
    )

    np.testing.assert_allclose(peaks, np.array([4.0, 5.0]))


def test_calculate_extreme_value_statistics_matches_known_values():
    t, x = _synthetic_series()
    threshold = 1.2

    res = calculate_extreme_value_statistics(
        t,
        x,
        threshold,
        tail="upper",
        confidence_level=90.0,
        n_bootstrap=10_000,
        rng=np.random.default_rng(2024),
    )


    assert res.exceedances.size == 33
    assert np.isclose(res.shape, -0.7942124974671382)
    assert np.isclose(res.scale, 4.8572359369876255)

    expected_levels = np.array([6.65656619, 7.1321767, 7.20990746, 7.27154184, 7.28629789])
    expected_lower = np.array([5.93958204, 6.82033183, 7.01422591, 7.17422058, 7.20959305])
    expected_upper = np.array([6.97593568, 7.35651581, 7.45919467, 7.57530795, 7.62314262])


    np.testing.assert_allclose(res.return_levels, expected_levels, rtol=0, atol=1e-6)
    np.testing.assert_allclose(res.lower_bounds, expected_lower, rtol=0, atol=1e-6)
    np.testing.assert_allclose(res.upper_bounds, expected_upper, rtol=0, atol=1e-6)
    assert res.engine == "builtin"



def test_declustering_boundaries_include_extremes():
    x = np.array([0.2, -0.1, 0.3, -0.4, 0.5])
    bounds = declustering_boundaries(x, "upper")
    assert bounds[0] == 0
    assert bounds[-1] == x.size


def test_return_levels_zero_shape_limit_matches_log_expression():
    threshold = 3.0
    scale = 1.5
    shape = 0.0
    exceed_rate = 4.0
    durations = np.array([0.25, 1.0, 2.0])

    expected = threshold + scale * np.log(exceed_rate * durations)
    calculated = evm._return_levels(
        threshold=threshold,
        scale=scale,
        shape=shape,
        exceedance_rate=exceed_rate,
        return_durations=durations,
        tail="upper",
    )

    np.testing.assert_allclose(calculated, expected, rtol=0, atol=1e-12)


def test_return_levels_lower_tail_reflects_negative_extremes():
    threshold = -1.0
    scale = 0.8
    shape = -0.2
    exceed_rate = 6.0
    durations = np.array([0.5, 1.5])

    expected = threshold - (scale / shape) * (
        np.power(exceed_rate * durations, shape) - 1.0
    )
    calculated = evm._return_levels(
        threshold=threshold,
        scale=scale,
        shape=shape,
        exceedance_rate=exceed_rate,
        return_durations=durations,
        tail="lower",
    )

    np.testing.assert_allclose(calculated, expected, rtol=0, atol=1e-12)


@pytest.mark.parametrize(
    (
        "column",
        "tail",
        "threshold",
        "expected",
    ),
    [
        (
            "In-frame connection moment",
            "upper",
            41_000.0,
            {
                "exceedances": 48,
                "shape": -0.11058,
                "scale": 5628.31,
                "return_level": 58_724.77085556258,
                "lower_bound": 54_840.982400358895,
                "upper_bound": 74_527.62784681482,
                "lower_tolerance": 1_200.0,
                "upper_tolerance": 15_000.0,
                "shape_se": 0.18128,
                "scale_se": 1301.11,
            },
        ),
        (
            "In-frame connection GY moment",
            "upper",
            38_630.0,
            {
                "exceedances": 21,
                "shape": -0.0161,
                "scale": 4400.84,
                "return_level": 51_705.40634088432,
                "lower_bound": 47_471.09092177025,
                "upper_bound": 82_159.58909065329,
                "lower_tolerance": 3_500.0,
                "upper_tolerance": 25_000.0,
                "shape_se": 0.32253,
                "scale_se": 1713.67,
            },
        ),
        (
            "In-frame connection GY moment",
            "lower",
            -41_630.0,
            {
                "exceedances": 27,
                "shape": -0.01297,
                "scale": 5133.53,
                "return_level": -58_192.663151184766,
                "lower_bound": -89_306.37327445572,
                "upper_bound": -53_249.29580064948,
                "lower_tolerance": 20_000.0,
                "upper_tolerance": 4_000.0,
                "shape_se": 0.29053,
                "scale_se": 1788.95,
            },
        ),
    ],
)
def test_extreme_value_statistics_matches_orcaflex_reference(column, tail, threshold, expected):
    df = pd.read_excel(Path(__file__).with_name("ts_test.xlsx"))
    t = df["Time"].to_numpy()
    x = df[column].to_numpy()

    res = calculate_extreme_value_statistics(
        t,
        x,
        threshold=threshold,
        tail=tail,
        return_periods_hours=(3,),
        confidence_level=95.0,
        n_bootstrap=100_000,
        rng=np.random.default_rng(321),
        sample_exceedance_rate=True,
    )

    assert res.exceedances.size == expected["exceedances"]
    assert res.shape == pytest.approx(expected["shape"], abs=5e-5)
    assert res.scale == pytest.approx(expected["scale"], abs=0.2)

    assert res.return_levels[0] == pytest.approx(expected["return_level"], abs=50.0)
    assert abs(res.lower_bounds[0] - expected["lower_bound"]) <= expected["lower_tolerance"]
    assert abs(res.upper_bounds[0] - expected["upper_bound"]) <= expected["upper_tolerance"]

    if tail == "upper":
        excesses = res.exceedances - res.threshold
    else:
        excesses = res.threshold - res.exceedances

    covariance = evm._gpd_parameter_covariance(
        shape=res.shape,
        scale=res.scale,
        excesses=excesses,
    )
    assert covariance is not None
    se_shape = float(np.sqrt(covariance[0, 0]))
    se_scale = float(np.sqrt(covariance[1, 1]))

    assert se_shape == pytest.approx(expected["shape_se"], abs=5e-4)
    assert se_scale == pytest.approx(expected["scale_se"], abs=5.0)


@pytest.mark.parametrize(
    "tail",
    ("upper", "lower"),
)
def test_extreme_value_statistics_matches_orcaflex_reference_ts_test_2(
    ts_test_2_series, ts_test_2_peaks, tail
):
    t, x = ts_test_2_series
    peaks = ts_test_2_peaks[tail]

    if tail == "upper":
        threshold = 35_000.0
        expected = {
            "exceedances": 56,
            "shape": -0.19620859397015492,
            "scale": 5960.473977212605,
            "return_level": 49_522.647794285775,
            "lower_bound": 48_394.09490906861,
            "upper_bound": 51_104.16659608214,
            "lower_tolerance": 300.0,
            "upper_tolerance": 600.0,
            "shape_se": 0.12857,
            "scale_se": 1094.2,
        }
    else:
        threshold = -45_000.0
        expected = {
            "exceedances": 28,
            "shape": 0.13726791937643773,
            "scale": 3216.0783246239043,
            "return_level": -55_143.75336870394,
            "lower_bound": -58_121.75806037592,
            "upper_bound": -53_498.63185755129,
            "lower_tolerance": 1_400.0,
            "upper_tolerance": 900.0,
            "shape_se": 0.32998,
            "scale_se": 1220.12,
        }

    res = calculate_extreme_value_statistics(
        t,
        x,
        threshold=threshold,
        tail=tail,
        return_periods_hours=(3,),
        confidence_level=57.0,
        n_bootstrap=30_000,
        rng=np.random.default_rng(321),
        sample_exceedance_rate=True,
        clustered_peaks=peaks,
    )

    assert res.exceedances.size == expected["exceedances"]
    assert res.shape == pytest.approx(expected["shape"], abs=5e-5)
    assert res.scale == pytest.approx(expected["scale"], abs=0.5)
    assert res.return_levels[0] == pytest.approx(expected["return_level"], abs=0.5)
    assert abs(res.lower_bounds[0] - expected["lower_bound"]) <= expected["lower_tolerance"]
    assert abs(res.upper_bounds[0] - expected["upper_bound"]) <= expected["upper_tolerance"]

    if tail == "upper":
        excesses = res.exceedances - threshold
    else:
        excesses = threshold - res.exceedances

    covariance = evm._gpd_parameter_covariance(
        shape=res.shape,
        scale=res.scale,
        excesses=excesses,
    )
    assert covariance is not None
    se_shape = float(np.sqrt(covariance[0, 0]))
    se_scale = float(np.sqrt(covariance[1, 1]))

    assert se_shape == pytest.approx(expected["shape_se"], abs=5e-4)
    assert se_scale == pytest.approx(expected["scale_se"], abs=5.0)


<<<<<<< HEAD
@pytest.mark.parametrize(
    (
        "tail",
        "threshold",
        "expected",
        "rng_seed",
    ),
    [
        (
            "upper",
            38_500.0,
            {
                "exceedances": 30,
                "shape": -0.21794,
                "scale": 5426.69,
                "return_level": 49_544.51277436999,
                "lower_bound": 46_995.176521365334,
                "upper_bound": 55_647.41436809813,
                "lower_tolerance": 1_400.0,
                "upper_tolerance": 3_200.0,
                "shape_se": 0.18211,
                "scale_se": 1382.61,
            },
            321,
        ),
        (
            "lower",
            -40_000.0,
            {
                "exceedances": 58,
                "shape": -0.22085,
                "scale": 6394.12,
                "return_level": -55_133.34203866422,
                "lower_bound": -60_927.27862041067,
                "upper_bound": -52_662.19055975518,
                "lower_tolerance": 2_400.0,
                "upper_tolerance": 700.0,
                "shape_se": 0.12930,
                "scale_se": 1163.66,
            },
            654,
        ),
    ],
)
def test_extreme_value_statistics_matches_orcaflex_reference_ts_test_2_95(
    ts_test_2_series, ts_test_2_peaks_95, tail, threshold, expected, rng_seed
):
    t, x = ts_test_2_series
    peaks = ts_test_2_peaks_95[tail]

    res = calculate_extreme_value_statistics(
        t,
        x,
        threshold=threshold,
        tail=tail,
        return_periods_hours=(3,),
        confidence_level=95.0,
        n_bootstrap=120_000,
        rng=np.random.default_rng(rng_seed),
        sample_exceedance_rate=True,
        clustered_peaks=peaks,
    )

    assert res.exceedances.size == expected["exceedances"]
    assert res.shape == pytest.approx(expected["shape"], abs=5e-5)
    assert res.scale == pytest.approx(expected["scale"], abs=0.5)
    assert res.return_levels[0] == pytest.approx(expected["return_level"], abs=0.5)
    assert abs(res.lower_bounds[0] - expected["lower_bound"]) <= expected[
        "lower_tolerance"
    ]
    assert abs(res.upper_bounds[0] - expected["upper_bound"]) <= expected[
        "upper_tolerance"
    ]

    if tail == "upper":
        excesses = res.exceedances - threshold
    else:
        excesses = threshold - res.exceedances

    covariance = evm._gpd_parameter_covariance(
        shape=res.shape,
        scale=res.scale,
        excesses=excesses,
    )
    assert covariance is not None
    se_shape = float(np.sqrt(covariance[0, 0]))
    se_scale = float(np.sqrt(covariance[1, 1]))

    assert se_shape == pytest.approx(expected["shape_se"], abs=5e-4)
    assert se_scale == pytest.approx(expected["scale_se"], abs=5.0)


=======
>>>>>>> fe9fb671
@pytest.mark.skipif(pyextremes is None, reason="pyextremes is not installed")
def test_pyextremes_engine_returns_consistent_structure():
    t, x = _synthetic_series()
    threshold = 1.2

    res = calculate_extreme_value_statistics(
        t,
        x,
        threshold,
        tail="upper",
        return_periods_hours=(0.5, 1.0, 2.0),
        confidence_level=90.0,
        engine="pyextremes",
        pyextremes_options={
            "r": 1.0,
            "return_period_size": "1h",
            "n_samples": 200,
            "diagnostic_return_periods": (0.5, 1.0, 2.0),
        },
        rng=np.random.default_rng(1234),
    )

    assert res.engine == "pyextremes"
    assert res.exceedances.size >= 10
    assert res.return_levels.shape == (3,)
    assert np.all(np.isfinite(res.return_levels))
    assert np.all(np.isfinite(res.lower_bounds))
    assert np.all(np.isfinite(res.upper_bounds))
    assert np.isfinite(res.shape)
    assert np.isfinite(res.scale)
    assert res.metadata is not None
    assert "distribution" in res.metadata
    assert res.metadata.get("plotting_position") == "weibull"
    assert res.metadata.get("diagnostic_return_periods") == (0.5, 1.0, 2.0)


@pytest.mark.skipif(pyextremes is None, reason="pyextremes is not installed")
def test_pyextremes_engine_accepts_low_tail_alias():
    t, x = _synthetic_series()
    threshold = -0.3

    base_kwargs = dict(
        t=t,
        x=x,
        threshold=threshold,
        return_periods_hours=(0.5, 1.5),
        confidence_level=85.0,
        engine="pyextremes",
        pyextremes_options={
            "r": 1.0,
            "return_period_size": "1h",
            "n_samples": 150,
        },
    )

    res_lower = calculate_extreme_value_statistics(
        tail="lower",
        rng=np.random.default_rng(999),
        **base_kwargs,
    )
    res_low = calculate_extreme_value_statistics(
        tail="low",
        rng=np.random.default_rng(999),
        **base_kwargs,
    )

    np.testing.assert_allclose(res_low.return_levels, res_lower.return_levels)
    np.testing.assert_allclose(res_low.lower_bounds, res_lower.lower_bounds)
    np.testing.assert_allclose(res_low.upper_bounds, res_lower.upper_bounds)
    assert res_low.metadata is not None
    assert res_low.metadata.get("extremes_type") == "low"


@pytest.mark.skipif(pyextremes is None, reason="pyextremes is not installed")
def test_pyextremes_engine_accepts_plotting_position_selection():
    t, x = _synthetic_series()
    threshold = 1.2

    res = calculate_extreme_value_statistics(
        t,
        x,
        threshold,
        tail="upper",
        return_periods_hours=(0.5, 1.0, 2.0),
        confidence_level=90.0,
        engine="pyextremes",
        pyextremes_options={
            "r": 1.0,
            "return_period_size": "1h",
            "n_samples": 200,
            "plotting_position": "median",
        },
        rng=np.random.default_rng(4321),
    )

    assert res.metadata is not None
    assert res.metadata.get("plotting_position") == "median"


@pytest.mark.skipif(pyextremes is None, reason="pyextremes is not installed")
def test_pyextremes_engine_allows_default_diagnostic_return_periods():
    t, x = _synthetic_series()
    threshold = 1.2

    res = calculate_extreme_value_statistics(
        t,
        x,
        threshold,
        tail="upper",
        return_periods_hours=(0.5, 1.0, 2.0),
        confidence_level=90.0,
        engine="pyextremes",
        pyextremes_options={
            "r": 1.0,
            "return_period_size": "1h",
            "n_samples": 200,
        },
        rng=np.random.default_rng(5678),
    )

    assert res.metadata is not None
    assert res.metadata.get("diagnostic_return_periods") is None


@pytest.mark.skipif(pyextremes is None, reason="pyextremes is not installed")
def test_pyextremes_engine_matches_ts_test_2_reference(ts_test_2_series):
    t, x = ts_test_2_series

    res_upper = calculate_extreme_value_statistics(
        t,
        x,
        threshold=35_000.0,
        tail="upper",
        return_periods_hours=(3,),
        confidence_level=57.0,
        engine="pyextremes",
        pyextremes_options={
            "method": "POT",
            "r": "12s",
            "return_period_size": "1h",
            "n_samples": 200,
            "diagnostic_return_periods": (3,),
        },
        rng=np.random.default_rng(123),
    )

    res_lower = calculate_extreme_value_statistics(
        t,
        x,
        threshold=-45_000.0,
        tail="lower",
        return_periods_hours=(3,),
        confidence_level=57.0,
        engine="pyextremes",
        pyextremes_options={
            "method": "POT",
            "r": "12s",
            "return_period_size": "1h",
            "n_samples": 200,
            "diagnostic_return_periods": (3,),
        },
        rng=np.random.default_rng(456),
    )

    assert res_upper.exceedances.size == 56
    assert res_lower.exceedances.size == 28

    assert res_upper.shape == pytest.approx(-0.19620859397015492, abs=5e-5)
    assert res_upper.scale == pytest.approx(5960.473977212605, abs=1.0)
    assert res_lower.shape == pytest.approx(0.14685087323557444, abs=5e-5)
    assert res_lower.scale == pytest.approx(3174.764987409212, abs=1.0)

    assert res_upper.return_levels[0] == pytest.approx(49_522.647794285775, abs=1.0)
    assert res_lower.return_levels[0] == pytest.approx(-55_158.83217598547, abs=40.0)


@pytest.mark.skipif(pyextremes is None, reason="pyextremes is not installed")
def test_pyextremes_engine_accepts_none_return_periods():
    t, x = _synthetic_series()
    threshold = 1.2

    res = calculate_extreme_value_statistics(
        t,
        x,
        threshold,
        tail="upper",
        return_periods_hours=None,
        confidence_level=90.0,
        engine="pyextremes",
        pyextremes_options={
            "r": 1.0,
            "return_period_size": "1h",
            "n_samples": 120,
        },
        rng=np.random.default_rng(13579),
    )

    assert res.engine == "pyextremes"
    assert res.return_periods.ndim == 1
    assert res.return_periods.size >= 2
    assert np.all(np.isfinite(res.return_periods))
    assert res.metadata is not None
    stored_periods = res.metadata.get("return_periods_hours")
    assert isinstance(stored_periods, tuple)
    assert len(stored_periods) == res.return_periods.size


@pytest.mark.skipif(pyextremes is None, reason="pyextremes is not installed")
def test_pyextremes_engine_rejects_invalid_plotting_position():
    t, x = _synthetic_series()

    with pytest.raises(ValueError):
        calculate_extreme_value_statistics(
            t,
            x,
            threshold=1.2,
            tail="upper",
            engine="pyextremes",
            pyextremes_options={"plotting_position": "invalid"},
        )
<|MERGE_RESOLUTION|>--- conflicted
+++ resolved
@@ -47,7 +47,7 @@
     }
 
 
-<<<<<<< HEAD
+
 @pytest.fixture(scope="module")
 def ts_test_2_peaks_95(ts_test_2_series):
     t, x = ts_test_2_series
@@ -69,8 +69,7 @@
     }
 
 
-=======
->>>>>>> fe9fb671
+
 def _synthetic_series():
     rng = np.random.default_rng(42)
     size = 720
@@ -409,7 +408,7 @@
     assert se_scale == pytest.approx(expected["scale_se"], abs=5.0)
 
 
-<<<<<<< HEAD
+
 @pytest.mark.parametrize(
     (
         "tail",
@@ -502,8 +501,7 @@
     assert se_scale == pytest.approx(expected["scale_se"], abs=5.0)
 
 
-=======
->>>>>>> fe9fb671
+
 @pytest.mark.skipif(pyextremes is None, reason="pyextremes is not installed")
 def test_pyextremes_engine_returns_consistent_structure():
     t, x = _synthetic_series()
